/* SPDX-License-Identifier: GPL-2.0-only */
#ifndef __NET_CFG80211_H
#define __NET_CFG80211_H
/*
 * 802.11 device and configuration interface
 *
 * Copyright 2006-2010	Johannes Berg <johannes@sipsolutions.net>
 * Copyright 2013-2014 Intel Mobile Communications GmbH
 * Copyright 2015-2017	Intel Deutschland GmbH
 * Copyright (C) 2018-2019 Intel Corporation
 */

#include <linux/netdevice.h>
#include <linux/debugfs.h>
#include <linux/list.h>
#include <linux/bug.h>
#include <linux/netlink.h>
#include <linux/skbuff.h>
#include <linux/nl80211.h>
#include <linux/if_ether.h>
#include <linux/ieee80211.h>
#include <linux/net.h>
#include <net/regulatory.h>

/**
 * DOC: Introduction
 *
 * cfg80211 is the configuration API for 802.11 devices in Linux. It bridges
 * userspace and drivers, and offers some utility functionality associated
 * with 802.11. cfg80211 must, directly or indirectly via mac80211, be used
 * by all modern wireless drivers in Linux, so that they offer a consistent
 * API through nl80211. For backward compatibility, cfg80211 also offers
 * wireless extensions to userspace, but hides them from drivers completely.
 *
 * Additionally, cfg80211 contains code to help enforce regulatory spectrum
 * use restrictions.
 */


/**
 * DOC: Device registration
 *
 * In order for a driver to use cfg80211, it must register the hardware device
 * with cfg80211. This happens through a number of hardware capability structs
 * described below.
 *
 * The fundamental structure for each device is the 'wiphy', of which each
 * instance describes a physical wireless device connected to the system. Each
 * such wiphy can have zero, one, or many virtual interfaces associated with
 * it, which need to be identified as such by pointing the network interface's
 * @ieee80211_ptr pointer to a &struct wireless_dev which further describes
 * the wireless part of the interface, normally this struct is embedded in the
 * network interface's private data area. Drivers can optionally allow creating
 * or destroying virtual interfaces on the fly, but without at least one or the
 * ability to create some the wireless device isn't useful.
 *
 * Each wiphy structure contains device capability information, and also has
 * a pointer to the various operations the driver offers. The definitions and
 * structures here describe these capabilities in detail.
 */

struct wiphy;

/*
 * wireless hardware capability structures
 */

/**
 * enum ieee80211_channel_flags - channel flags
 *
 * Channel flags set by the regulatory control code.
 *
 * @IEEE80211_CHAN_DISABLED: This channel is disabled.
 * @IEEE80211_CHAN_NO_IR: do not initiate radiation, this includes
 * 	sending probe requests or beaconing.
 * @IEEE80211_CHAN_RADAR: Radar detection is required on this channel.
 * @IEEE80211_CHAN_NO_HT40PLUS: extension channel above this channel
 * 	is not permitted.
 * @IEEE80211_CHAN_NO_HT40MINUS: extension channel below this channel
 * 	is not permitted.
 * @IEEE80211_CHAN_NO_OFDM: OFDM is not allowed on this channel.
 * @IEEE80211_CHAN_NO_80MHZ: If the driver supports 80 MHz on the band,
 *	this flag indicates that an 80 MHz channel cannot use this
 *	channel as the control or any of the secondary channels.
 *	This may be due to the driver or due to regulatory bandwidth
 *	restrictions.
 * @IEEE80211_CHAN_NO_160MHZ: If the driver supports 160 MHz on the band,
 *	this flag indicates that an 160 MHz channel cannot use this
 *	channel as the control or any of the secondary channels.
 *	This may be due to the driver or due to regulatory bandwidth
 *	restrictions.
 * @IEEE80211_CHAN_INDOOR_ONLY: see %NL80211_FREQUENCY_ATTR_INDOOR_ONLY
 * @IEEE80211_CHAN_IR_CONCURRENT: see %NL80211_FREQUENCY_ATTR_IR_CONCURRENT
 * @IEEE80211_CHAN_NO_20MHZ: 20 MHz bandwidth is not permitted
 *	on this channel.
 * @IEEE80211_CHAN_NO_10MHZ: 10 MHz bandwidth is not permitted
 *	on this channel.
 *
 */
enum ieee80211_channel_flags {
	IEEE80211_CHAN_DISABLED		= 1<<0,
	IEEE80211_CHAN_NO_IR		= 1<<1,
	/* hole at 1<<2 */
	IEEE80211_CHAN_RADAR		= 1<<3,
	IEEE80211_CHAN_NO_HT40PLUS	= 1<<4,
	IEEE80211_CHAN_NO_HT40MINUS	= 1<<5,
	IEEE80211_CHAN_NO_OFDM		= 1<<6,
	IEEE80211_CHAN_NO_80MHZ		= 1<<7,
	IEEE80211_CHAN_NO_160MHZ	= 1<<8,
	IEEE80211_CHAN_INDOOR_ONLY	= 1<<9,
	IEEE80211_CHAN_IR_CONCURRENT	= 1<<10,
	IEEE80211_CHAN_NO_20MHZ		= 1<<11,
	IEEE80211_CHAN_NO_10MHZ		= 1<<12,
};

#define IEEE80211_CHAN_NO_HT40 \
	(IEEE80211_CHAN_NO_HT40PLUS | IEEE80211_CHAN_NO_HT40MINUS)

#define IEEE80211_DFS_MIN_CAC_TIME_MS		60000
#define IEEE80211_DFS_MIN_NOP_TIME_MS		(30 * 60 * 1000)

/**
 * struct ieee80211_channel - channel definition
 *
 * This structure describes a single channel for use
 * with cfg80211.
 *
 * @center_freq: center frequency in MHz
 * @hw_value: hardware-specific value for the channel
 * @flags: channel flags from &enum ieee80211_channel_flags.
 * @orig_flags: channel flags at registration time, used by regulatory
 *	code to support devices with additional restrictions
 * @band: band this channel belongs to.
 * @max_antenna_gain: maximum antenna gain in dBi
 * @max_power: maximum transmission power (in dBm)
 * @max_reg_power: maximum regulatory transmission power (in dBm)
 * @beacon_found: helper to regulatory code to indicate when a beacon
 *	has been found on this channel. Use regulatory_hint_found_beacon()
 *	to enable this, this is useful only on 5 GHz band.
 * @orig_mag: internal use
 * @orig_mpwr: internal use
 * @dfs_state: current state of this channel. Only relevant if radar is required
 *	on this channel.
 * @dfs_state_entered: timestamp (jiffies) when the dfs state was entered.
 * @dfs_cac_ms: DFS CAC time in milliseconds, this is valid for DFS channels.
 */
struct ieee80211_channel {
	enum nl80211_band band;
	u32 center_freq;
	u16 hw_value;
	u32 flags;
	int max_antenna_gain;
	int max_power;
	int max_reg_power;
	bool beacon_found;
	u32 orig_flags;
	int orig_mag, orig_mpwr;
	enum nl80211_dfs_state dfs_state;
	unsigned long dfs_state_entered;
	unsigned int dfs_cac_ms;
};

/**
 * enum ieee80211_rate_flags - rate flags
 *
 * Hardware/specification flags for rates. These are structured
 * in a way that allows using the same bitrate structure for
 * different bands/PHY modes.
 *
 * @IEEE80211_RATE_SHORT_PREAMBLE: Hardware can send with short
 *	preamble on this bitrate; only relevant in 2.4GHz band and
 *	with CCK rates.
 * @IEEE80211_RATE_MANDATORY_A: This bitrate is a mandatory rate
 *	when used with 802.11a (on the 5 GHz band); filled by the
 *	core code when registering the wiphy.
 * @IEEE80211_RATE_MANDATORY_B: This bitrate is a mandatory rate
 *	when used with 802.11b (on the 2.4 GHz band); filled by the
 *	core code when registering the wiphy.
 * @IEEE80211_RATE_MANDATORY_G: This bitrate is a mandatory rate
 *	when used with 802.11g (on the 2.4 GHz band); filled by the
 *	core code when registering the wiphy.
 * @IEEE80211_RATE_ERP_G: This is an ERP rate in 802.11g mode.
 * @IEEE80211_RATE_SUPPORTS_5MHZ: Rate can be used in 5 MHz mode
 * @IEEE80211_RATE_SUPPORTS_10MHZ: Rate can be used in 10 MHz mode
 */
enum ieee80211_rate_flags {
	IEEE80211_RATE_SHORT_PREAMBLE	= 1<<0,
	IEEE80211_RATE_MANDATORY_A	= 1<<1,
	IEEE80211_RATE_MANDATORY_B	= 1<<2,
	IEEE80211_RATE_MANDATORY_G	= 1<<3,
	IEEE80211_RATE_ERP_G		= 1<<4,
	IEEE80211_RATE_SUPPORTS_5MHZ	= 1<<5,
	IEEE80211_RATE_SUPPORTS_10MHZ	= 1<<6,
};

/**
 * enum ieee80211_bss_type - BSS type filter
 *
 * @IEEE80211_BSS_TYPE_ESS: Infrastructure BSS
 * @IEEE80211_BSS_TYPE_PBSS: Personal BSS
 * @IEEE80211_BSS_TYPE_IBSS: Independent BSS
 * @IEEE80211_BSS_TYPE_MBSS: Mesh BSS
 * @IEEE80211_BSS_TYPE_ANY: Wildcard value for matching any BSS type
 */
enum ieee80211_bss_type {
	IEEE80211_BSS_TYPE_ESS,
	IEEE80211_BSS_TYPE_PBSS,
	IEEE80211_BSS_TYPE_IBSS,
	IEEE80211_BSS_TYPE_MBSS,
	IEEE80211_BSS_TYPE_ANY
};

/**
 * enum ieee80211_privacy - BSS privacy filter
 *
 * @IEEE80211_PRIVACY_ON: privacy bit set
 * @IEEE80211_PRIVACY_OFF: privacy bit clear
 * @IEEE80211_PRIVACY_ANY: Wildcard value for matching any privacy setting
 */
enum ieee80211_privacy {
	IEEE80211_PRIVACY_ON,
	IEEE80211_PRIVACY_OFF,
	IEEE80211_PRIVACY_ANY
};

#define IEEE80211_PRIVACY(x)	\
	((x) ? IEEE80211_PRIVACY_ON : IEEE80211_PRIVACY_OFF)

/**
 * struct ieee80211_rate - bitrate definition
 *
 * This structure describes a bitrate that an 802.11 PHY can
 * operate with. The two values @hw_value and @hw_value_short
 * are only for driver use when pointers to this structure are
 * passed around.
 *
 * @flags: rate-specific flags
 * @bitrate: bitrate in units of 100 Kbps
 * @hw_value: driver/hardware value for this rate
 * @hw_value_short: driver/hardware value for this rate when
 *	short preamble is used
 */
struct ieee80211_rate {
	u32 flags;
	u16 bitrate;
	u16 hw_value, hw_value_short;
};

/**
 * struct ieee80211_sta_ht_cap - STA's HT capabilities
 *
 * This structure describes most essential parameters needed
 * to describe 802.11n HT capabilities for an STA.
 *
 * @ht_supported: is HT supported by the STA
 * @cap: HT capabilities map as described in 802.11n spec
 * @ampdu_factor: Maximum A-MPDU length factor
 * @ampdu_density: Minimum A-MPDU spacing
 * @mcs: Supported MCS rates
 */
struct ieee80211_sta_ht_cap {
	u16 cap; /* use IEEE80211_HT_CAP_ */
	bool ht_supported;
	u8 ampdu_factor;
	u8 ampdu_density;
	struct ieee80211_mcs_info mcs;
};

/**
 * struct ieee80211_sta_vht_cap - STA's VHT capabilities
 *
 * This structure describes most essential parameters needed
 * to describe 802.11ac VHT capabilities for an STA.
 *
 * @vht_supported: is VHT supported by the STA
 * @cap: VHT capabilities map as described in 802.11ac spec
 * @vht_mcs: Supported VHT MCS rates
 */
struct ieee80211_sta_vht_cap {
	bool vht_supported;
	u32 cap; /* use IEEE80211_VHT_CAP_ */
	struct ieee80211_vht_mcs_info vht_mcs;
};

#define IEEE80211_HE_PPE_THRES_MAX_LEN		25

/**
 * struct ieee80211_sta_he_cap - STA's HE capabilities
 *
 * This structure describes most essential parameters needed
 * to describe 802.11ax HE capabilities for a STA.
 *
 * @has_he: true iff HE data is valid.
 * @he_cap_elem: Fixed portion of the HE capabilities element.
 * @he_mcs_nss_supp: The supported NSS/MCS combinations.
 * @ppe_thres: Holds the PPE Thresholds data.
 */
struct ieee80211_sta_he_cap {
	bool has_he;
	struct ieee80211_he_cap_elem he_cap_elem;
	struct ieee80211_he_mcs_nss_supp he_mcs_nss_supp;
	u8 ppe_thres[IEEE80211_HE_PPE_THRES_MAX_LEN];
};

/**
 * struct ieee80211_sband_iftype_data
 *
 * This structure encapsulates sband data that is relevant for the
 * interface types defined in @types_mask.  Each type in the
 * @types_mask must be unique across all instances of iftype_data.
 *
 * @types_mask: interface types mask
 * @he_cap: holds the HE capabilities
 */
struct ieee80211_sband_iftype_data {
	u16 types_mask;
	struct ieee80211_sta_he_cap he_cap;
};

/**
 * struct ieee80211_supported_band - frequency band definition
 *
 * This structure describes a frequency band a wiphy
 * is able to operate in.
 *
 * @channels: Array of channels the hardware can operate in
 *	in this band.
 * @band: the band this structure represents
 * @n_channels: Number of channels in @channels
 * @bitrates: Array of bitrates the hardware can operate with
 *	in this band. Must be sorted to give a valid "supported
 *	rates" IE, i.e. CCK rates first, then OFDM.
 * @n_bitrates: Number of bitrates in @bitrates
 * @ht_cap: HT capabilities in this band
 * @vht_cap: VHT capabilities in this band
 * @n_iftype_data: number of iftype data entries
 * @iftype_data: interface type data entries.  Note that the bits in
 *	@types_mask inside this structure cannot overlap (i.e. only
 *	one occurrence of each type is allowed across all instances of
 *	iftype_data).
 */
struct ieee80211_supported_band {
	struct ieee80211_channel *channels;
	struct ieee80211_rate *bitrates;
	enum nl80211_band band;
	int n_channels;
	int n_bitrates;
	struct ieee80211_sta_ht_cap ht_cap;
	struct ieee80211_sta_vht_cap vht_cap;
	u16 n_iftype_data;
	const struct ieee80211_sband_iftype_data *iftype_data;
};

/**
 * ieee80211_get_sband_iftype_data - return sband data for a given iftype
 * @sband: the sband to search for the STA on
 * @iftype: enum nl80211_iftype
 *
 * Return: pointer to struct ieee80211_sband_iftype_data, or NULL is none found
 */
static inline const struct ieee80211_sband_iftype_data *
ieee80211_get_sband_iftype_data(const struct ieee80211_supported_band *sband,
				u8 iftype)
{
	int i;

	if (WARN_ON(iftype >= NL80211_IFTYPE_MAX))
		return NULL;

	for (i = 0; i < sband->n_iftype_data; i++)  {
		const struct ieee80211_sband_iftype_data *data =
			&sband->iftype_data[i];

		if (data->types_mask & BIT(iftype))
			return data;
	}

	return NULL;
}

/**
 * ieee80211_get_he_iftype_cap - return HE capabilities for an sband's iftype
 * @sband: the sband to search for the iftype on
 * @iftype: enum nl80211_iftype
 *
 * Return: pointer to the struct ieee80211_sta_he_cap, or NULL is none found
 */
static inline const struct ieee80211_sta_he_cap *
ieee80211_get_he_iftype_cap(const struct ieee80211_supported_band *sband,
			    u8 iftype)
{
	const struct ieee80211_sband_iftype_data *data =
		ieee80211_get_sband_iftype_data(sband, iftype);

	if (data && data->he_cap.has_he)
		return &data->he_cap;

	return NULL;
}

/**
 * ieee80211_get_he_sta_cap - return HE capabilities for an sband's STA
 * @sband: the sband to search for the STA on
 *
 * Return: pointer to the struct ieee80211_sta_he_cap, or NULL is none found
 */
static inline const struct ieee80211_sta_he_cap *
ieee80211_get_he_sta_cap(const struct ieee80211_supported_band *sband)
{
	return ieee80211_get_he_iftype_cap(sband, NL80211_IFTYPE_STATION);
}

/**
 * wiphy_read_of_freq_limits - read frequency limits from device tree
 *
 * @wiphy: the wireless device to get extra limits for
 *
 * Some devices may have extra limitations specified in DT. This may be useful
 * for chipsets that normally support more bands but are limited due to board
 * design (e.g. by antennas or external power amplifier).
 *
 * This function reads info from DT and uses it to *modify* channels (disable
 * unavailable ones). It's usually a *bad* idea to use it in drivers with
 * shared channel data as DT limitations are device specific. You should make
 * sure to call it only if channels in wiphy are copied and can be modified
 * without affecting other devices.
 *
 * As this function access device node it has to be called after set_wiphy_dev.
 * It also modifies channels so they have to be set first.
 * If using this helper, call it before wiphy_register().
 */
#ifdef CONFIG_OF
void wiphy_read_of_freq_limits(struct wiphy *wiphy);
#else /* CONFIG_OF */
static inline void wiphy_read_of_freq_limits(struct wiphy *wiphy)
{
}
#endif /* !CONFIG_OF */


/*
 * Wireless hardware/device configuration structures and methods
 */

/**
 * DOC: Actions and configuration
 *
 * Each wireless device and each virtual interface offer a set of configuration
 * operations and other actions that are invoked by userspace. Each of these
 * actions is described in the operations structure, and the parameters these
 * operations use are described separately.
 *
 * Additionally, some operations are asynchronous and expect to get status
 * information via some functions that drivers need to call.
 *
 * Scanning and BSS list handling with its associated functionality is described
 * in a separate chapter.
 */

#define VHT_MUMIMO_GROUPS_DATA_LEN (WLAN_MEMBERSHIP_LEN +\
				    WLAN_USER_POSITION_LEN)

/**
 * struct vif_params - describes virtual interface parameters
 * @flags: monitor interface flags, unchanged if 0, otherwise
 *	%MONITOR_FLAG_CHANGED will be set
 * @use_4addr: use 4-address frames
 * @macaddr: address to use for this virtual interface.
 *	If this parameter is set to zero address the driver may
 *	determine the address as needed.
 *	This feature is only fully supported by drivers that enable the
 *	%NL80211_FEATURE_MAC_ON_CREATE flag.  Others may support creating
 **	only p2p devices with specified MAC.
 * @vht_mumimo_groups: MU-MIMO groupID, used for monitoring MU-MIMO packets
 *	belonging to that MU-MIMO groupID; %NULL if not changed
 * @vht_mumimo_follow_addr: MU-MIMO follow address, used for monitoring
 *	MU-MIMO packets going to the specified station; %NULL if not changed
 */
struct vif_params {
	u32 flags;
	int use_4addr;
	u8 macaddr[ETH_ALEN];
	const u8 *vht_mumimo_groups;
	const u8 *vht_mumimo_follow_addr;
};

/**
 * struct key_params - key information
 *
 * Information about a key
 *
 * @key: key material
 * @key_len: length of key material
 * @cipher: cipher suite selector
 * @seq: sequence counter (IV/PN) for TKIP and CCMP keys, only used
 *	with the get_key() callback, must be in little endian,
 *	length given by @seq_len.
 * @seq_len: length of @seq.
 * @mode: key install mode (RX_TX, NO_TX or SET_TX)
 */
struct key_params {
	const u8 *key;
	const u8 *seq;
	int key_len;
	int seq_len;
	u32 cipher;
	enum nl80211_key_mode mode;
};

/**
 * struct cfg80211_chan_def - channel definition
 * @chan: the (control) channel
 * @width: channel width
 * @center_freq1: center frequency of first segment
 * @center_freq2: center frequency of second segment
 *	(only with 80+80 MHz)
 */
struct cfg80211_chan_def {
	struct ieee80211_channel *chan;
	enum nl80211_chan_width width;
	u32 center_freq1;
	u32 center_freq2;
};

/**
 * cfg80211_get_chandef_type - return old channel type from chandef
 * @chandef: the channel definition
 *
 * Return: The old channel type (NOHT, HT20, HT40+/-) from a given
 * chandef, which must have a bandwidth allowing this conversion.
 */
static inline enum nl80211_channel_type
cfg80211_get_chandef_type(const struct cfg80211_chan_def *chandef)
{
	switch (chandef->width) {
	case NL80211_CHAN_WIDTH_20_NOHT:
		return NL80211_CHAN_NO_HT;
	case NL80211_CHAN_WIDTH_20:
		return NL80211_CHAN_HT20;
	case NL80211_CHAN_WIDTH_40:
		if (chandef->center_freq1 > chandef->chan->center_freq)
			return NL80211_CHAN_HT40PLUS;
		return NL80211_CHAN_HT40MINUS;
	default:
		WARN_ON(1);
		return NL80211_CHAN_NO_HT;
	}
}

/**
 * cfg80211_chandef_create - create channel definition using channel type
 * @chandef: the channel definition struct to fill
 * @channel: the control channel
 * @chantype: the channel type
 *
 * Given a channel type, create a channel definition.
 */
void cfg80211_chandef_create(struct cfg80211_chan_def *chandef,
			     struct ieee80211_channel *channel,
			     enum nl80211_channel_type chantype);

/**
 * cfg80211_chandef_identical - check if two channel definitions are identical
 * @chandef1: first channel definition
 * @chandef2: second channel definition
 *
 * Return: %true if the channels defined by the channel definitions are
 * identical, %false otherwise.
 */
static inline bool
cfg80211_chandef_identical(const struct cfg80211_chan_def *chandef1,
			   const struct cfg80211_chan_def *chandef2)
{
	return (chandef1->chan == chandef2->chan &&
		chandef1->width == chandef2->width &&
		chandef1->center_freq1 == chandef2->center_freq1 &&
		chandef1->center_freq2 == chandef2->center_freq2);
}

/**
 * cfg80211_chandef_compatible - check if two channel definitions are compatible
 * @chandef1: first channel definition
 * @chandef2: second channel definition
 *
 * Return: %NULL if the given channel definitions are incompatible,
 * chandef1 or chandef2 otherwise.
 */
const struct cfg80211_chan_def *
cfg80211_chandef_compatible(const struct cfg80211_chan_def *chandef1,
			    const struct cfg80211_chan_def *chandef2);

/**
 * cfg80211_chandef_valid - check if a channel definition is valid
 * @chandef: the channel definition to check
 * Return: %true if the channel definition is valid. %false otherwise.
 */
bool cfg80211_chandef_valid(const struct cfg80211_chan_def *chandef);

/**
 * cfg80211_chandef_usable - check if secondary channels can be used
 * @wiphy: the wiphy to validate against
 * @chandef: the channel definition to check
 * @prohibited_flags: the regulatory channel flags that must not be set
 * Return: %true if secondary channels are usable. %false otherwise.
 */
bool cfg80211_chandef_usable(struct wiphy *wiphy,
			     const struct cfg80211_chan_def *chandef,
			     u32 prohibited_flags);

/**
 * cfg80211_chandef_dfs_required - checks if radar detection is required
 * @wiphy: the wiphy to validate against
 * @chandef: the channel definition to check
 * @iftype: the interface type as specified in &enum nl80211_iftype
 * Returns:
 *	1 if radar detection is required, 0 if it is not, < 0 on error
 */
int cfg80211_chandef_dfs_required(struct wiphy *wiphy,
				  const struct cfg80211_chan_def *chandef,
				  enum nl80211_iftype iftype);

/**
 * ieee80211_chandef_rate_flags - returns rate flags for a channel
 *
 * In some channel types, not all rates may be used - for example CCK
 * rates may not be used in 5/10 MHz channels.
 *
 * @chandef: channel definition for the channel
 *
 * Returns: rate flags which apply for this channel
 */
static inline enum ieee80211_rate_flags
ieee80211_chandef_rate_flags(struct cfg80211_chan_def *chandef)
{
	switch (chandef->width) {
	case NL80211_CHAN_WIDTH_5:
		return IEEE80211_RATE_SUPPORTS_5MHZ;
	case NL80211_CHAN_WIDTH_10:
		return IEEE80211_RATE_SUPPORTS_10MHZ;
	default:
		break;
	}
	return 0;
}

/**
 * ieee80211_chandef_max_power - maximum transmission power for the chandef
 *
 * In some regulations, the transmit power may depend on the configured channel
 * bandwidth which may be defined as dBm/MHz. This function returns the actual
 * max_power for non-standard (20 MHz) channels.
 *
 * @chandef: channel definition for the channel
 *
 * Returns: maximum allowed transmission power in dBm for the chandef
 */
static inline int
ieee80211_chandef_max_power(struct cfg80211_chan_def *chandef)
{
	switch (chandef->width) {
	case NL80211_CHAN_WIDTH_5:
		return min(chandef->chan->max_reg_power - 6,
			   chandef->chan->max_power);
	case NL80211_CHAN_WIDTH_10:
		return min(chandef->chan->max_reg_power - 3,
			   chandef->chan->max_power);
	default:
		break;
	}
	return chandef->chan->max_power;
}

/**
 * enum survey_info_flags - survey information flags
 *
 * @SURVEY_INFO_NOISE_DBM: noise (in dBm) was filled in
 * @SURVEY_INFO_IN_USE: channel is currently being used
 * @SURVEY_INFO_TIME: active time (in ms) was filled in
 * @SURVEY_INFO_TIME_BUSY: busy time was filled in
 * @SURVEY_INFO_TIME_EXT_BUSY: extension channel busy time was filled in
 * @SURVEY_INFO_TIME_RX: receive time was filled in
 * @SURVEY_INFO_TIME_TX: transmit time was filled in
 * @SURVEY_INFO_TIME_SCAN: scan time was filled in
 *
 * Used by the driver to indicate which info in &struct survey_info
 * it has filled in during the get_survey().
 */
enum survey_info_flags {
	SURVEY_INFO_NOISE_DBM		= BIT(0),
	SURVEY_INFO_IN_USE		= BIT(1),
	SURVEY_INFO_TIME		= BIT(2),
	SURVEY_INFO_TIME_BUSY		= BIT(3),
	SURVEY_INFO_TIME_EXT_BUSY	= BIT(4),
	SURVEY_INFO_TIME_RX		= BIT(5),
	SURVEY_INFO_TIME_TX		= BIT(6),
	SURVEY_INFO_TIME_SCAN		= BIT(7),
};

/**
 * struct survey_info - channel survey response
 *
 * @channel: the channel this survey record reports, may be %NULL for a single
 *	record to report global statistics
 * @filled: bitflag of flags from &enum survey_info_flags
 * @noise: channel noise in dBm. This and all following fields are
 *	optional
 * @time: amount of time in ms the radio was turn on (on the channel)
 * @time_busy: amount of time the primary channel was sensed busy
 * @time_ext_busy: amount of time the extension channel was sensed busy
 * @time_rx: amount of time the radio spent receiving data
 * @time_tx: amount of time the radio spent transmitting data
 * @time_scan: amount of time the radio spent for scanning
 *
 * Used by dump_survey() to report back per-channel survey information.
 *
 * This structure can later be expanded with things like
 * channel duty cycle etc.
 */
struct survey_info {
	struct ieee80211_channel *channel;
	u64 time;
	u64 time_busy;
	u64 time_ext_busy;
	u64 time_rx;
	u64 time_tx;
	u64 time_scan;
	u32 filled;
	s8 noise;
};

#define CFG80211_MAX_WEP_KEYS	4

/**
 * struct cfg80211_crypto_settings - Crypto settings
 * @wpa_versions: indicates which, if any, WPA versions are enabled
 *	(from enum nl80211_wpa_versions)
 * @cipher_group: group key cipher suite (or 0 if unset)
 * @n_ciphers_pairwise: number of AP supported unicast ciphers
 * @ciphers_pairwise: unicast key cipher suites
 * @n_akm_suites: number of AKM suites
 * @akm_suites: AKM suites
 * @control_port: Whether user space controls IEEE 802.1X port, i.e.,
 *	sets/clears %NL80211_STA_FLAG_AUTHORIZED. If true, the driver is
 *	required to assume that the port is unauthorized until authorized by
 *	user space. Otherwise, port is marked authorized by default.
 * @control_port_ethertype: the control port protocol that should be
 *	allowed through even on unauthorized ports
 * @control_port_no_encrypt: TRUE to prevent encryption of control port
 *	protocol frames.
 * @control_port_over_nl80211: TRUE if userspace expects to exchange control
 *	port frames over NL80211 instead of the network interface.
 * @wep_keys: static WEP keys, if not NULL points to an array of
 *	CFG80211_MAX_WEP_KEYS WEP keys
 * @wep_tx_key: key index (0..3) of the default TX static WEP key
 * @psk: PSK (for devices supporting 4-way-handshake offload)
 * @sae_pwd: password for SAE authentication (for devices supporting SAE
 *	offload)
 * @sae_pwd_len: length of SAE password (for devices supporting SAE offload)
 */
struct cfg80211_crypto_settings {
	u32 wpa_versions;
	u32 cipher_group;
	int n_ciphers_pairwise;
	u32 ciphers_pairwise[NL80211_MAX_NR_CIPHER_SUITES];
	int n_akm_suites;
	u32 akm_suites[NL80211_MAX_NR_AKM_SUITES];
	bool control_port;
	__be16 control_port_ethertype;
	bool control_port_no_encrypt;
	bool control_port_over_nl80211;
	struct key_params *wep_keys;
	int wep_tx_key;
	const u8 *psk;
	const u8 *sae_pwd;
	u8 sae_pwd_len;
};

/**
 * struct cfg80211_beacon_data - beacon data
 * @head: head portion of beacon (before TIM IE)
 *	or %NULL if not changed
 * @tail: tail portion of beacon (after TIM IE)
 *	or %NULL if not changed
 * @head_len: length of @head
 * @tail_len: length of @tail
 * @beacon_ies: extra information element(s) to add into Beacon frames or %NULL
 * @beacon_ies_len: length of beacon_ies in octets
 * @proberesp_ies: extra information element(s) to add into Probe Response
 *	frames or %NULL
 * @proberesp_ies_len: length of proberesp_ies in octets
 * @assocresp_ies: extra information element(s) to add into (Re)Association
 *	Response frames or %NULL
 * @assocresp_ies_len: length of assocresp_ies in octets
 * @probe_resp_len: length of probe response template (@probe_resp)
 * @probe_resp: probe response template (AP mode only)
 * @ftm_responder: enable FTM responder functionality; -1 for no change
 *	(which also implies no change in LCI/civic location data)
 * @lci: Measurement Report element content, starting with Measurement Token
 *	(measurement type 8)
 * @civicloc: Measurement Report element content, starting with Measurement
 *	Token (measurement type 11)
 * @lci_len: LCI data length
 * @civicloc_len: Civic location data length
 */
struct cfg80211_beacon_data {
	const u8 *head, *tail;
	const u8 *beacon_ies;
	const u8 *proberesp_ies;
	const u8 *assocresp_ies;
	const u8 *probe_resp;
	const u8 *lci;
	const u8 *civicloc;
	s8 ftm_responder;

	size_t head_len, tail_len;
	size_t beacon_ies_len;
	size_t proberesp_ies_len;
	size_t assocresp_ies_len;
	size_t probe_resp_len;
	size_t lci_len;
	size_t civicloc_len;
};

struct mac_address {
	u8 addr[ETH_ALEN];
};

/**
 * struct cfg80211_acl_data - Access control list data
 *
 * @acl_policy: ACL policy to be applied on the station's
 *	entry specified by mac_addr
 * @n_acl_entries: Number of MAC address entries passed
 * @mac_addrs: List of MAC addresses of stations to be used for ACL
 */
struct cfg80211_acl_data {
	enum nl80211_acl_policy acl_policy;
	int n_acl_entries;

	/* Keep it last */
	struct mac_address mac_addrs[];
};

/*
 * cfg80211_bitrate_mask - masks for bitrate control
 */
struct cfg80211_bitrate_mask {
	struct {
		u32 legacy;
		u8 ht_mcs[IEEE80211_HT_MCS_MASK_LEN];
		u16 vht_mcs[NL80211_VHT_NSS_MAX];
		enum nl80211_txrate_gi gi;
	} control[NUM_NL80211_BANDS];
};

/**
 * enum cfg80211_ap_settings_flags - AP settings flags
 *
 * Used by cfg80211_ap_settings
 *
 * @AP_SETTINGS_EXTERNAL_AUTH_SUPPORT: AP supports external authentication
 */
enum cfg80211_ap_settings_flags {
	AP_SETTINGS_EXTERNAL_AUTH_SUPPORT = BIT(0),
};

/**
 * struct cfg80211_ap_settings - AP configuration
 *
 * Used to configure an AP interface.
 *
 * @chandef: defines the channel to use
 * @beacon: beacon data
 * @beacon_interval: beacon interval
 * @dtim_period: DTIM period
 * @ssid: SSID to be used in the BSS (note: may be %NULL if not provided from
 *	user space)
 * @ssid_len: length of @ssid
 * @hidden_ssid: whether to hide the SSID in Beacon/Probe Response frames
 * @crypto: crypto settings
 * @privacy: the BSS uses privacy
 * @auth_type: Authentication type (algorithm)
 * @smps_mode: SMPS mode
 * @inactivity_timeout: time in seconds to determine station's inactivity.
 * @p2p_ctwindow: P2P CT Window
 * @p2p_opp_ps: P2P opportunistic PS
 * @acl: ACL configuration used by the drivers which has support for
 *	MAC address based access control
 * @pbss: If set, start as a PCP instead of AP. Relevant for DMG
 *	networks.
 * @beacon_rate: bitrate to be used for beacons
 * @ht_cap: HT capabilities (or %NULL if HT isn't enabled)
 * @vht_cap: VHT capabilities (or %NULL if VHT isn't enabled)
 * @he_cap: HE capabilities (or %NULL if HE isn't enabled)
 * @ht_required: stations must support HT
 * @vht_required: stations must support VHT
 * @twt_responder: Enable Target Wait Time
 * @flags: flags, as defined in enum cfg80211_ap_settings_flags
 */
struct cfg80211_ap_settings {
	struct cfg80211_chan_def chandef;

	struct cfg80211_beacon_data beacon;

	int beacon_interval, dtim_period;
	const u8 *ssid;
	size_t ssid_len;
	enum nl80211_hidden_ssid hidden_ssid;
	struct cfg80211_crypto_settings crypto;
	bool privacy;
	enum nl80211_auth_type auth_type;
	enum nl80211_smps_mode smps_mode;
	int inactivity_timeout;
	u8 p2p_ctwindow;
	bool p2p_opp_ps;
	const struct cfg80211_acl_data *acl;
	bool pbss;
	struct cfg80211_bitrate_mask beacon_rate;

	const struct ieee80211_ht_cap *ht_cap;
	const struct ieee80211_vht_cap *vht_cap;
	const struct ieee80211_he_cap_elem *he_cap;
	bool ht_required, vht_required;
	bool twt_responder;
	u32 flags;
};

/**
 * struct cfg80211_csa_settings - channel switch settings
 *
 * Used for channel switch
 *
 * @chandef: defines the channel to use after the switch
 * @beacon_csa: beacon data while performing the switch
 * @counter_offsets_beacon: offsets of the counters within the beacon (tail)
 * @counter_offsets_presp: offsets of the counters within the probe response
 * @n_counter_offsets_beacon: number of csa counters the beacon (tail)
 * @n_counter_offsets_presp: number of csa counters in the probe response
 * @beacon_after: beacon data to be used on the new channel
 * @radar_required: whether radar detection is required on the new channel
 * @block_tx: whether transmissions should be blocked while changing
 * @count: number of beacons until switch
 */
struct cfg80211_csa_settings {
	struct cfg80211_chan_def chandef;
	struct cfg80211_beacon_data beacon_csa;
	const u16 *counter_offsets_beacon;
	const u16 *counter_offsets_presp;
	unsigned int n_counter_offsets_beacon;
	unsigned int n_counter_offsets_presp;
	struct cfg80211_beacon_data beacon_after;
	bool radar_required;
	bool block_tx;
	u8 count;
};

#define CFG80211_MAX_NUM_DIFFERENT_CHANNELS 10

/**
 * struct iface_combination_params - input parameters for interface combinations
 *
 * Used to pass interface combination parameters
 *
 * @num_different_channels: the number of different channels we want
 *	to use for verification
 * @radar_detect: a bitmap where each bit corresponds to a channel
 *	width where radar detection is needed, as in the definition of
 *	&struct ieee80211_iface_combination.@radar_detect_widths
 * @iftype_num: array with the number of interfaces of each interface
 *	type.  The index is the interface type as specified in &enum
 *	nl80211_iftype.
 * @new_beacon_int: set this to the beacon interval of a new interface
 *	that's not operating yet, if such is to be checked as part of
 *	the verification
 */
struct iface_combination_params {
	int num_different_channels;
	u8 radar_detect;
	int iftype_num[NUM_NL80211_IFTYPES];
	u32 new_beacon_int;
};

/**
 * enum station_parameters_apply_mask - station parameter values to apply
 * @STATION_PARAM_APPLY_UAPSD: apply new uAPSD parameters (uapsd_queues, max_sp)
 * @STATION_PARAM_APPLY_CAPABILITY: apply new capability
 * @STATION_PARAM_APPLY_PLINK_STATE: apply new plink state
 *
 * Not all station parameters have in-band "no change" signalling,
 * for those that don't these flags will are used.
 */
enum station_parameters_apply_mask {
	STATION_PARAM_APPLY_UAPSD = BIT(0),
	STATION_PARAM_APPLY_CAPABILITY = BIT(1),
	STATION_PARAM_APPLY_PLINK_STATE = BIT(2),
	STATION_PARAM_APPLY_STA_TXPOWER = BIT(3),
};

/**
 * struct sta_txpwr - station txpower configuration
 *
 * Used to configure txpower for station.
 *
 * @power: tx power (in dBm) to be used for sending data traffic. If tx power
 *	is not provided, the default per-interface tx power setting will be
 *	overriding. Driver should be picking up the lowest tx power, either tx
 *	power per-interface or per-station.
 * @type: In particular if TPC %type is NL80211_TX_POWER_LIMITED then tx power
 *	will be less than or equal to specified from userspace, whereas if TPC
 *	%type is NL80211_TX_POWER_AUTOMATIC then it indicates default tx power.
 *	NL80211_TX_POWER_FIXED is not a valid configuration option for
 *	per peer TPC.
 */
struct sta_txpwr {
	s16 power;
	enum nl80211_tx_power_setting type;
};

/**
 * struct station_parameters - station parameters
 *
 * Used to change and create a new station.
 *
 * @vlan: vlan interface station should belong to
 * @supported_rates: supported rates in IEEE 802.11 format
 *	(or NULL for no change)
 * @supported_rates_len: number of supported rates
 * @sta_flags_mask: station flags that changed
 *	(bitmask of BIT(%NL80211_STA_FLAG_...))
 * @sta_flags_set: station flags values
 *	(bitmask of BIT(%NL80211_STA_FLAG_...))
 * @listen_interval: listen interval or -1 for no change
 * @aid: AID or zero for no change
 * @peer_aid: mesh peer AID or zero for no change
 * @plink_action: plink action to take
 * @plink_state: set the peer link state for a station
 * @ht_capa: HT capabilities of station
 * @vht_capa: VHT capabilities of station
 * @uapsd_queues: bitmap of queues configured for uapsd. same format
 *	as the AC bitmap in the QoS info field
 * @max_sp: max Service Period. same format as the MAX_SP in the
 *	QoS info field (but already shifted down)
 * @sta_modify_mask: bitmap indicating which parameters changed
 *	(for those that don't have a natural "no change" value),
 *	see &enum station_parameters_apply_mask
 * @local_pm: local link-specific mesh power save mode (no change when set
 *	to unknown)
 * @capability: station capability
 * @ext_capab: extended capabilities of the station
 * @ext_capab_len: number of extended capabilities
 * @supported_channels: supported channels in IEEE 802.11 format
 * @supported_channels_len: number of supported channels
 * @supported_oper_classes: supported oper classes in IEEE 802.11 format
 * @supported_oper_classes_len: number of supported operating classes
 * @opmode_notif: operating mode field from Operating Mode Notification
 * @opmode_notif_used: information if operating mode field is used
 * @support_p2p_ps: information if station supports P2P PS mechanism
 * @he_capa: HE capabilities of station
 * @he_capa_len: the length of the HE capabilities
 * @airtime_weight: airtime scheduler weight for this station
 */
struct station_parameters {
	const u8 *supported_rates;
	struct net_device *vlan;
	u32 sta_flags_mask, sta_flags_set;
	u32 sta_modify_mask;
	int listen_interval;
	u16 aid;
	u16 peer_aid;
	u8 supported_rates_len;
	u8 plink_action;
	u8 plink_state;
	const struct ieee80211_ht_cap *ht_capa;
	const struct ieee80211_vht_cap *vht_capa;
	u8 uapsd_queues;
	u8 max_sp;
	enum nl80211_mesh_power_mode local_pm;
	u16 capability;
	const u8 *ext_capab;
	u8 ext_capab_len;
	const u8 *supported_channels;
	u8 supported_channels_len;
	const u8 *supported_oper_classes;
	u8 supported_oper_classes_len;
	u8 opmode_notif;
	bool opmode_notif_used;
	int support_p2p_ps;
	const struct ieee80211_he_cap_elem *he_capa;
	u8 he_capa_len;
	u16 airtime_weight;
	struct sta_txpwr txpwr;
};

/**
 * struct station_del_parameters - station deletion parameters
 *
 * Used to delete a station entry (or all stations).
 *
 * @mac: MAC address of the station to remove or NULL to remove all stations
 * @subtype: Management frame subtype to use for indicating removal
 *	(10 = Disassociation, 12 = Deauthentication)
 * @reason_code: Reason code for the Disassociation/Deauthentication frame
 */
struct station_del_parameters {
	const u8 *mac;
	u8 subtype;
	u16 reason_code;
};

/**
 * enum cfg80211_station_type - the type of station being modified
 * @CFG80211_STA_AP_CLIENT: client of an AP interface
 * @CFG80211_STA_AP_CLIENT_UNASSOC: client of an AP interface that is still
 *	unassociated (update properties for this type of client is permitted)
 * @CFG80211_STA_AP_MLME_CLIENT: client of an AP interface that has
 *	the AP MLME in the device
 * @CFG80211_STA_AP_STA: AP station on managed interface
 * @CFG80211_STA_IBSS: IBSS station
 * @CFG80211_STA_TDLS_PEER_SETUP: TDLS peer on managed interface (dummy entry
 *	while TDLS setup is in progress, it moves out of this state when
 *	being marked authorized; use this only if TDLS with external setup is
 *	supported/used)
 * @CFG80211_STA_TDLS_PEER_ACTIVE: TDLS peer on managed interface (active
 *	entry that is operating, has been marked authorized by userspace)
 * @CFG80211_STA_MESH_PEER_KERNEL: peer on mesh interface (kernel managed)
 * @CFG80211_STA_MESH_PEER_USER: peer on mesh interface (user managed)
 */
enum cfg80211_station_type {
	CFG80211_STA_AP_CLIENT,
	CFG80211_STA_AP_CLIENT_UNASSOC,
	CFG80211_STA_AP_MLME_CLIENT,
	CFG80211_STA_AP_STA,
	CFG80211_STA_IBSS,
	CFG80211_STA_TDLS_PEER_SETUP,
	CFG80211_STA_TDLS_PEER_ACTIVE,
	CFG80211_STA_MESH_PEER_KERNEL,
	CFG80211_STA_MESH_PEER_USER,
};

/**
 * cfg80211_check_station_change - validate parameter changes
 * @wiphy: the wiphy this operates on
 * @params: the new parameters for a station
 * @statype: the type of station being modified
 *
 * Utility function for the @change_station driver method. Call this function
 * with the appropriate station type looking up the station (and checking that
 * it exists). It will verify whether the station change is acceptable, and if
 * not will return an error code. Note that it may modify the parameters for
 * backward compatibility reasons, so don't use them before calling this.
 */
int cfg80211_check_station_change(struct wiphy *wiphy,
				  struct station_parameters *params,
				  enum cfg80211_station_type statype);

/**
 * enum station_info_rate_flags - bitrate info flags
 *
 * Used by the driver to indicate the specific rate transmission
 * type for 802.11n transmissions.
 *
 * @RATE_INFO_FLAGS_MCS: mcs field filled with HT MCS
 * @RATE_INFO_FLAGS_VHT_MCS: mcs field filled with VHT MCS
 * @RATE_INFO_FLAGS_SHORT_GI: 400ns guard interval
 * @RATE_INFO_FLAGS_60G: 60GHz MCS
 * @RATE_INFO_FLAGS_HE_MCS: HE MCS information
 */
enum rate_info_flags {
	RATE_INFO_FLAGS_MCS			= BIT(0),
	RATE_INFO_FLAGS_VHT_MCS			= BIT(1),
	RATE_INFO_FLAGS_SHORT_GI		= BIT(2),
	RATE_INFO_FLAGS_60G			= BIT(3),
	RATE_INFO_FLAGS_HE_MCS			= BIT(4),
};

/**
 * enum rate_info_bw - rate bandwidth information
 *
 * Used by the driver to indicate the rate bandwidth.
 *
 * @RATE_INFO_BW_5: 5 MHz bandwidth
 * @RATE_INFO_BW_10: 10 MHz bandwidth
 * @RATE_INFO_BW_20: 20 MHz bandwidth
 * @RATE_INFO_BW_40: 40 MHz bandwidth
 * @RATE_INFO_BW_80: 80 MHz bandwidth
 * @RATE_INFO_BW_160: 160 MHz bandwidth
 * @RATE_INFO_BW_HE_RU: bandwidth determined by HE RU allocation
 */
enum rate_info_bw {
	RATE_INFO_BW_20 = 0,
	RATE_INFO_BW_5,
	RATE_INFO_BW_10,
	RATE_INFO_BW_40,
	RATE_INFO_BW_80,
	RATE_INFO_BW_160,
	RATE_INFO_BW_HE_RU,
};

/**
 * struct rate_info - bitrate information
 *
 * Information about a receiving or transmitting bitrate
 *
 * @flags: bitflag of flags from &enum rate_info_flags
 * @mcs: mcs index if struct describes an HT/VHT/HE rate
 * @legacy: bitrate in 100kbit/s for 802.11abg
 * @nss: number of streams (VHT & HE only)
 * @bw: bandwidth (from &enum rate_info_bw)
 * @he_gi: HE guard interval (from &enum nl80211_he_gi)
 * @he_dcm: HE DCM value
 * @he_ru_alloc: HE RU allocation (from &enum nl80211_he_ru_alloc,
 *	only valid if bw is %RATE_INFO_BW_HE_RU)
 */
struct rate_info {
	u8 flags;
	u8 mcs;
	u16 legacy;
	u8 nss;
	u8 bw;
	u8 he_gi;
	u8 he_dcm;
	u8 he_ru_alloc;
};

/**
 * enum station_info_rate_flags - bitrate info flags
 *
 * Used by the driver to indicate the specific rate transmission
 * type for 802.11n transmissions.
 *
 * @BSS_PARAM_FLAGS_CTS_PROT: whether CTS protection is enabled
 * @BSS_PARAM_FLAGS_SHORT_PREAMBLE: whether short preamble is enabled
 * @BSS_PARAM_FLAGS_SHORT_SLOT_TIME: whether short slot time is enabled
 */
enum bss_param_flags {
	BSS_PARAM_FLAGS_CTS_PROT	= 1<<0,
	BSS_PARAM_FLAGS_SHORT_PREAMBLE	= 1<<1,
	BSS_PARAM_FLAGS_SHORT_SLOT_TIME	= 1<<2,
};

/**
 * struct sta_bss_parameters - BSS parameters for the attached station
 *
 * Information about the currently associated BSS
 *
 * @flags: bitflag of flags from &enum bss_param_flags
 * @dtim_period: DTIM period for the BSS
 * @beacon_interval: beacon interval
 */
struct sta_bss_parameters {
	u8 flags;
	u8 dtim_period;
	u16 beacon_interval;
};

/**
 * struct cfg80211_txq_stats - TXQ statistics for this TID
 * @filled: bitmap of flags using the bits of &enum nl80211_txq_stats to
 *	indicate the relevant values in this struct are filled
 * @backlog_bytes: total number of bytes currently backlogged
 * @backlog_packets: total number of packets currently backlogged
 * @flows: number of new flows seen
 * @drops: total number of packets dropped
 * @ecn_marks: total number of packets marked with ECN CE
 * @overlimit: number of drops due to queue space overflow
 * @overmemory: number of drops due to memory limit overflow
 * @collisions: number of hash collisions
 * @tx_bytes: total number of bytes dequeued
 * @tx_packets: total number of packets dequeued
 * @max_flows: maximum number of flows supported
 */
struct cfg80211_txq_stats {
	u32 filled;
	u32 backlog_bytes;
	u32 backlog_packets;
	u32 flows;
	u32 drops;
	u32 ecn_marks;
	u32 overlimit;
	u32 overmemory;
	u32 collisions;
	u32 tx_bytes;
	u32 tx_packets;
	u32 max_flows;
};

/**
 * struct cfg80211_tid_stats - per-TID statistics
 * @filled: bitmap of flags using the bits of &enum nl80211_tid_stats to
 *	indicate the relevant values in this struct are filled
 * @rx_msdu: number of received MSDUs
 * @tx_msdu: number of (attempted) transmitted MSDUs
 * @tx_msdu_retries: number of retries (not counting the first) for
 *	transmitted MSDUs
 * @tx_msdu_failed: number of failed transmitted MSDUs
 * @txq_stats: TXQ statistics
 */
struct cfg80211_tid_stats {
	u32 filled;
	u64 rx_msdu;
	u64 tx_msdu;
	u64 tx_msdu_retries;
	u64 tx_msdu_failed;
	struct cfg80211_txq_stats txq_stats;
};

#define IEEE80211_MAX_CHAINS	4

/**
 * struct station_info - station information
 *
 * Station information filled by driver for get_station() and dump_station.
 *
 * @filled: bitflag of flags using the bits of &enum nl80211_sta_info to
 *	indicate the relevant values in this struct for them
 * @connected_time: time(in secs) since a station is last connected
 * @inactive_time: time since last station activity (tx/rx) in milliseconds
 * @rx_bytes: bytes (size of MPDUs) received from this station
 * @tx_bytes: bytes (size of MPDUs) transmitted to this station
 * @llid: mesh local link id
 * @plid: mesh peer link id
 * @plink_state: mesh peer link state
 * @signal: The signal strength, type depends on the wiphy's signal_type.
 *	For CFG80211_SIGNAL_TYPE_MBM, value is expressed in _dBm_.
 * @signal_avg: Average signal strength, type depends on the wiphy's signal_type.
 *	For CFG80211_SIGNAL_TYPE_MBM, value is expressed in _dBm_.
 * @chains: bitmask for filled values in @chain_signal, @chain_signal_avg
 * @chain_signal: per-chain signal strength of last received packet in dBm
 * @chain_signal_avg: per-chain signal strength average in dBm
 * @txrate: current unicast bitrate from this station
 * @rxrate: current unicast bitrate to this station
 * @rx_packets: packets (MSDUs & MMPDUs) received from this station
 * @tx_packets: packets (MSDUs & MMPDUs) transmitted to this station
 * @tx_retries: cumulative retry counts (MPDUs)
 * @tx_failed: number of failed transmissions (MPDUs) (retries exceeded, no ACK)
 * @rx_dropped_misc:  Dropped for un-specified reason.
 * @bss_param: current BSS parameters
 * @generation: generation number for nl80211 dumps.
 *	This number should increase every time the list of stations
 *	changes, i.e. when a station is added or removed, so that
 *	userspace can tell whether it got a consistent snapshot.
 * @assoc_req_ies: IEs from (Re)Association Request.
 *	This is used only when in AP mode with drivers that do not use
 *	user space MLME/SME implementation. The information is provided for
 *	the cfg80211_new_sta() calls to notify user space of the IEs.
 * @assoc_req_ies_len: Length of assoc_req_ies buffer in octets.
 * @sta_flags: station flags mask & values
 * @beacon_loss_count: Number of times beacon loss event has triggered.
 * @t_offset: Time offset of the station relative to this host.
 * @local_pm: local mesh STA power save mode
 * @peer_pm: peer mesh STA power save mode
 * @nonpeer_pm: non-peer mesh STA power save mode
 * @expected_throughput: expected throughput in kbps (including 802.11 headers)
 *	towards this station.
 * @rx_beacon: number of beacons received from this peer
 * @rx_beacon_signal_avg: signal strength average (in dBm) for beacons received
 *	from this peer
 * @connected_to_gate: true if mesh STA has a path to mesh gate
 * @rx_duration: aggregate PPDU duration(usecs) for all the frames from a peer
 * @tx_duration: aggregate PPDU duration(usecs) for all the frames to a peer
 * @airtime_weight: current airtime scheduling weight
 * @pertid: per-TID statistics, see &struct cfg80211_tid_stats, using the last
 *	(IEEE80211_NUM_TIDS) index for MSDUs not encapsulated in QoS-MPDUs.
 *	Note that this doesn't use the @filled bit, but is used if non-NULL.
 * @ack_signal: signal strength (in dBm) of the last ACK frame.
 * @avg_ack_signal: average rssi value of ack packet for the no of msdu's has
 *	been sent.
 * @rx_mpdu_count: number of MPDUs received from this station
 * @fcs_err_count: number of packets (MPDUs) received from this station with
 *	an FCS error. This counter should be incremented only when TA of the
 *	received packet with an FCS error matches the peer MAC address.
 * @airtime_link_metric: mesh airtime link metric.
 */
struct station_info {
	u64 filled;
	u32 connected_time;
	u32 inactive_time;
	u64 rx_bytes;
	u64 tx_bytes;
	u16 llid;
	u16 plid;
	u8 plink_state;
	s8 signal;
	s8 signal_avg;

	u8 chains;
	s8 chain_signal[IEEE80211_MAX_CHAINS];
	s8 chain_signal_avg[IEEE80211_MAX_CHAINS];

	struct rate_info txrate;
	struct rate_info rxrate;
	u32 rx_packets;
	u32 tx_packets;
	u32 tx_retries;
	u32 tx_failed;
	u32 rx_dropped_misc;
	struct sta_bss_parameters bss_param;
	struct nl80211_sta_flag_update sta_flags;

	int generation;

	const u8 *assoc_req_ies;
	size_t assoc_req_ies_len;

	u32 beacon_loss_count;
	s64 t_offset;
	enum nl80211_mesh_power_mode local_pm;
	enum nl80211_mesh_power_mode peer_pm;
	enum nl80211_mesh_power_mode nonpeer_pm;

	u32 expected_throughput;

	u64 tx_duration;
	u64 rx_duration;
	u64 rx_beacon;
	u8 rx_beacon_signal_avg;
	u8 connected_to_gate;

	struct cfg80211_tid_stats *pertid;
	s8 ack_signal;
	s8 avg_ack_signal;

	u16 airtime_weight;

	u32 rx_mpdu_count;
	u32 fcs_err_count;

	u32 airtime_link_metric;
};

#if IS_ENABLED(CONFIG_CFG80211)
/**
 * cfg80211_get_station - retrieve information about a given station
 * @dev: the device where the station is supposed to be connected to
 * @mac_addr: the mac address of the station of interest
 * @sinfo: pointer to the structure to fill with the information
 *
 * Returns 0 on success and sinfo is filled with the available information
 * otherwise returns a negative error code and the content of sinfo has to be
 * considered undefined.
 */
int cfg80211_get_station(struct net_device *dev, const u8 *mac_addr,
			 struct station_info *sinfo);
#else
static inline int cfg80211_get_station(struct net_device *dev,
				       const u8 *mac_addr,
				       struct station_info *sinfo)
{
	return -ENOENT;
}
#endif

/**
 * enum monitor_flags - monitor flags
 *
 * Monitor interface configuration flags. Note that these must be the bits
 * according to the nl80211 flags.
 *
 * @MONITOR_FLAG_CHANGED: set if the flags were changed
 * @MONITOR_FLAG_FCSFAIL: pass frames with bad FCS
 * @MONITOR_FLAG_PLCPFAIL: pass frames with bad PLCP
 * @MONITOR_FLAG_CONTROL: pass control frames
 * @MONITOR_FLAG_OTHER_BSS: disable BSSID filtering
 * @MONITOR_FLAG_COOK_FRAMES: report frames after processing
 * @MONITOR_FLAG_ACTIVE: active monitor, ACKs frames on its MAC address
 */
enum monitor_flags {
	MONITOR_FLAG_CHANGED		= 1<<__NL80211_MNTR_FLAG_INVALID,
	MONITOR_FLAG_FCSFAIL		= 1<<NL80211_MNTR_FLAG_FCSFAIL,
	MONITOR_FLAG_PLCPFAIL		= 1<<NL80211_MNTR_FLAG_PLCPFAIL,
	MONITOR_FLAG_CONTROL		= 1<<NL80211_MNTR_FLAG_CONTROL,
	MONITOR_FLAG_OTHER_BSS		= 1<<NL80211_MNTR_FLAG_OTHER_BSS,
	MONITOR_FLAG_COOK_FRAMES	= 1<<NL80211_MNTR_FLAG_COOK_FRAMES,
	MONITOR_FLAG_ACTIVE		= 1<<NL80211_MNTR_FLAG_ACTIVE,
};

/**
 * enum mpath_info_flags -  mesh path information flags
 *
 * Used by the driver to indicate which info in &struct mpath_info it has filled
 * in during get_station() or dump_station().
 *
 * @MPATH_INFO_FRAME_QLEN: @frame_qlen filled
 * @MPATH_INFO_SN: @sn filled
 * @MPATH_INFO_METRIC: @metric filled
 * @MPATH_INFO_EXPTIME: @exptime filled
 * @MPATH_INFO_DISCOVERY_TIMEOUT: @discovery_timeout filled
 * @MPATH_INFO_DISCOVERY_RETRIES: @discovery_retries filled
 * @MPATH_INFO_FLAGS: @flags filled
 * @MPATH_INFO_HOP_COUNT: @hop_count filled
 * @MPATH_INFO_PATH_CHANGE: @path_change_count filled
 */
enum mpath_info_flags {
	MPATH_INFO_FRAME_QLEN		= BIT(0),
	MPATH_INFO_SN			= BIT(1),
	MPATH_INFO_METRIC		= BIT(2),
	MPATH_INFO_EXPTIME		= BIT(3),
	MPATH_INFO_DISCOVERY_TIMEOUT	= BIT(4),
	MPATH_INFO_DISCOVERY_RETRIES	= BIT(5),
	MPATH_INFO_FLAGS		= BIT(6),
	MPATH_INFO_HOP_COUNT		= BIT(7),
	MPATH_INFO_PATH_CHANGE		= BIT(8),
};

/**
 * struct mpath_info - mesh path information
 *
 * Mesh path information filled by driver for get_mpath() and dump_mpath().
 *
 * @filled: bitfield of flags from &enum mpath_info_flags
 * @frame_qlen: number of queued frames for this destination
 * @sn: target sequence number
 * @metric: metric (cost) of this mesh path
 * @exptime: expiration time for the mesh path from now, in msecs
 * @flags: mesh path flags
 * @discovery_timeout: total mesh path discovery timeout, in msecs
 * @discovery_retries: mesh path discovery retries
 * @generation: generation number for nl80211 dumps.
 *	This number should increase every time the list of mesh paths
 *	changes, i.e. when a station is added or removed, so that
 *	userspace can tell whether it got a consistent snapshot.
 * @hop_count: hops to destination
 * @path_change_count: total number of path changes to destination
 */
struct mpath_info {
	u32 filled;
	u32 frame_qlen;
	u32 sn;
	u32 metric;
	u32 exptime;
	u32 discovery_timeout;
	u8 discovery_retries;
	u8 flags;
	u8 hop_count;
	u32 path_change_count;

	int generation;
};

/**
 * struct bss_parameters - BSS parameters
 *
 * Used to change BSS parameters (mainly for AP mode).
 *
 * @use_cts_prot: Whether to use CTS protection
 *	(0 = no, 1 = yes, -1 = do not change)
 * @use_short_preamble: Whether the use of short preambles is allowed
 *	(0 = no, 1 = yes, -1 = do not change)
 * @use_short_slot_time: Whether the use of short slot time is allowed
 *	(0 = no, 1 = yes, -1 = do not change)
 * @basic_rates: basic rates in IEEE 802.11 format
 *	(or NULL for no change)
 * @basic_rates_len: number of basic rates
 * @ap_isolate: do not forward packets between connected stations
 * @ht_opmode: HT Operation mode
 * 	(u16 = opmode, -1 = do not change)
 * @p2p_ctwindow: P2P CT Window (-1 = no change)
 * @p2p_opp_ps: P2P opportunistic PS (-1 = no change)
 */
struct bss_parameters {
	int use_cts_prot;
	int use_short_preamble;
	int use_short_slot_time;
	const u8 *basic_rates;
	u8 basic_rates_len;
	int ap_isolate;
	int ht_opmode;
	s8 p2p_ctwindow, p2p_opp_ps;
};

/**
 * struct mesh_config - 802.11s mesh configuration
 *
 * These parameters can be changed while the mesh is active.
 *
 * @dot11MeshRetryTimeout: the initial retry timeout in millisecond units used
 *	by the Mesh Peering Open message
 * @dot11MeshConfirmTimeout: the initial retry timeout in millisecond units
 *	used by the Mesh Peering Open message
 * @dot11MeshHoldingTimeout: the confirm timeout in millisecond units used by
 *	the mesh peering management to close a mesh peering
 * @dot11MeshMaxPeerLinks: the maximum number of peer links allowed on this
 *	mesh interface
 * @dot11MeshMaxRetries: the maximum number of peer link open retries that can
 *	be sent to establish a new peer link instance in a mesh
 * @dot11MeshTTL: the value of TTL field set at a source mesh STA
 * @element_ttl: the value of TTL field set at a mesh STA for path selection
 *	elements
 * @auto_open_plinks: whether we should automatically open peer links when we
 *	detect compatible mesh peers
 * @dot11MeshNbrOffsetMaxNeighbor: the maximum number of neighbors to
 *	synchronize to for 11s default synchronization method
 * @dot11MeshHWMPmaxPREQretries: the number of action frames containing a PREQ
 *	that an originator mesh STA can send to a particular path target
 * @path_refresh_time: how frequently to refresh mesh paths in milliseconds
 * @min_discovery_timeout: the minimum length of time to wait until giving up on
 *	a path discovery in milliseconds
 * @dot11MeshHWMPactivePathTimeout: the time (in TUs) for which mesh STAs
 *	receiving a PREQ shall consider the forwarding information from the
 *	root to be valid. (TU = time unit)
 * @dot11MeshHWMPpreqMinInterval: the minimum interval of time (in TUs) during
 *	which a mesh STA can send only one action frame containing a PREQ
 *	element
 * @dot11MeshHWMPperrMinInterval: the minimum interval of time (in TUs) during
 *	which a mesh STA can send only one Action frame containing a PERR
 *	element
 * @dot11MeshHWMPnetDiameterTraversalTime: the interval of time (in TUs) that
 *	it takes for an HWMP information element to propagate across the mesh
 * @dot11MeshHWMPRootMode: the configuration of a mesh STA as root mesh STA
 * @dot11MeshHWMPRannInterval: the interval of time (in TUs) between root
 *	announcements are transmitted
 * @dot11MeshGateAnnouncementProtocol: whether to advertise that this mesh
 *	station has access to a broader network beyond the MBSS. (This is
 *	missnamed in draft 12.0: dot11MeshGateAnnouncementProtocol set to true
 *	only means that the station will announce others it's a mesh gate, but
 *	not necessarily using the gate announcement protocol. Still keeping the
 *	same nomenclature to be in sync with the spec)
 * @dot11MeshForwarding: whether the Mesh STA is forwarding or non-forwarding
 *	entity (default is TRUE - forwarding entity)
 * @rssi_threshold: the threshold for average signal strength of candidate
 *	station to establish a peer link
 * @ht_opmode: mesh HT protection mode
 *
 * @dot11MeshHWMPactivePathToRootTimeout: The time (in TUs) for which mesh STAs
 *	receiving a proactive PREQ shall consider the forwarding information to
 *	the root mesh STA to be valid.
 *
 * @dot11MeshHWMProotInterval: The interval of time (in TUs) between proactive
 *	PREQs are transmitted.
 * @dot11MeshHWMPconfirmationInterval: The minimum interval of time (in TUs)
 *	during which a mesh STA can send only one Action frame containing
 *	a PREQ element for root path confirmation.
 * @power_mode: The default mesh power save mode which will be the initial
 *	setting for new peer links.
 * @dot11MeshAwakeWindowDuration: The duration in TUs the STA will remain awake
 *	after transmitting its beacon.
 * @plink_timeout: If no tx activity is seen from a STA we've established
 *	peering with for longer than this time (in seconds), then remove it
 *	from the STA's list of peers.  Default is 30 minutes.
 * @dot11MeshConnectedToMeshGate: if set to true, advertise that this STA is
 *      connected to a mesh gate in mesh formation info.  If false, the
 *      value in mesh formation is determined by the presence of root paths
 *      in the mesh path table
 */
struct mesh_config {
	u16 dot11MeshRetryTimeout;
	u16 dot11MeshConfirmTimeout;
	u16 dot11MeshHoldingTimeout;
	u16 dot11MeshMaxPeerLinks;
	u8 dot11MeshMaxRetries;
	u8 dot11MeshTTL;
	u8 element_ttl;
	bool auto_open_plinks;
	u32 dot11MeshNbrOffsetMaxNeighbor;
	u8 dot11MeshHWMPmaxPREQretries;
	u32 path_refresh_time;
	u16 min_discovery_timeout;
	u32 dot11MeshHWMPactivePathTimeout;
	u16 dot11MeshHWMPpreqMinInterval;
	u16 dot11MeshHWMPperrMinInterval;
	u16 dot11MeshHWMPnetDiameterTraversalTime;
	u8 dot11MeshHWMPRootMode;
	bool dot11MeshConnectedToMeshGate;
	u16 dot11MeshHWMPRannInterval;
	bool dot11MeshGateAnnouncementProtocol;
	bool dot11MeshForwarding;
	s32 rssi_threshold;
	u16 ht_opmode;
	u32 dot11MeshHWMPactivePathToRootTimeout;
	u16 dot11MeshHWMProotInterval;
	u16 dot11MeshHWMPconfirmationInterval;
	enum nl80211_mesh_power_mode power_mode;
	u16 dot11MeshAwakeWindowDuration;
	u32 plink_timeout;
};

/**
 * struct mesh_setup - 802.11s mesh setup configuration
 * @chandef: defines the channel to use
 * @mesh_id: the mesh ID
 * @mesh_id_len: length of the mesh ID, at least 1 and at most 32 bytes
 * @sync_method: which synchronization method to use
 * @path_sel_proto: which path selection protocol to use
 * @path_metric: which metric to use
 * @auth_id: which authentication method this mesh is using
 * @ie: vendor information elements (optional)
 * @ie_len: length of vendor information elements
 * @is_authenticated: this mesh requires authentication
 * @is_secure: this mesh uses security
 * @user_mpm: userspace handles all MPM functions
 * @dtim_period: DTIM period to use
 * @beacon_interval: beacon interval to use
 * @mcast_rate: multicat rate for Mesh Node [6Mbps is the default for 802.11a]
 * @basic_rates: basic rates to use when creating the mesh
 * @beacon_rate: bitrate to be used for beacons
 * @userspace_handles_dfs: whether user space controls DFS operation, i.e.
 *	changes the channel when a radar is detected. This is required
 *	to operate on DFS channels.
 * @control_port_over_nl80211: TRUE if userspace expects to exchange control
 *	port frames over NL80211 instead of the network interface.
 *
 * These parameters are fixed when the mesh is created.
 */
struct mesh_setup {
	struct cfg80211_chan_def chandef;
	const u8 *mesh_id;
	u8 mesh_id_len;
	u8 sync_method;
	u8 path_sel_proto;
	u8 path_metric;
	u8 auth_id;
	const u8 *ie;
	u8 ie_len;
	bool is_authenticated;
	bool is_secure;
	bool user_mpm;
	u8 dtim_period;
	u16 beacon_interval;
	int mcast_rate[NUM_NL80211_BANDS];
	u32 basic_rates;
	struct cfg80211_bitrate_mask beacon_rate;
	bool userspace_handles_dfs;
	bool control_port_over_nl80211;
};

/**
 * struct ocb_setup - 802.11p OCB mode setup configuration
 * @chandef: defines the channel to use
 *
 * These parameters are fixed when connecting to the network
 */
struct ocb_setup {
	struct cfg80211_chan_def chandef;
};

/**
 * struct ieee80211_txq_params - TX queue parameters
 * @ac: AC identifier
 * @txop: Maximum burst time in units of 32 usecs, 0 meaning disabled
 * @cwmin: Minimum contention window [a value of the form 2^n-1 in the range
 *	1..32767]
 * @cwmax: Maximum contention window [a value of the form 2^n-1 in the range
 *	1..32767]
 * @aifs: Arbitration interframe space [0..255]
 */
struct ieee80211_txq_params {
	enum nl80211_ac ac;
	u16 txop;
	u16 cwmin;
	u16 cwmax;
	u8 aifs;
};

/**
 * DOC: Scanning and BSS list handling
 *
 * The scanning process itself is fairly simple, but cfg80211 offers quite
 * a bit of helper functionality. To start a scan, the scan operation will
 * be invoked with a scan definition. This scan definition contains the
 * channels to scan, and the SSIDs to send probe requests for (including the
 * wildcard, if desired). A passive scan is indicated by having no SSIDs to
 * probe. Additionally, a scan request may contain extra information elements
 * that should be added to the probe request. The IEs are guaranteed to be
 * well-formed, and will not exceed the maximum length the driver advertised
 * in the wiphy structure.
 *
 * When scanning finds a BSS, cfg80211 needs to be notified of that, because
 * it is responsible for maintaining the BSS list; the driver should not
 * maintain a list itself. For this notification, various functions exist.
 *
 * Since drivers do not maintain a BSS list, there are also a number of
 * functions to search for a BSS and obtain information about it from the
 * BSS structure cfg80211 maintains. The BSS list is also made available
 * to userspace.
 */

/**
 * struct cfg80211_ssid - SSID description
 * @ssid: the SSID
 * @ssid_len: length of the ssid
 */
struct cfg80211_ssid {
	u8 ssid[IEEE80211_MAX_SSID_LEN];
	u8 ssid_len;
};

/**
 * struct cfg80211_scan_info - information about completed scan
 * @scan_start_tsf: scan start time in terms of the TSF of the BSS that the
 *	wireless device that requested the scan is connected to. If this
 *	information is not available, this field is left zero.
 * @tsf_bssid: the BSSID according to which %scan_start_tsf is set.
 * @aborted: set to true if the scan was aborted for any reason,
 *	userspace will be notified of that
 */
struct cfg80211_scan_info {
	u64 scan_start_tsf;
	u8 tsf_bssid[ETH_ALEN] __aligned(2);
	bool aborted;
};

/**
 * struct cfg80211_scan_request - scan request description
 *
 * @ssids: SSIDs to scan for (active scan only)
 * @n_ssids: number of SSIDs
 * @channels: channels to scan on.
 * @n_channels: total number of channels to scan
 * @scan_width: channel width for scanning
 * @ie: optional information element(s) to add into Probe Request or %NULL
 * @ie_len: length of ie in octets
 * @duration: how long to listen on each channel, in TUs. If
 *	%duration_mandatory is not set, this is the maximum dwell time and
 *	the actual dwell time may be shorter.
 * @duration_mandatory: if set, the scan duration must be as specified by the
 *	%duration field.
 * @flags: bit field of flags controlling operation
 * @rates: bitmap of rates to advertise for each band
 * @wiphy: the wiphy this was for
 * @scan_start: time (in jiffies) when the scan started
 * @wdev: the wireless device to scan for
 * @info: (internal) information about completed scan
 * @notified: (internal) scan request was notified as done or aborted
 * @no_cck: used to send probe requests at non CCK rate in 2GHz band
 * @mac_addr: MAC address used with randomisation
 * @mac_addr_mask: MAC address mask used with randomisation, bits that
 *	are 0 in the mask should be randomised, bits that are 1 should
 *	be taken from the @mac_addr
 * @bssid: BSSID to scan for (most commonly, the wildcard BSSID)
 */
struct cfg80211_scan_request {
	struct cfg80211_ssid *ssids;
	int n_ssids;
	u32 n_channels;
	enum nl80211_bss_scan_width scan_width;
	const u8 *ie;
	size_t ie_len;
	u16 duration;
	bool duration_mandatory;
	u32 flags;

	u32 rates[NUM_NL80211_BANDS];

	struct wireless_dev *wdev;

	u8 mac_addr[ETH_ALEN] __aligned(2);
	u8 mac_addr_mask[ETH_ALEN] __aligned(2);
	u8 bssid[ETH_ALEN] __aligned(2);

	/* internal */
	struct wiphy *wiphy;
	unsigned long scan_start;
	struct cfg80211_scan_info info;
	bool notified;
	bool no_cck;

	/* keep last */
	struct ieee80211_channel *channels[0];
};

static inline void get_random_mask_addr(u8 *buf, const u8 *addr, const u8 *mask)
{
	int i;

	get_random_bytes(buf, ETH_ALEN);
	for (i = 0; i < ETH_ALEN; i++) {
		buf[i] &= ~mask[i];
		buf[i] |= addr[i] & mask[i];
	}
}

/**
 * struct cfg80211_match_set - sets of attributes to match
 *
 * @ssid: SSID to be matched; may be zero-length in case of BSSID match
 *	or no match (RSSI only)
 * @bssid: BSSID to be matched; may be all-zero BSSID in case of SSID match
 *	or no match (RSSI only)
 * @rssi_thold: don't report scan results below this threshold (in s32 dBm)
 * @per_band_rssi_thold: Minimum rssi threshold for each band to be applied
 *	for filtering out scan results received. Drivers advertize this support
 *	of band specific rssi based filtering through the feature capability
 *	%NL80211_EXT_FEATURE_SCHED_SCAN_BAND_SPECIFIC_RSSI_THOLD. These band
 *	specific rssi thresholds take precedence over rssi_thold, if specified.
 *	If not specified for any band, it will be assigned with rssi_thold of
 *	corresponding matchset.
 */
struct cfg80211_match_set {
	struct cfg80211_ssid ssid;
	u8 bssid[ETH_ALEN];
	s32 rssi_thold;
	s32 per_band_rssi_thold[NUM_NL80211_BANDS];
};

/**
 * struct cfg80211_sched_scan_plan - scan plan for scheduled scan
 *
 * @interval: interval between scheduled scan iterations. In seconds.
 * @iterations: number of scan iterations in this scan plan. Zero means
 *	infinite loop.
 *	The last scan plan will always have this parameter set to zero,
 *	all other scan plans will have a finite number of iterations.
 */
struct cfg80211_sched_scan_plan {
	u32 interval;
	u32 iterations;
};

/**
 * struct cfg80211_bss_select_adjust - BSS selection with RSSI adjustment.
 *
 * @band: band of BSS which should match for RSSI level adjustment.
 * @delta: value of RSSI level adjustment.
 */
struct cfg80211_bss_select_adjust {
	enum nl80211_band band;
	s8 delta;
};

/**
 * struct cfg80211_sched_scan_request - scheduled scan request description
 *
 * @reqid: identifies this request.
 * @ssids: SSIDs to scan for (passed in the probe_reqs in active scans)
 * @n_ssids: number of SSIDs
 * @n_channels: total number of channels to scan
 * @scan_width: channel width for scanning
 * @ie: optional information element(s) to add into Probe Request or %NULL
 * @ie_len: length of ie in octets
 * @flags: bit field of flags controlling operation
 * @match_sets: sets of parameters to be matched for a scan result
 * 	entry to be considered valid and to be passed to the host
 * 	(others are filtered out).
 *	If ommited, all results are passed.
 * @n_match_sets: number of match sets
 * @report_results: indicates that results were reported for this request
 * @wiphy: the wiphy this was for
 * @dev: the interface
 * @scan_start: start time of the scheduled scan
 * @channels: channels to scan
 * @min_rssi_thold: for drivers only supporting a single threshold, this
 *	contains the minimum over all matchsets
 * @mac_addr: MAC address used with randomisation
 * @mac_addr_mask: MAC address mask used with randomisation, bits that
 *	are 0 in the mask should be randomised, bits that are 1 should
 *	be taken from the @mac_addr
 * @scan_plans: scan plans to be executed in this scheduled scan. Lowest
 *	index must be executed first.
 * @n_scan_plans: number of scan plans, at least 1.
 * @rcu_head: RCU callback used to free the struct
 * @owner_nlportid: netlink portid of owner (if this should is a request
 *	owned by a particular socket)
 * @nl_owner_dead: netlink owner socket was closed - this request be freed
 * @list: for keeping list of requests.
 * @delay: delay in seconds to use before starting the first scan
 *	cycle.  The driver may ignore this parameter and start
 *	immediately (or at any other time), if this feature is not
 *	supported.
 * @relative_rssi_set: Indicates whether @relative_rssi is set or not.
 * @relative_rssi: Relative RSSI threshold in dB to restrict scan result
 *	reporting in connected state to cases where a matching BSS is determined
 *	to have better or slightly worse RSSI than the current connected BSS.
 *	The relative RSSI threshold values are ignored in disconnected state.
 * @rssi_adjust: delta dB of RSSI preference to be given to the BSSs that belong
 *	to the specified band while deciding whether a better BSS is reported
 *	using @relative_rssi. If delta is a negative number, the BSSs that
 *	belong to the specified band will be penalized by delta dB in relative
 *	comparisions.
 */
struct cfg80211_sched_scan_request {
	u64 reqid;
	struct cfg80211_ssid *ssids;
	int n_ssids;
	u32 n_channels;
	enum nl80211_bss_scan_width scan_width;
	const u8 *ie;
	size_t ie_len;
	u32 flags;
	struct cfg80211_match_set *match_sets;
	int n_match_sets;
	s32 min_rssi_thold;
	u32 delay;
	struct cfg80211_sched_scan_plan *scan_plans;
	int n_scan_plans;

	u8 mac_addr[ETH_ALEN] __aligned(2);
	u8 mac_addr_mask[ETH_ALEN] __aligned(2);

	bool relative_rssi_set;
	s8 relative_rssi;
	struct cfg80211_bss_select_adjust rssi_adjust;

	/* internal */
	struct wiphy *wiphy;
	struct net_device *dev;
	unsigned long scan_start;
	bool report_results;
	struct rcu_head rcu_head;
	u32 owner_nlportid;
	bool nl_owner_dead;
	struct list_head list;

	/* keep last */
	struct ieee80211_channel *channels[0];
};

/**
 * enum cfg80211_signal_type - signal type
 *
 * @CFG80211_SIGNAL_TYPE_NONE: no signal strength information available
 * @CFG80211_SIGNAL_TYPE_MBM: signal strength in mBm (100*dBm)
 * @CFG80211_SIGNAL_TYPE_UNSPEC: signal strength, increasing from 0 through 100
 */
enum cfg80211_signal_type {
	CFG80211_SIGNAL_TYPE_NONE,
	CFG80211_SIGNAL_TYPE_MBM,
	CFG80211_SIGNAL_TYPE_UNSPEC,
};

/**
 * struct cfg80211_inform_bss - BSS inform data
 * @chan: channel the frame was received on
 * @scan_width: scan width that was used
 * @signal: signal strength value, according to the wiphy's
 *	signal type
 * @boottime_ns: timestamp (CLOCK_BOOTTIME) when the information was
 *	received; should match the time when the frame was actually
 *	received by the device (not just by the host, in case it was
 *	buffered on the device) and be accurate to about 10ms.
 *	If the frame isn't buffered, just passing the return value of
 *	ktime_get_boottime_ns() is likely appropriate.
 * @parent_tsf: the time at the start of reception of the first octet of the
 *	timestamp field of the frame. The time is the TSF of the BSS specified
 *	by %parent_bssid.
 * @parent_bssid: the BSS according to which %parent_tsf is set. This is set to
 *	the BSS that requested the scan in which the beacon/probe was received.
 * @chains: bitmask for filled values in @chain_signal.
 * @chain_signal: per-chain signal strength of last received BSS in dBm.
 */
struct cfg80211_inform_bss {
	struct ieee80211_channel *chan;
	enum nl80211_bss_scan_width scan_width;
	s32 signal;
	u64 boottime_ns;
	u64 parent_tsf;
	u8 parent_bssid[ETH_ALEN] __aligned(2);
	u8 chains;
	s8 chain_signal[IEEE80211_MAX_CHAINS];
};

/**
 * struct cfg80211_bss_ies - BSS entry IE data
 * @tsf: TSF contained in the frame that carried these IEs
 * @rcu_head: internal use, for freeing
 * @len: length of the IEs
 * @from_beacon: these IEs are known to come from a beacon
 * @data: IE data
 */
struct cfg80211_bss_ies {
	u64 tsf;
	struct rcu_head rcu_head;
	int len;
	bool from_beacon;
	u8 data[];
};

/**
 * struct cfg80211_bss - BSS description
 *
 * This structure describes a BSS (which may also be a mesh network)
 * for use in scan results and similar.
 *
 * @channel: channel this BSS is on
 * @scan_width: width of the control channel
 * @bssid: BSSID of the BSS
 * @beacon_interval: the beacon interval as from the frame
 * @capability: the capability field in host byte order
 * @ies: the information elements (Note that there is no guarantee that these
 *	are well-formed!); this is a pointer to either the beacon_ies or
 *	proberesp_ies depending on whether Probe Response frame has been
 *	received. It is always non-%NULL.
 * @beacon_ies: the information elements from the last Beacon frame
 *	(implementation note: if @hidden_beacon_bss is set this struct doesn't
 *	own the beacon_ies, but they're just pointers to the ones from the
 *	@hidden_beacon_bss struct)
 * @proberesp_ies: the information elements from the last Probe Response frame
 * @hidden_beacon_bss: in case this BSS struct represents a probe response from
 *	a BSS that hides the SSID in its beacon, this points to the BSS struct
 *	that holds the beacon data. @beacon_ies is still valid, of course, and
 *	points to the same data as hidden_beacon_bss->beacon_ies in that case.
 * @transmitted_bss: pointer to the transmitted BSS, if this is a
 *	non-transmitted one (multi-BSSID support)
 * @nontrans_list: list of non-transmitted BSS, if this is a transmitted one
 *	(multi-BSSID support)
 * @signal: signal strength value (type depends on the wiphy's signal_type)
 * @chains: bitmask for filled values in @chain_signal.
 * @chain_signal: per-chain signal strength of last received BSS in dBm.
 * @bssid_index: index in the multiple BSS set
 * @max_bssid_indicator: max number of members in the BSS set
 * @priv: private area for driver use, has at least wiphy->bss_priv_size bytes
 */
struct cfg80211_bss {
	struct ieee80211_channel *channel;
	enum nl80211_bss_scan_width scan_width;

	const struct cfg80211_bss_ies __rcu *ies;
	const struct cfg80211_bss_ies __rcu *beacon_ies;
	const struct cfg80211_bss_ies __rcu *proberesp_ies;

	struct cfg80211_bss *hidden_beacon_bss;
	struct cfg80211_bss *transmitted_bss;
	struct list_head nontrans_list;

	s32 signal;

	u16 beacon_interval;
	u16 capability;

	u8 bssid[ETH_ALEN];
	u8 chains;
	s8 chain_signal[IEEE80211_MAX_CHAINS];

	u8 bssid_index;
	u8 max_bssid_indicator;

	u8 priv[0] __aligned(sizeof(void *));
};

/**
 * ieee80211_bss_get_elem - find element with given ID
 * @bss: the bss to search
 * @id: the element ID
 *
 * Note that the return value is an RCU-protected pointer, so
 * rcu_read_lock() must be held when calling this function.
 * Return: %NULL if not found.
 */
const struct element *ieee80211_bss_get_elem(struct cfg80211_bss *bss, u8 id);

/**
 * ieee80211_bss_get_ie - find IE with given ID
 * @bss: the bss to search
 * @id: the element ID
 *
 * Note that the return value is an RCU-protected pointer, so
 * rcu_read_lock() must be held when calling this function.
 * Return: %NULL if not found.
 */
static inline const u8 *ieee80211_bss_get_ie(struct cfg80211_bss *bss, u8 id)
{
	return (void *)ieee80211_bss_get_elem(bss, id);
}


/**
 * struct cfg80211_auth_request - Authentication request data
 *
 * This structure provides information needed to complete IEEE 802.11
 * authentication.
 *
 * @bss: The BSS to authenticate with, the callee must obtain a reference
 *	to it if it needs to keep it.
 * @auth_type: Authentication type (algorithm)
 * @ie: Extra IEs to add to Authentication frame or %NULL
 * @ie_len: Length of ie buffer in octets
 * @key_len: length of WEP key for shared key authentication
 * @key_idx: index of WEP key for shared key authentication
 * @key: WEP key for shared key authentication
 * @auth_data: Fields and elements in Authentication frames. This contains
 *	the authentication frame body (non-IE and IE data), excluding the
 *	Authentication algorithm number, i.e., starting at the Authentication
 *	transaction sequence number field.
 * @auth_data_len: Length of auth_data buffer in octets
 */
struct cfg80211_auth_request {
	struct cfg80211_bss *bss;
	const u8 *ie;
	size_t ie_len;
	enum nl80211_auth_type auth_type;
	const u8 *key;
	u8 key_len, key_idx;
	const u8 *auth_data;
	size_t auth_data_len;
};

/**
 * enum cfg80211_assoc_req_flags - Over-ride default behaviour in association.
 *
 * @ASSOC_REQ_DISABLE_HT:  Disable HT (802.11n)
 * @ASSOC_REQ_DISABLE_VHT:  Disable VHT
 * @ASSOC_REQ_USE_RRM: Declare RRM capability in this association
 * @CONNECT_REQ_EXTERNAL_AUTH_SUPPORT: User space indicates external
 *	authentication capability. Drivers can offload authentication to
 *	userspace if this flag is set. Only applicable for cfg80211_connect()
 *	request (connect callback).
 */
enum cfg80211_assoc_req_flags {
	ASSOC_REQ_DISABLE_HT			= BIT(0),
	ASSOC_REQ_DISABLE_VHT			= BIT(1),
	ASSOC_REQ_USE_RRM			= BIT(2),
	CONNECT_REQ_EXTERNAL_AUTH_SUPPORT	= BIT(3),
};

/**
 * struct cfg80211_assoc_request - (Re)Association request data
 *
 * This structure provides information needed to complete IEEE 802.11
 * (re)association.
 * @bss: The BSS to associate with. If the call is successful the driver is
 *	given a reference that it must give back to cfg80211_send_rx_assoc()
 *	or to cfg80211_assoc_timeout(). To ensure proper refcounting, new
 *	association requests while already associating must be rejected.
 * @ie: Extra IEs to add to (Re)Association Request frame or %NULL
 * @ie_len: Length of ie buffer in octets
 * @use_mfp: Use management frame protection (IEEE 802.11w) in this association
 * @crypto: crypto settings
 * @prev_bssid: previous BSSID, if not %NULL use reassociate frame. This is used
 *	to indicate a request to reassociate within the ESS instead of a request
 *	do the initial association with the ESS. When included, this is set to
 *	the BSSID of the current association, i.e., to the value that is
 *	included in the Current AP address field of the Reassociation Request
 *	frame.
 * @flags:  See &enum cfg80211_assoc_req_flags
 * @ht_capa:  HT Capabilities over-rides.  Values set in ht_capa_mask
 *	will be used in ht_capa.  Un-supported values will be ignored.
 * @ht_capa_mask:  The bits of ht_capa which are to be used.
 * @vht_capa: VHT capability override
 * @vht_capa_mask: VHT capability mask indicating which fields to use
 * @fils_kek: FILS KEK for protecting (Re)Association Request/Response frame or
 *	%NULL if FILS is not used.
 * @fils_kek_len: Length of fils_kek in octets
 * @fils_nonces: FILS nonces (part of AAD) for protecting (Re)Association
 *	Request/Response frame or %NULL if FILS is not used. This field starts
 *	with 16 octets of STA Nonce followed by 16 octets of AP Nonce.
 */
struct cfg80211_assoc_request {
	struct cfg80211_bss *bss;
	const u8 *ie, *prev_bssid;
	size_t ie_len;
	struct cfg80211_crypto_settings crypto;
	bool use_mfp;
	u32 flags;
	struct ieee80211_ht_cap ht_capa;
	struct ieee80211_ht_cap ht_capa_mask;
	struct ieee80211_vht_cap vht_capa, vht_capa_mask;
	const u8 *fils_kek;
	size_t fils_kek_len;
	const u8 *fils_nonces;
};

/**
 * struct cfg80211_deauth_request - Deauthentication request data
 *
 * This structure provides information needed to complete IEEE 802.11
 * deauthentication.
 *
 * @bssid: the BSSID of the BSS to deauthenticate from
 * @ie: Extra IEs to add to Deauthentication frame or %NULL
 * @ie_len: Length of ie buffer in octets
 * @reason_code: The reason code for the deauthentication
 * @local_state_change: if set, change local state only and
 *	do not set a deauth frame
 */
struct cfg80211_deauth_request {
	const u8 *bssid;
	const u8 *ie;
	size_t ie_len;
	u16 reason_code;
	bool local_state_change;
};

/**
 * struct cfg80211_disassoc_request - Disassociation request data
 *
 * This structure provides information needed to complete IEEE 802.11
 * disassociation.
 *
 * @bss: the BSS to disassociate from
 * @ie: Extra IEs to add to Disassociation frame or %NULL
 * @ie_len: Length of ie buffer in octets
 * @reason_code: The reason code for the disassociation
 * @local_state_change: This is a request for a local state only, i.e., no
 *	Disassociation frame is to be transmitted.
 */
struct cfg80211_disassoc_request {
	struct cfg80211_bss *bss;
	const u8 *ie;
	size_t ie_len;
	u16 reason_code;
	bool local_state_change;
};

/**
 * struct cfg80211_ibss_params - IBSS parameters
 *
 * This structure defines the IBSS parameters for the join_ibss()
 * method.
 *
 * @ssid: The SSID, will always be non-null.
 * @ssid_len: The length of the SSID, will always be non-zero.
 * @bssid: Fixed BSSID requested, maybe be %NULL, if set do not
 *	search for IBSSs with a different BSSID.
 * @chandef: defines the channel to use if no other IBSS to join can be found
 * @channel_fixed: The channel should be fixed -- do not search for
 *	IBSSs to join on other channels.
 * @ie: information element(s) to include in the beacon
 * @ie_len: length of that
 * @beacon_interval: beacon interval to use
 * @privacy: this is a protected network, keys will be configured
 *	after joining
 * @control_port: whether user space controls IEEE 802.1X port, i.e.,
 *	sets/clears %NL80211_STA_FLAG_AUTHORIZED. If true, the driver is
 *	required to assume that the port is unauthorized until authorized by
 *	user space. Otherwise, port is marked authorized by default.
 * @control_port_over_nl80211: TRUE if userspace expects to exchange control
 *	port frames over NL80211 instead of the network interface.
 * @userspace_handles_dfs: whether user space controls DFS operation, i.e.
 *	changes the channel when a radar is detected. This is required
 *	to operate on DFS channels.
 * @basic_rates: bitmap of basic rates to use when creating the IBSS
 * @mcast_rate: per-band multicast rate index + 1 (0: disabled)
 * @ht_capa:  HT Capabilities over-rides.  Values set in ht_capa_mask
 *	will be used in ht_capa.  Un-supported values will be ignored.
 * @ht_capa_mask:  The bits of ht_capa which are to be used.
 * @wep_keys: static WEP keys, if not NULL points to an array of
 * 	CFG80211_MAX_WEP_KEYS WEP keys
 * @wep_tx_key: key index (0..3) of the default TX static WEP key
 */
struct cfg80211_ibss_params {
	const u8 *ssid;
	const u8 *bssid;
	struct cfg80211_chan_def chandef;
	const u8 *ie;
	u8 ssid_len, ie_len;
	u16 beacon_interval;
	u32 basic_rates;
	bool channel_fixed;
	bool privacy;
	bool control_port;
	bool control_port_over_nl80211;
	bool userspace_handles_dfs;
	int mcast_rate[NUM_NL80211_BANDS];
	struct ieee80211_ht_cap ht_capa;
	struct ieee80211_ht_cap ht_capa_mask;
	struct key_params *wep_keys;
	int wep_tx_key;
};

/**
 * struct cfg80211_bss_selection - connection parameters for BSS selection.
 *
 * @behaviour: requested BSS selection behaviour.
 * @param: parameters for requestion behaviour.
 * @band_pref: preferred band for %NL80211_BSS_SELECT_ATTR_BAND_PREF.
 * @adjust: parameters for %NL80211_BSS_SELECT_ATTR_RSSI_ADJUST.
 */
struct cfg80211_bss_selection {
	enum nl80211_bss_select_attr behaviour;
	union {
		enum nl80211_band band_pref;
		struct cfg80211_bss_select_adjust adjust;
	} param;
};

/**
 * struct cfg80211_connect_params - Connection parameters
 *
 * This structure provides information needed to complete IEEE 802.11
 * authentication and association.
 *
 * @channel: The channel to use or %NULL if not specified (auto-select based
 *	on scan results)
 * @channel_hint: The channel of the recommended BSS for initial connection or
 *	%NULL if not specified
 * @bssid: The AP BSSID or %NULL if not specified (auto-select based on scan
 *	results)
 * @bssid_hint: The recommended AP BSSID for initial connection to the BSS or
 *	%NULL if not specified. Unlike the @bssid parameter, the driver is
 *	allowed to ignore this @bssid_hint if it has knowledge of a better BSS
 *	to use.
 * @ssid: SSID
 * @ssid_len: Length of ssid in octets
 * @auth_type: Authentication type (algorithm)
 * @ie: IEs for association request
 * @ie_len: Length of assoc_ie in octets
 * @privacy: indicates whether privacy-enabled APs should be used
 * @mfp: indicate whether management frame protection is used
 * @crypto: crypto settings
 * @key_len: length of WEP key for shared key authentication
 * @key_idx: index of WEP key for shared key authentication
 * @key: WEP key for shared key authentication
 * @flags:  See &enum cfg80211_assoc_req_flags
 * @bg_scan_period:  Background scan period in seconds
 *	or -1 to indicate that default value is to be used.
 * @ht_capa:  HT Capabilities over-rides.  Values set in ht_capa_mask
 *	will be used in ht_capa.  Un-supported values will be ignored.
 * @ht_capa_mask:  The bits of ht_capa which are to be used.
 * @vht_capa:  VHT Capability overrides
 * @vht_capa_mask: The bits of vht_capa which are to be used.
 * @pbss: if set, connect to a PCP instead of AP. Valid for DMG
 *	networks.
 * @bss_select: criteria to be used for BSS selection.
 * @prev_bssid: previous BSSID, if not %NULL use reassociate frame. This is used
 *	to indicate a request to reassociate within the ESS instead of a request
 *	do the initial association with the ESS. When included, this is set to
 *	the BSSID of the current association, i.e., to the value that is
 *	included in the Current AP address field of the Reassociation Request
 *	frame.
 * @fils_erp_username: EAP re-authentication protocol (ERP) username part of the
 *	NAI or %NULL if not specified. This is used to construct FILS wrapped
 *	data IE.
 * @fils_erp_username_len: Length of @fils_erp_username in octets.
 * @fils_erp_realm: EAP re-authentication protocol (ERP) realm part of NAI or
 *	%NULL if not specified. This specifies the domain name of ER server and
 *	is used to construct FILS wrapped data IE.
 * @fils_erp_realm_len: Length of @fils_erp_realm in octets.
 * @fils_erp_next_seq_num: The next sequence number to use in the FILS ERP
 *	messages. This is also used to construct FILS wrapped data IE.
 * @fils_erp_rrk: ERP re-authentication Root Key (rRK) used to derive additional
 *	keys in FILS or %NULL if not specified.
 * @fils_erp_rrk_len: Length of @fils_erp_rrk in octets.
 * @want_1x: indicates user-space supports and wants to use 802.1X driver
 *	offload of 4-way handshake.
 */
struct cfg80211_connect_params {
	struct ieee80211_channel *channel;
	struct ieee80211_channel *channel_hint;
	const u8 *bssid;
	const u8 *bssid_hint;
	const u8 *ssid;
	size_t ssid_len;
	enum nl80211_auth_type auth_type;
	const u8 *ie;
	size_t ie_len;
	bool privacy;
	enum nl80211_mfp mfp;
	struct cfg80211_crypto_settings crypto;
	const u8 *key;
	u8 key_len, key_idx;
	u32 flags;
	int bg_scan_period;
	struct ieee80211_ht_cap ht_capa;
	struct ieee80211_ht_cap ht_capa_mask;
	struct ieee80211_vht_cap vht_capa;
	struct ieee80211_vht_cap vht_capa_mask;
	bool pbss;
	struct cfg80211_bss_selection bss_select;
	const u8 *prev_bssid;
	const u8 *fils_erp_username;
	size_t fils_erp_username_len;
	const u8 *fils_erp_realm;
	size_t fils_erp_realm_len;
	u16 fils_erp_next_seq_num;
	const u8 *fils_erp_rrk;
	size_t fils_erp_rrk_len;
	bool want_1x;
};

/**
 * enum cfg80211_connect_params_changed - Connection parameters being updated
 *
 * This enum provides information of all connect parameters that
 * have to be updated as part of update_connect_params() call.
 *
 * @UPDATE_ASSOC_IES: Indicates whether association request IEs are updated
 * @UPDATE_FILS_ERP_INFO: Indicates that FILS connection parameters (realm,
 *	username, erp sequence number and rrk) are updated
 * @UPDATE_AUTH_TYPE: Indicates that authentication type is updated
 */
enum cfg80211_connect_params_changed {
	UPDATE_ASSOC_IES		= BIT(0),
	UPDATE_FILS_ERP_INFO		= BIT(1),
	UPDATE_AUTH_TYPE		= BIT(2),
};

/**
 * enum wiphy_params_flags - set_wiphy_params bitfield values
 * @WIPHY_PARAM_RETRY_SHORT: wiphy->retry_short has changed
 * @WIPHY_PARAM_RETRY_LONG: wiphy->retry_long has changed
 * @WIPHY_PARAM_FRAG_THRESHOLD: wiphy->frag_threshold has changed
 * @WIPHY_PARAM_RTS_THRESHOLD: wiphy->rts_threshold has changed
 * @WIPHY_PARAM_COVERAGE_CLASS: coverage class changed
 * @WIPHY_PARAM_DYN_ACK: dynack has been enabled
 * @WIPHY_PARAM_TXQ_LIMIT: TXQ packet limit has been changed
 * @WIPHY_PARAM_TXQ_MEMORY_LIMIT: TXQ memory limit has been changed
 * @WIPHY_PARAM_TXQ_QUANTUM: TXQ scheduler quantum
 */
enum wiphy_params_flags {
	WIPHY_PARAM_RETRY_SHORT		= 1 << 0,
	WIPHY_PARAM_RETRY_LONG		= 1 << 1,
	WIPHY_PARAM_FRAG_THRESHOLD	= 1 << 2,
	WIPHY_PARAM_RTS_THRESHOLD	= 1 << 3,
	WIPHY_PARAM_COVERAGE_CLASS	= 1 << 4,
	WIPHY_PARAM_DYN_ACK		= 1 << 5,
	WIPHY_PARAM_TXQ_LIMIT		= 1 << 6,
	WIPHY_PARAM_TXQ_MEMORY_LIMIT	= 1 << 7,
	WIPHY_PARAM_TXQ_QUANTUM		= 1 << 8,
};

#define IEEE80211_DEFAULT_AIRTIME_WEIGHT	256

/**
 * struct cfg80211_pmksa - PMK Security Association
 *
 * This structure is passed to the set/del_pmksa() method for PMKSA
 * caching.
 *
 * @bssid: The AP's BSSID (may be %NULL).
 * @pmkid: The identifier to refer a PMKSA.
 * @pmk: The PMK for the PMKSA identified by @pmkid. This is used for key
 *	derivation by a FILS STA. Otherwise, %NULL.
 * @pmk_len: Length of the @pmk. The length of @pmk can differ depending on
 *	the hash algorithm used to generate this.
 * @ssid: SSID to specify the ESS within which a PMKSA is valid when using FILS
 *	cache identifier (may be %NULL).
 * @ssid_len: Length of the @ssid in octets.
 * @cache_id: 2-octet cache identifier advertized by a FILS AP identifying the
 *	scope of PMKSA. This is valid only if @ssid_len is non-zero (may be
 *	%NULL).
 */
struct cfg80211_pmksa {
	const u8 *bssid;
	const u8 *pmkid;
	const u8 *pmk;
	size_t pmk_len;
	const u8 *ssid;
	size_t ssid_len;
	const u8 *cache_id;
};

/**
 * struct cfg80211_pkt_pattern - packet pattern
 * @mask: bitmask where to match pattern and where to ignore bytes,
 *	one bit per byte, in same format as nl80211
 * @pattern: bytes to match where bitmask is 1
 * @pattern_len: length of pattern (in bytes)
 * @pkt_offset: packet offset (in bytes)
 *
 * Internal note: @mask and @pattern are allocated in one chunk of
 * memory, free @mask only!
 */
struct cfg80211_pkt_pattern {
	const u8 *mask, *pattern;
	int pattern_len;
	int pkt_offset;
};

/**
 * struct cfg80211_wowlan_tcp - TCP connection parameters
 *
 * @sock: (internal) socket for source port allocation
 * @src: source IP address
 * @dst: destination IP address
 * @dst_mac: destination MAC address
 * @src_port: source port
 * @dst_port: destination port
 * @payload_len: data payload length
 * @payload: data payload buffer
 * @payload_seq: payload sequence stamping configuration
 * @data_interval: interval at which to send data packets
 * @wake_len: wakeup payload match length
 * @wake_data: wakeup payload match data
 * @wake_mask: wakeup payload match mask
 * @tokens_size: length of the tokens buffer
 * @payload_tok: payload token usage configuration
 */
struct cfg80211_wowlan_tcp {
	struct socket *sock;
	__be32 src, dst;
	u16 src_port, dst_port;
	u8 dst_mac[ETH_ALEN];
	int payload_len;
	const u8 *payload;
	struct nl80211_wowlan_tcp_data_seq payload_seq;
	u32 data_interval;
	u32 wake_len;
	const u8 *wake_data, *wake_mask;
	u32 tokens_size;
	/* must be last, variable member */
	struct nl80211_wowlan_tcp_data_token payload_tok;
};

/**
 * struct cfg80211_wowlan - Wake on Wireless-LAN support info
 *
 * This structure defines the enabled WoWLAN triggers for the device.
 * @any: wake up on any activity -- special trigger if device continues
 *	operating as normal during suspend
 * @disconnect: wake up if getting disconnected
 * @magic_pkt: wake up on receiving magic packet
 * @patterns: wake up on receiving packet matching a pattern
 * @n_patterns: number of patterns
 * @gtk_rekey_failure: wake up on GTK rekey failure
 * @eap_identity_req: wake up on EAP identity request packet
 * @four_way_handshake: wake up on 4-way handshake
 * @rfkill_release: wake up when rfkill is released
 * @tcp: TCP connection establishment/wakeup parameters, see nl80211.h.
 *	NULL if not configured.
 * @nd_config: configuration for the scan to be used for net detect wake.
 */
struct cfg80211_wowlan {
	bool any, disconnect, magic_pkt, gtk_rekey_failure,
	     eap_identity_req, four_way_handshake,
	     rfkill_release;
	struct cfg80211_pkt_pattern *patterns;
	struct cfg80211_wowlan_tcp *tcp;
	int n_patterns;
	struct cfg80211_sched_scan_request *nd_config;
};

/**
 * struct cfg80211_coalesce_rules - Coalesce rule parameters
 *
 * This structure defines coalesce rule for the device.
 * @delay: maximum coalescing delay in msecs.
 * @condition: condition for packet coalescence.
 *	see &enum nl80211_coalesce_condition.
 * @patterns: array of packet patterns
 * @n_patterns: number of patterns
 */
struct cfg80211_coalesce_rules {
	int delay;
	enum nl80211_coalesce_condition condition;
	struct cfg80211_pkt_pattern *patterns;
	int n_patterns;
};

/**
 * struct cfg80211_coalesce - Packet coalescing settings
 *
 * This structure defines coalescing settings.
 * @rules: array of coalesce rules
 * @n_rules: number of rules
 */
struct cfg80211_coalesce {
	struct cfg80211_coalesce_rules *rules;
	int n_rules;
};

/**
 * struct cfg80211_wowlan_nd_match - information about the match
 *
 * @ssid: SSID of the match that triggered the wake up
 * @n_channels: Number of channels where the match occurred.  This
 *	value may be zero if the driver can't report the channels.
 * @channels: center frequencies of the channels where a match
 *	occurred (in MHz)
 */
struct cfg80211_wowlan_nd_match {
	struct cfg80211_ssid ssid;
	int n_channels;
	u32 channels[];
};

/**
 * struct cfg80211_wowlan_nd_info - net detect wake up information
 *
 * @n_matches: Number of match information instances provided in
 *	@matches.  This value may be zero if the driver can't provide
 *	match information.
 * @matches: Array of pointers to matches containing information about
 *	the matches that triggered the wake up.
 */
struct cfg80211_wowlan_nd_info {
	int n_matches;
	struct cfg80211_wowlan_nd_match *matches[];
};

/**
 * struct cfg80211_wowlan_wakeup - wakeup report
 * @disconnect: woke up by getting disconnected
 * @magic_pkt: woke up by receiving magic packet
 * @gtk_rekey_failure: woke up by GTK rekey failure
 * @eap_identity_req: woke up by EAP identity request packet
 * @four_way_handshake: woke up by 4-way handshake
 * @rfkill_release: woke up by rfkill being released
 * @pattern_idx: pattern that caused wakeup, -1 if not due to pattern
 * @packet_present_len: copied wakeup packet data
 * @packet_len: original wakeup packet length
 * @packet: The packet causing the wakeup, if any.
 * @packet_80211:  For pattern match, magic packet and other data
 *	frame triggers an 802.3 frame should be reported, for
 *	disconnect due to deauth 802.11 frame. This indicates which
 *	it is.
 * @tcp_match: TCP wakeup packet received
 * @tcp_connlost: TCP connection lost or failed to establish
 * @tcp_nomoretokens: TCP data ran out of tokens
 * @net_detect: if not %NULL, woke up because of net detect
 */
struct cfg80211_wowlan_wakeup {
	bool disconnect, magic_pkt, gtk_rekey_failure,
	     eap_identity_req, four_way_handshake,
	     rfkill_release, packet_80211,
	     tcp_match, tcp_connlost, tcp_nomoretokens;
	s32 pattern_idx;
	u32 packet_present_len, packet_len;
	const void *packet;
	struct cfg80211_wowlan_nd_info *net_detect;
};

/**
 * struct cfg80211_gtk_rekey_data - rekey data
 * @kek: key encryption key (NL80211_KEK_LEN bytes)
 * @kck: key confirmation key (NL80211_KCK_LEN bytes)
 * @replay_ctr: replay counter (NL80211_REPLAY_CTR_LEN bytes)
 */
struct cfg80211_gtk_rekey_data {
	const u8 *kek, *kck, *replay_ctr;
};

/**
 * struct cfg80211_update_ft_ies_params - FT IE Information
 *
 * This structure provides information needed to update the fast transition IE
 *
 * @md: The Mobility Domain ID, 2 Octet value
 * @ie: Fast Transition IEs
 * @ie_len: Length of ft_ie in octets
 */
struct cfg80211_update_ft_ies_params {
	u16 md;
	const u8 *ie;
	size_t ie_len;
};

/**
 * struct cfg80211_mgmt_tx_params - mgmt tx parameters
 *
 * This structure provides information needed to transmit a mgmt frame
 *
 * @chan: channel to use
 * @offchan: indicates wether off channel operation is required
 * @wait: duration for ROC
 * @buf: buffer to transmit
 * @len: buffer length
 * @no_cck: don't use cck rates for this frame
 * @dont_wait_for_ack: tells the low level not to wait for an ack
 * @n_csa_offsets: length of csa_offsets array
 * @csa_offsets: array of all the csa offsets in the frame
 */
struct cfg80211_mgmt_tx_params {
	struct ieee80211_channel *chan;
	bool offchan;
	unsigned int wait;
	const u8 *buf;
	size_t len;
	bool no_cck;
	bool dont_wait_for_ack;
	int n_csa_offsets;
	const u16 *csa_offsets;
};

/**
 * struct cfg80211_dscp_exception - DSCP exception
 *
 * @dscp: DSCP value that does not adhere to the user priority range definition
 * @up: user priority value to which the corresponding DSCP value belongs
 */
struct cfg80211_dscp_exception {
	u8 dscp;
	u8 up;
};

/**
 * struct cfg80211_dscp_range - DSCP range definition for user priority
 *
 * @low: lowest DSCP value of this user priority range, inclusive
 * @high: highest DSCP value of this user priority range, inclusive
 */
struct cfg80211_dscp_range {
	u8 low;
	u8 high;
};

/* QoS Map Set element length defined in IEEE Std 802.11-2012, 8.4.2.97 */
#define IEEE80211_QOS_MAP_MAX_EX	21
#define IEEE80211_QOS_MAP_LEN_MIN	16
#define IEEE80211_QOS_MAP_LEN_MAX \
	(IEEE80211_QOS_MAP_LEN_MIN + 2 * IEEE80211_QOS_MAP_MAX_EX)

/**
 * struct cfg80211_qos_map - QoS Map Information
 *
 * This struct defines the Interworking QoS map setting for DSCP values
 *
 * @num_des: number of DSCP exceptions (0..21)
 * @dscp_exception: optionally up to maximum of 21 DSCP exceptions from
 *	the user priority DSCP range definition
 * @up: DSCP range definition for a particular user priority
 */
struct cfg80211_qos_map {
	u8 num_des;
	struct cfg80211_dscp_exception dscp_exception[IEEE80211_QOS_MAP_MAX_EX];
	struct cfg80211_dscp_range up[8];
};

/**
 * struct cfg80211_nan_conf - NAN configuration
 *
 * This struct defines NAN configuration parameters
 *
 * @master_pref: master preference (1 - 255)
 * @bands: operating bands, a bitmap of &enum nl80211_band values.
 *	For instance, for NL80211_BAND_2GHZ, bit 0 would be set
 *	(i.e. BIT(NL80211_BAND_2GHZ)).
 */
struct cfg80211_nan_conf {
	u8 master_pref;
	u8 bands;
};

/**
 * enum cfg80211_nan_conf_changes - indicates changed fields in NAN
 * configuration
 *
 * @CFG80211_NAN_CONF_CHANGED_PREF: master preference
 * @CFG80211_NAN_CONF_CHANGED_BANDS: operating bands
 */
enum cfg80211_nan_conf_changes {
	CFG80211_NAN_CONF_CHANGED_PREF = BIT(0),
	CFG80211_NAN_CONF_CHANGED_BANDS = BIT(1),
};

/**
 * struct cfg80211_nan_func_filter - a NAN function Rx / Tx filter
 *
 * @filter: the content of the filter
 * @len: the length of the filter
 */
struct cfg80211_nan_func_filter {
	const u8 *filter;
	u8 len;
};

/**
 * struct cfg80211_nan_func - a NAN function
 *
 * @type: &enum nl80211_nan_function_type
 * @service_id: the service ID of the function
 * @publish_type: &nl80211_nan_publish_type
 * @close_range: if true, the range should be limited. Threshold is
 *	implementation specific.
 * @publish_bcast: if true, the solicited publish should be broadcasted
 * @subscribe_active: if true, the subscribe is active
 * @followup_id: the instance ID for follow up
 * @followup_reqid: the requestor instance ID for follow up
 * @followup_dest: MAC address of the recipient of the follow up
 * @ttl: time to live counter in DW.
 * @serv_spec_info: Service Specific Info
 * @serv_spec_info_len: Service Specific Info length
 * @srf_include: if true, SRF is inclusive
 * @srf_bf: Bloom Filter
 * @srf_bf_len: Bloom Filter length
 * @srf_bf_idx: Bloom Filter index
 * @srf_macs: SRF MAC addresses
 * @srf_num_macs: number of MAC addresses in SRF
 * @rx_filters: rx filters that are matched with corresponding peer's tx_filter
 * @tx_filters: filters that should be transmitted in the SDF.
 * @num_rx_filters: length of &rx_filters.
 * @num_tx_filters: length of &tx_filters.
 * @instance_id: driver allocated id of the function.
 * @cookie: unique NAN function identifier.
 */
struct cfg80211_nan_func {
	enum nl80211_nan_function_type type;
	u8 service_id[NL80211_NAN_FUNC_SERVICE_ID_LEN];
	u8 publish_type;
	bool close_range;
	bool publish_bcast;
	bool subscribe_active;
	u8 followup_id;
	u8 followup_reqid;
	struct mac_address followup_dest;
	u32 ttl;
	const u8 *serv_spec_info;
	u8 serv_spec_info_len;
	bool srf_include;
	const u8 *srf_bf;
	u8 srf_bf_len;
	u8 srf_bf_idx;
	struct mac_address *srf_macs;
	int srf_num_macs;
	struct cfg80211_nan_func_filter *rx_filters;
	struct cfg80211_nan_func_filter *tx_filters;
	u8 num_tx_filters;
	u8 num_rx_filters;
	u8 instance_id;
	u64 cookie;
};

/**
 * struct cfg80211_pmk_conf - PMK configuration
 *
 * @aa: authenticator address
 * @pmk_len: PMK length in bytes.
 * @pmk: the PMK material
 * @pmk_r0_name: PMK-R0 Name. NULL if not applicable (i.e., the PMK
 *	is not PMK-R0). When pmk_r0_name is not NULL, the pmk field
 *	holds PMK-R0.
 */
struct cfg80211_pmk_conf {
	const u8 *aa;
	u8 pmk_len;
	const u8 *pmk;
	const u8 *pmk_r0_name;
};

/**
 * struct cfg80211_external_auth_params - Trigger External authentication.
 *
 * Commonly used across the external auth request and event interfaces.
 *
 * @action: action type / trigger for external authentication. Only significant
 *	for the authentication request event interface (driver to user space).
 * @bssid: BSSID of the peer with which the authentication has
 *	to happen. Used by both the authentication request event and
 *	authentication response command interface.
 * @ssid: SSID of the AP.  Used by both the authentication request event and
 *	authentication response command interface.
 * @key_mgmt_suite: AKM suite of the respective authentication. Used by the
 *	authentication request event interface.
 * @status: status code, %WLAN_STATUS_SUCCESS for successful authentication,
 *	use %WLAN_STATUS_UNSPECIFIED_FAILURE if user space cannot give you
 *	the real status code for failures. Used only for the authentication
 *	response command interface (user space to driver).
 * @pmkid: The identifier to refer a PMKSA.
 */
struct cfg80211_external_auth_params {
	enum nl80211_external_auth_action action;
	u8 bssid[ETH_ALEN] __aligned(2);
	struct cfg80211_ssid ssid;
	unsigned int key_mgmt_suite;
	u16 status;
	const u8 *pmkid;
};

/**
 * struct cfg80211_ftm_responder_stats - FTM responder statistics
 *
 * @filled: bitflag of flags using the bits of &enum nl80211_ftm_stats to
 *	indicate the relevant values in this struct for them
 * @success_num: number of FTM sessions in which all frames were successfully
 *	answered
 * @partial_num: number of FTM sessions in which part of frames were
 *	successfully answered
 * @failed_num: number of failed FTM sessions
 * @asap_num: number of ASAP FTM sessions
 * @non_asap_num: number of  non-ASAP FTM sessions
 * @total_duration_ms: total sessions durations - gives an indication
 *	of how much time the responder was busy
 * @unknown_triggers_num: number of unknown FTM triggers - triggers from
 *	initiators that didn't finish successfully the negotiation phase with
 *	the responder
 * @reschedule_requests_num: number of FTM reschedule requests - initiator asks
 *	for a new scheduling although it already has scheduled FTM slot
 * @out_of_window_triggers_num: total FTM triggers out of scheduled window
 */
struct cfg80211_ftm_responder_stats {
	u32 filled;
	u32 success_num;
	u32 partial_num;
	u32 failed_num;
	u32 asap_num;
	u32 non_asap_num;
	u64 total_duration_ms;
	u32 unknown_triggers_num;
	u32 reschedule_requests_num;
	u32 out_of_window_triggers_num;
};

/**
 * struct cfg80211_pmsr_ftm_result - FTM result
 * @failure_reason: if this measurement failed (PMSR status is
 *	%NL80211_PMSR_STATUS_FAILURE), this gives a more precise
 *	reason than just "failure"
 * @burst_index: if reporting partial results, this is the index
 *	in [0 .. num_bursts-1] of the burst that's being reported
 * @num_ftmr_attempts: number of FTM request frames transmitted
 * @num_ftmr_successes: number of FTM request frames acked
 * @busy_retry_time: if failure_reason is %NL80211_PMSR_FTM_FAILURE_PEER_BUSY,
 *	fill this to indicate in how many seconds a retry is deemed possible
 *	by the responder
 * @num_bursts_exp: actual number of bursts exponent negotiated
 * @burst_duration: actual burst duration negotiated
 * @ftms_per_burst: actual FTMs per burst negotiated
 * @lci_len: length of LCI information (if present)
 * @civicloc_len: length of civic location information (if present)
 * @lci: LCI data (may be %NULL)
 * @civicloc: civic location data (may be %NULL)
 * @rssi_avg: average RSSI over FTM action frames reported
 * @rssi_spread: spread of the RSSI over FTM action frames reported
 * @tx_rate: bitrate for transmitted FTM action frame response
 * @rx_rate: bitrate of received FTM action frame
 * @rtt_avg: average of RTTs measured (must have either this or @dist_avg)
 * @rtt_variance: variance of RTTs measured (note that standard deviation is
 *	the square root of the variance)
 * @rtt_spread: spread of the RTTs measured
 * @dist_avg: average of distances (mm) measured
 *	(must have either this or @rtt_avg)
 * @dist_variance: variance of distances measured (see also @rtt_variance)
 * @dist_spread: spread of distances measured (see also @rtt_spread)
 * @num_ftmr_attempts_valid: @num_ftmr_attempts is valid
 * @num_ftmr_successes_valid: @num_ftmr_successes is valid
 * @rssi_avg_valid: @rssi_avg is valid
 * @rssi_spread_valid: @rssi_spread is valid
 * @tx_rate_valid: @tx_rate is valid
 * @rx_rate_valid: @rx_rate is valid
 * @rtt_avg_valid: @rtt_avg is valid
 * @rtt_variance_valid: @rtt_variance is valid
 * @rtt_spread_valid: @rtt_spread is valid
 * @dist_avg_valid: @dist_avg is valid
 * @dist_variance_valid: @dist_variance is valid
 * @dist_spread_valid: @dist_spread is valid
 */
struct cfg80211_pmsr_ftm_result {
	const u8 *lci;
	const u8 *civicloc;
	unsigned int lci_len;
	unsigned int civicloc_len;
	enum nl80211_peer_measurement_ftm_failure_reasons failure_reason;
	u32 num_ftmr_attempts, num_ftmr_successes;
	s16 burst_index;
	u8 busy_retry_time;
	u8 num_bursts_exp;
	u8 burst_duration;
	u8 ftms_per_burst;
	s32 rssi_avg;
	s32 rssi_spread;
	struct rate_info tx_rate, rx_rate;
	s64 rtt_avg;
	s64 rtt_variance;
	s64 rtt_spread;
	s64 dist_avg;
	s64 dist_variance;
	s64 dist_spread;

	u16 num_ftmr_attempts_valid:1,
	    num_ftmr_successes_valid:1,
	    rssi_avg_valid:1,
	    rssi_spread_valid:1,
	    tx_rate_valid:1,
	    rx_rate_valid:1,
	    rtt_avg_valid:1,
	    rtt_variance_valid:1,
	    rtt_spread_valid:1,
	    dist_avg_valid:1,
	    dist_variance_valid:1,
	    dist_spread_valid:1;
};

/**
 * struct cfg80211_pmsr_result - peer measurement result
 * @addr: address of the peer
 * @host_time: host time (use ktime_get_boottime() adjust to the time when the
 *	measurement was made)
 * @ap_tsf: AP's TSF at measurement time
 * @status: status of the measurement
 * @final: if reporting partial results, mark this as the last one; if not
 *	reporting partial results always set this flag
 * @ap_tsf_valid: indicates the @ap_tsf value is valid
 * @type: type of the measurement reported, note that we only support reporting
 *	one type at a time, but you can report multiple results separately and
 *	they're all aggregated for userspace.
 */
struct cfg80211_pmsr_result {
	u64 host_time, ap_tsf;
	enum nl80211_peer_measurement_status status;

	u8 addr[ETH_ALEN];

	u8 final:1,
	   ap_tsf_valid:1;

	enum nl80211_peer_measurement_type type;

	union {
		struct cfg80211_pmsr_ftm_result ftm;
	};
};

/**
 * struct cfg80211_pmsr_ftm_request_peer - FTM request data
 * @requested: indicates FTM is requested
 * @preamble: frame preamble to use
 * @burst_period: burst period to use
 * @asap: indicates to use ASAP mode
 * @num_bursts_exp: number of bursts exponent
 * @burst_duration: burst duration
 * @ftms_per_burst: number of FTMs per burst
 * @ftmr_retries: number of retries for FTM request
 * @request_lci: request LCI information
 * @request_civicloc: request civic location information
 *
 * See also nl80211 for the respective attribute documentation.
 */
struct cfg80211_pmsr_ftm_request_peer {
	enum nl80211_preamble preamble;
	u16 burst_period;
	u8 requested:1,
	   asap:1,
	   request_lci:1,
	   request_civicloc:1;
	u8 num_bursts_exp;
	u8 burst_duration;
	u8 ftms_per_burst;
	u8 ftmr_retries;
};

/**
 * struct cfg80211_pmsr_request_peer - peer data for a peer measurement request
 * @addr: MAC address
 * @chandef: channel to use
 * @report_ap_tsf: report the associated AP's TSF
 * @ftm: FTM data, see &struct cfg80211_pmsr_ftm_request_peer
 */
struct cfg80211_pmsr_request_peer {
	u8 addr[ETH_ALEN];
	struct cfg80211_chan_def chandef;
	u8 report_ap_tsf:1;
	struct cfg80211_pmsr_ftm_request_peer ftm;
};

/**
 * struct cfg80211_pmsr_request - peer measurement request
 * @cookie: cookie, set by cfg80211
 * @nl_portid: netlink portid - used by cfg80211
 * @drv_data: driver data for this request, if required for aborting,
 *	not otherwise freed or anything by cfg80211
 * @mac_addr: MAC address used for (randomised) request
 * @mac_addr_mask: MAC address mask used for randomisation, bits that
 *	are 0 in the mask should be randomised, bits that are 1 should
 *	be taken from the @mac_addr
 * @list: used by cfg80211 to hold on to the request
 * @timeout: timeout (in milliseconds) for the whole operation, if
 *	zero it means there's no timeout
 * @n_peers: number of peers to do measurements with
 * @peers: per-peer measurement request data
 */
struct cfg80211_pmsr_request {
	u64 cookie;
	void *drv_data;
	u32 n_peers;
	u32 nl_portid;

	u32 timeout;

	u8 mac_addr[ETH_ALEN] __aligned(2);
	u8 mac_addr_mask[ETH_ALEN] __aligned(2);

	struct list_head list;

	struct cfg80211_pmsr_request_peer peers[];
};

/**
 * struct cfg80211_update_owe_info - OWE Information
 *
 * This structure provides information needed for the drivers to offload OWE
 * (Opportunistic Wireless Encryption) processing to the user space.
 *
 * Commonly used across update_owe_info request and event interfaces.
 *
 * @peer: MAC address of the peer device for which the OWE processing
 *	has to be done.
 * @status: status code, %WLAN_STATUS_SUCCESS for successful OWE info
 *	processing, use %WLAN_STATUS_UNSPECIFIED_FAILURE if user space
 *	cannot give you the real status code for failures. Used only for
 *	OWE update request command interface (user space to driver).
 * @ie: IEs obtained from the peer or constructed by the user space. These are
 *	the IEs of the remote peer in the event from the host driver and
 *	the constructed IEs by the user space in the request interface.
 * @ie_len: Length of IEs in octets.
 */
struct cfg80211_update_owe_info {
	u8 peer[ETH_ALEN] __aligned(2);
	u16 status;
	const u8 *ie;
	size_t ie_len;
};

/**
 * struct cfg80211_ops - backend description for wireless configuration
 *
 * This struct is registered by fullmac card drivers and/or wireless stacks
 * in order to handle configuration requests on their interfaces.
 *
 * All callbacks except where otherwise noted should return 0
 * on success or a negative error code.
 *
 * All operations are currently invoked under rtnl for consistency with the
 * wireless extensions but this is subject to reevaluation as soon as this
 * code is used more widely and we have a first user without wext.
 *
 * @suspend: wiphy device needs to be suspended. The variable @wow will
 *	be %NULL or contain the enabled Wake-on-Wireless triggers that are
 *	configured for the device.
 * @resume: wiphy device needs to be resumed
 * @set_wakeup: Called when WoWLAN is enabled/disabled, use this callback
 *	to call device_set_wakeup_enable() to enable/disable wakeup from
 *	the device.
 *
 * @add_virtual_intf: create a new virtual interface with the given name,
 *	must set the struct wireless_dev's iftype. Beware: You must create
 *	the new netdev in the wiphy's network namespace! Returns the struct
 *	wireless_dev, or an ERR_PTR. For P2P device wdevs, the driver must
 *	also set the address member in the wdev.
 *
 * @del_virtual_intf: remove the virtual interface
 *
 * @change_virtual_intf: change type/configuration of virtual interface,
 *	keep the struct wireless_dev's iftype updated.
 *
 * @add_key: add a key with the given parameters. @mac_addr will be %NULL
 *	when adding a group key.
 *
 * @get_key: get information about the key with the given parameters.
 *	@mac_addr will be %NULL when requesting information for a group
 *	key. All pointers given to the @callback function need not be valid
 *	after it returns. This function should return an error if it is
 *	not possible to retrieve the key, -ENOENT if it doesn't exist.
 *
 * @del_key: remove a key given the @mac_addr (%NULL for a group key)
 *	and @key_index, return -ENOENT if the key doesn't exist.
 *
 * @set_default_key: set the default key on an interface
 *
 * @set_default_mgmt_key: set the default management frame key on an interface
 *
 * @set_rekey_data: give the data necessary for GTK rekeying to the driver
 *
 * @start_ap: Start acting in AP mode defined by the parameters.
 * @change_beacon: Change the beacon parameters for an access point mode
 *	interface. This should reject the call when AP mode wasn't started.
 * @stop_ap: Stop being an AP, including stopping beaconing.
 *
 * @add_station: Add a new station.
 * @del_station: Remove a station
 * @change_station: Modify a given station. Note that flags changes are not much
 *	validated in cfg80211, in particular the auth/assoc/authorized flags
 *	might come to the driver in invalid combinations -- make sure to check
 *	them, also against the existing state! Drivers must call
 *	cfg80211_check_station_change() to validate the information.
 * @get_station: get station information for the station identified by @mac
 * @dump_station: dump station callback -- resume dump at index @idx
 *
 * @add_mpath: add a fixed mesh path
 * @del_mpath: delete a given mesh path
 * @change_mpath: change a given mesh path
 * @get_mpath: get a mesh path for the given parameters
 * @dump_mpath: dump mesh path callback -- resume dump at index @idx
 * @get_mpp: get a mesh proxy path for the given parameters
 * @dump_mpp: dump mesh proxy path callback -- resume dump at index @idx
 * @join_mesh: join the mesh network with the specified parameters
 *	(invoked with the wireless_dev mutex held)
 * @leave_mesh: leave the current mesh network
 *	(invoked with the wireless_dev mutex held)
 *
 * @get_mesh_config: Get the current mesh configuration
 *
 * @update_mesh_config: Update mesh parameters on a running mesh.
 *	The mask is a bitfield which tells us which parameters to
 *	set, and which to leave alone.
 *
 * @change_bss: Modify parameters for a given BSS.
 *
 * @set_txq_params: Set TX queue parameters
 *
 * @libertas_set_mesh_channel: Only for backward compatibility for libertas,
 *	as it doesn't implement join_mesh and needs to set the channel to
 *	join the mesh instead.
 *
 * @set_monitor_channel: Set the monitor mode channel for the device. If other
 *	interfaces are active this callback should reject the configuration.
 *	If no interfaces are active or the device is down, the channel should
 *	be stored for when a monitor interface becomes active.
 *
 * @scan: Request to do a scan. If returning zero, the scan request is given
 *	the driver, and will be valid until passed to cfg80211_scan_done().
 *	For scan results, call cfg80211_inform_bss(); you can call this outside
 *	the scan/scan_done bracket too.
 * @abort_scan: Tell the driver to abort an ongoing scan. The driver shall
 *	indicate the status of the scan through cfg80211_scan_done().
 *
 * @auth: Request to authenticate with the specified peer
 *	(invoked with the wireless_dev mutex held)
 * @assoc: Request to (re)associate with the specified peer
 *	(invoked with the wireless_dev mutex held)
 * @deauth: Request to deauthenticate from the specified peer
 *	(invoked with the wireless_dev mutex held)
 * @disassoc: Request to disassociate from the specified peer
 *	(invoked with the wireless_dev mutex held)
 *
 * @connect: Connect to the ESS with the specified parameters. When connected,
 *	call cfg80211_connect_result()/cfg80211_connect_bss() with status code
 *	%WLAN_STATUS_SUCCESS. If the connection fails for some reason, call
 *	cfg80211_connect_result()/cfg80211_connect_bss() with the status code
 *	from the AP or cfg80211_connect_timeout() if no frame with status code
 *	was received.
 *	The driver is allowed to roam to other BSSes within the ESS when the
 *	other BSS matches the connect parameters. When such roaming is initiated
 *	by the driver, the driver is expected to verify that the target matches
 *	the configured security parameters and to use Reassociation Request
 *	frame instead of Association Request frame.
 *	The connect function can also be used to request the driver to perform a
 *	specific roam when connected to an ESS. In that case, the prev_bssid
 *	parameter is set to the BSSID of the currently associated BSS as an
 *	indication of requesting reassociation.
 *	In both the driver-initiated and new connect() call initiated roaming
 *	cases, the result of roaming is indicated with a call to
 *	cfg80211_roamed(). (invoked with the wireless_dev mutex held)
 * @update_connect_params: Update the connect parameters while connected to a
 *	BSS. The updated parameters can be used by driver/firmware for
 *	subsequent BSS selection (roaming) decisions and to form the
 *	Authentication/(Re)Association Request frames. This call does not
 *	request an immediate disassociation or reassociation with the current
 *	BSS, i.e., this impacts only subsequent (re)associations. The bits in
 *	changed are defined in &enum cfg80211_connect_params_changed.
 *	(invoked with the wireless_dev mutex held)
 * @disconnect: Disconnect from the BSS/ESS or stop connection attempts if
 *      connection is in progress. Once done, call cfg80211_disconnected() in
 *      case connection was already established (invoked with the
 *      wireless_dev mutex held), otherwise call cfg80211_connect_timeout().
 *
 * @join_ibss: Join the specified IBSS (or create if necessary). Once done, call
 *	cfg80211_ibss_joined(), also call that function when changing BSSID due
 *	to a merge.
 *	(invoked with the wireless_dev mutex held)
 * @leave_ibss: Leave the IBSS.
 *	(invoked with the wireless_dev mutex held)
 *
 * @set_mcast_rate: Set the specified multicast rate (only if vif is in ADHOC or
 *	MESH mode)
 *
 * @set_wiphy_params: Notify that wiphy parameters have changed;
 *	@changed bitfield (see &enum wiphy_params_flags) describes which values
 *	have changed. The actual parameter values are available in
 *	struct wiphy. If returning an error, no value should be changed.
 *
 * @set_tx_power: set the transmit power according to the parameters,
 *	the power passed is in mBm, to get dBm use MBM_TO_DBM(). The
 *	wdev may be %NULL if power was set for the wiphy, and will
 *	always be %NULL unless the driver supports per-vif TX power
 *	(as advertised by the nl80211 feature flag.)
 * @get_tx_power: store the current TX power into the dbm variable;
 *	return 0 if successful
 *
 * @set_wds_peer: set the WDS peer for a WDS interface
 *
 * @rfkill_poll: polls the hw rfkill line, use cfg80211 reporting
 *	functions to adjust rfkill hw state
 *
 * @dump_survey: get site survey information.
 *
 * @remain_on_channel: Request the driver to remain awake on the specified
 *	channel for the specified duration to complete an off-channel
 *	operation (e.g., public action frame exchange). When the driver is
 *	ready on the requested channel, it must indicate this with an event
 *	notification by calling cfg80211_ready_on_channel().
 * @cancel_remain_on_channel: Cancel an on-going remain-on-channel operation.
 *	This allows the operation to be terminated prior to timeout based on
 *	the duration value.
 * @mgmt_tx: Transmit a management frame.
 * @mgmt_tx_cancel_wait: Cancel the wait time from transmitting a management
 *	frame on another channel
 *
 * @testmode_cmd: run a test mode command; @wdev may be %NULL
 * @testmode_dump: Implement a test mode dump. The cb->args[2] and up may be
 *	used by the function, but 0 and 1 must not be touched. Additionally,
 *	return error codes other than -ENOBUFS and -ENOENT will terminate the
 *	dump and return to userspace with an error, so be careful. If any data
 *	was passed in from userspace then the data/len arguments will be present
 *	and point to the data contained in %NL80211_ATTR_TESTDATA.
 *
 * @set_bitrate_mask: set the bitrate mask configuration
 *
 * @set_pmksa: Cache a PMKID for a BSSID. This is mostly useful for fullmac
 *	devices running firmwares capable of generating the (re) association
 *	RSN IE. It allows for faster roaming between WPA2 BSSIDs.
 * @del_pmksa: Delete a cached PMKID.
 * @flush_pmksa: Flush all cached PMKIDs.
 * @set_power_mgmt: Configure WLAN power management. A timeout value of -1
 *	allows the driver to adjust the dynamic ps timeout value.
 * @set_cqm_rssi_config: Configure connection quality monitor RSSI threshold.
 *	After configuration, the driver should (soon) send an event indicating
 *	the current level is above/below the configured threshold; this may
 *	need some care when the configuration is changed (without first being
 *	disabled.)
 * @set_cqm_rssi_range_config: Configure two RSSI thresholds in the
 *	connection quality monitor.  An event is to be sent only when the
 *	signal level is found to be outside the two values.  The driver should
 *	set %NL80211_EXT_FEATURE_CQM_RSSI_LIST if this method is implemented.
 *	If it is provided then there's no point providing @set_cqm_rssi_config.
 * @set_cqm_txe_config: Configure connection quality monitor TX error
 *	thresholds.
 * @sched_scan_start: Tell the driver to start a scheduled scan.
 * @sched_scan_stop: Tell the driver to stop an ongoing scheduled scan with
 *	given request id. This call must stop the scheduled scan and be ready
 *	for starting a new one before it returns, i.e. @sched_scan_start may be
 *	called immediately after that again and should not fail in that case.
 *	The driver should not call cfg80211_sched_scan_stopped() for a requested
 *	stop (when this method returns 0).
 *
 * @mgmt_frame_register: Notify driver that a management frame type was
 *	registered. The callback is allowed to sleep.
 *
 * @set_antenna: Set antenna configuration (tx_ant, rx_ant) on the device.
 *	Parameters are bitmaps of allowed antennas to use for TX/RX. Drivers may
 *	reject TX/RX mask combinations they cannot support by returning -EINVAL
 *	(also see nl80211.h @NL80211_ATTR_WIPHY_ANTENNA_TX).
 *
 * @get_antenna: Get current antenna configuration from device (tx_ant, rx_ant).
 *
 * @tdls_mgmt: Transmit a TDLS management frame.
 * @tdls_oper: Perform a high-level TDLS operation (e.g. TDLS link setup).
 *
 * @probe_client: probe an associated client, must return a cookie that it
 *	later passes to cfg80211_probe_status().
 *
 * @set_noack_map: Set the NoAck Map for the TIDs.
 *
 * @get_channel: Get the current operating channel for the virtual interface.
 *	For monitor interfaces, it should return %NULL unless there's a single
 *	current monitoring channel.
 *
 * @start_p2p_device: Start the given P2P device.
 * @stop_p2p_device: Stop the given P2P device.
 *
 * @set_mac_acl: Sets MAC address control list in AP and P2P GO mode.
 *	Parameters include ACL policy, an array of MAC address of stations
 *	and the number of MAC addresses. If there is already a list in driver
 *	this new list replaces the existing one. Driver has to clear its ACL
 *	when number of MAC addresses entries is passed as 0. Drivers which
 *	advertise the support for MAC based ACL have to implement this callback.
 *
 * @start_radar_detection: Start radar detection in the driver.
 *
 * @update_ft_ies: Provide updated Fast BSS Transition information to the
 *	driver. If the SME is in the driver/firmware, this information can be
 *	used in building Authentication and Reassociation Request frames.
 *
 * @crit_proto_start: Indicates a critical protocol needs more link reliability
 *	for a given duration (milliseconds). The protocol is provided so the
 *	driver can take the most appropriate actions.
 * @crit_proto_stop: Indicates critical protocol no longer needs increased link
 *	reliability. This operation can not fail.
 * @set_coalesce: Set coalesce parameters.
 *
 * @channel_switch: initiate channel-switch procedure (with CSA). Driver is
 *	responsible for veryfing if the switch is possible. Since this is
 *	inherently tricky driver may decide to disconnect an interface later
 *	with cfg80211_stop_iface(). This doesn't mean driver can accept
 *	everything. It should do it's best to verify requests and reject them
 *	as soon as possible.
 *
 * @set_qos_map: Set QoS mapping information to the driver
 *
 * @set_ap_chanwidth: Set the AP (including P2P GO) mode channel width for the
 *	given interface This is used e.g. for dynamic HT 20/40 MHz channel width
 *	changes during the lifetime of the BSS.
 *
 * @add_tx_ts: validate (if admitted_time is 0) or add a TX TS to the device
 *	with the given parameters; action frame exchange has been handled by
 *	userspace so this just has to modify the TX path to take the TS into
 *	account.
 *	If the admitted time is 0 just validate the parameters to make sure
 *	the session can be created at all; it is valid to just always return
 *	success for that but that may result in inefficient behaviour (handshake
 *	with the peer followed by immediate teardown when the addition is later
 *	rejected)
 * @del_tx_ts: remove an existing TX TS
 *
 * @join_ocb: join the OCB network with the specified parameters
 *	(invoked with the wireless_dev mutex held)
 * @leave_ocb: leave the current OCB network
 *	(invoked with the wireless_dev mutex held)
 *
 * @tdls_channel_switch: Start channel-switching with a TDLS peer. The driver
 *	is responsible for continually initiating channel-switching operations
 *	and returning to the base channel for communication with the AP.
 * @tdls_cancel_channel_switch: Stop channel-switching with a TDLS peer. Both
 *	peers must be on the base channel when the call completes.
 * @start_nan: Start the NAN interface.
 * @stop_nan: Stop the NAN interface.
 * @add_nan_func: Add a NAN function. Returns negative value on failure.
 *	On success @nan_func ownership is transferred to the driver and
 *	it may access it outside of the scope of this function. The driver
 *	should free the @nan_func when no longer needed by calling
 *	cfg80211_free_nan_func().
 *	On success the driver should assign an instance_id in the
 *	provided @nan_func.
 * @del_nan_func: Delete a NAN function.
 * @nan_change_conf: changes NAN configuration. The changed parameters must
 *	be specified in @changes (using &enum cfg80211_nan_conf_changes);
 *	All other parameters must be ignored.
 *
 * @set_multicast_to_unicast: configure multicast to unicast conversion for BSS
 *
 * @get_txq_stats: Get TXQ stats for interface or phy. If wdev is %NULL, this
 *      function should return phy stats, and interface stats otherwise.
 *
 * @set_pmk: configure the PMK to be used for offloaded 802.1X 4-Way handshake.
 *	If not deleted through @del_pmk the PMK remains valid until disconnect
 *	upon which the driver should clear it.
 *	(invoked with the wireless_dev mutex held)
 * @del_pmk: delete the previously configured PMK for the given authenticator.
 *	(invoked with the wireless_dev mutex held)
 *
 * @external_auth: indicates result of offloaded authentication processing from
 *     user space
 *
 * @tx_control_port: TX a control port frame (EAPoL).  The noencrypt parameter
 *	tells the driver that the frame should not be encrypted.
 *
 * @get_ftm_responder_stats: Retrieve FTM responder statistics, if available.
 *	Statistics should be cumulative, currently no way to reset is provided.
 * @start_pmsr: start peer measurement (e.g. FTM)
 * @abort_pmsr: abort peer measurement
 *
 * @update_owe_info: Provide updated OWE info to driver. Driver implementing SME
 *	but offloading OWE processing to the user space will get the updated
 *	DH IE through this interface.
 *
 * @probe_mesh_link: Probe direct Mesh peer's link quality by sending data frame
 *	and overrule HWMP path selection algorithm.
 */
struct cfg80211_ops {
	int	(*suspend)(struct wiphy *wiphy, struct cfg80211_wowlan *wow);
	int	(*resume)(struct wiphy *wiphy);
	void	(*set_wakeup)(struct wiphy *wiphy, bool enabled);

	struct wireless_dev * (*add_virtual_intf)(struct wiphy *wiphy,
						  const char *name,
						  unsigned char name_assign_type,
						  enum nl80211_iftype type,
						  struct vif_params *params);
	int	(*del_virtual_intf)(struct wiphy *wiphy,
				    struct wireless_dev *wdev);
	int	(*change_virtual_intf)(struct wiphy *wiphy,
				       struct net_device *dev,
				       enum nl80211_iftype type,
				       struct vif_params *params);

	int	(*add_key)(struct wiphy *wiphy, struct net_device *netdev,
			   u8 key_index, bool pairwise, const u8 *mac_addr,
			   struct key_params *params);
	int	(*get_key)(struct wiphy *wiphy, struct net_device *netdev,
			   u8 key_index, bool pairwise, const u8 *mac_addr,
			   void *cookie,
			   void (*callback)(void *cookie, struct key_params*));
	int	(*del_key)(struct wiphy *wiphy, struct net_device *netdev,
			   u8 key_index, bool pairwise, const u8 *mac_addr);
	int	(*set_default_key)(struct wiphy *wiphy,
				   struct net_device *netdev,
				   u8 key_index, bool unicast, bool multicast);
	int	(*set_default_mgmt_key)(struct wiphy *wiphy,
					struct net_device *netdev,
					u8 key_index);

	int	(*start_ap)(struct wiphy *wiphy, struct net_device *dev,
			    struct cfg80211_ap_settings *settings);
	int	(*change_beacon)(struct wiphy *wiphy, struct net_device *dev,
				 struct cfg80211_beacon_data *info);
	int	(*stop_ap)(struct wiphy *wiphy, struct net_device *dev);


	int	(*add_station)(struct wiphy *wiphy, struct net_device *dev,
			       const u8 *mac,
			       struct station_parameters *params);
	int	(*del_station)(struct wiphy *wiphy, struct net_device *dev,
			       struct station_del_parameters *params);
	int	(*change_station)(struct wiphy *wiphy, struct net_device *dev,
				  const u8 *mac,
				  struct station_parameters *params);
	int	(*get_station)(struct wiphy *wiphy, struct net_device *dev,
			       const u8 *mac, struct station_info *sinfo);
	int	(*dump_station)(struct wiphy *wiphy, struct net_device *dev,
				int idx, u8 *mac, struct station_info *sinfo);

	int	(*add_mpath)(struct wiphy *wiphy, struct net_device *dev,
			       const u8 *dst, const u8 *next_hop);
	int	(*del_mpath)(struct wiphy *wiphy, struct net_device *dev,
			       const u8 *dst);
	int	(*change_mpath)(struct wiphy *wiphy, struct net_device *dev,
				  const u8 *dst, const u8 *next_hop);
	int	(*get_mpath)(struct wiphy *wiphy, struct net_device *dev,
			     u8 *dst, u8 *next_hop, struct mpath_info *pinfo);
	int	(*dump_mpath)(struct wiphy *wiphy, struct net_device *dev,
			      int idx, u8 *dst, u8 *next_hop,
			      struct mpath_info *pinfo);
	int	(*get_mpp)(struct wiphy *wiphy, struct net_device *dev,
			   u8 *dst, u8 *mpp, struct mpath_info *pinfo);
	int	(*dump_mpp)(struct wiphy *wiphy, struct net_device *dev,
			    int idx, u8 *dst, u8 *mpp,
			    struct mpath_info *pinfo);
	int	(*get_mesh_config)(struct wiphy *wiphy,
				struct net_device *dev,
				struct mesh_config *conf);
	int	(*update_mesh_config)(struct wiphy *wiphy,
				      struct net_device *dev, u32 mask,
				      const struct mesh_config *nconf);
	int	(*join_mesh)(struct wiphy *wiphy, struct net_device *dev,
			     const struct mesh_config *conf,
			     const struct mesh_setup *setup);
	int	(*leave_mesh)(struct wiphy *wiphy, struct net_device *dev);

	int	(*join_ocb)(struct wiphy *wiphy, struct net_device *dev,
			    struct ocb_setup *setup);
	int	(*leave_ocb)(struct wiphy *wiphy, struct net_device *dev);

	int	(*change_bss)(struct wiphy *wiphy, struct net_device *dev,
			      struct bss_parameters *params);

	int	(*set_txq_params)(struct wiphy *wiphy, struct net_device *dev,
				  struct ieee80211_txq_params *params);

	int	(*libertas_set_mesh_channel)(struct wiphy *wiphy,
					     struct net_device *dev,
					     struct ieee80211_channel *chan);

	int	(*set_monitor_channel)(struct wiphy *wiphy,
				       struct cfg80211_chan_def *chandef);

	int	(*scan)(struct wiphy *wiphy,
			struct cfg80211_scan_request *request);
	void	(*abort_scan)(struct wiphy *wiphy, struct wireless_dev *wdev);

	int	(*auth)(struct wiphy *wiphy, struct net_device *dev,
			struct cfg80211_auth_request *req);
	int	(*assoc)(struct wiphy *wiphy, struct net_device *dev,
			 struct cfg80211_assoc_request *req);
	int	(*deauth)(struct wiphy *wiphy, struct net_device *dev,
			  struct cfg80211_deauth_request *req);
	int	(*disassoc)(struct wiphy *wiphy, struct net_device *dev,
			    struct cfg80211_disassoc_request *req);

	int	(*connect)(struct wiphy *wiphy, struct net_device *dev,
			   struct cfg80211_connect_params *sme);
	int	(*update_connect_params)(struct wiphy *wiphy,
					 struct net_device *dev,
					 struct cfg80211_connect_params *sme,
					 u32 changed);
	int	(*disconnect)(struct wiphy *wiphy, struct net_device *dev,
			      u16 reason_code);

	int	(*join_ibss)(struct wiphy *wiphy, struct net_device *dev,
			     struct cfg80211_ibss_params *params);
	int	(*leave_ibss)(struct wiphy *wiphy, struct net_device *dev);

	int	(*set_mcast_rate)(struct wiphy *wiphy, struct net_device *dev,
				  int rate[NUM_NL80211_BANDS]);

	int	(*set_wiphy_params)(struct wiphy *wiphy, u32 changed);

	int	(*set_tx_power)(struct wiphy *wiphy, struct wireless_dev *wdev,
				enum nl80211_tx_power_setting type, int mbm);
	int	(*get_tx_power)(struct wiphy *wiphy, struct wireless_dev *wdev,
				int *dbm);

	int	(*set_wds_peer)(struct wiphy *wiphy, struct net_device *dev,
				const u8 *addr);

	void	(*rfkill_poll)(struct wiphy *wiphy);

#ifdef CONFIG_NL80211_TESTMODE
	int	(*testmode_cmd)(struct wiphy *wiphy, struct wireless_dev *wdev,
				void *data, int len);
	int	(*testmode_dump)(struct wiphy *wiphy, struct sk_buff *skb,
				 struct netlink_callback *cb,
				 void *data, int len);
#endif

	int	(*set_bitrate_mask)(struct wiphy *wiphy,
				    struct net_device *dev,
				    const u8 *peer,
				    const struct cfg80211_bitrate_mask *mask);

	int	(*dump_survey)(struct wiphy *wiphy, struct net_device *netdev,
			int idx, struct survey_info *info);

	int	(*set_pmksa)(struct wiphy *wiphy, struct net_device *netdev,
			     struct cfg80211_pmksa *pmksa);
	int	(*del_pmksa)(struct wiphy *wiphy, struct net_device *netdev,
			     struct cfg80211_pmksa *pmksa);
	int	(*flush_pmksa)(struct wiphy *wiphy, struct net_device *netdev);

	int	(*remain_on_channel)(struct wiphy *wiphy,
				     struct wireless_dev *wdev,
				     struct ieee80211_channel *chan,
				     unsigned int duration,
				     u64 *cookie);
	int	(*cancel_remain_on_channel)(struct wiphy *wiphy,
					    struct wireless_dev *wdev,
					    u64 cookie);

	int	(*mgmt_tx)(struct wiphy *wiphy, struct wireless_dev *wdev,
			   struct cfg80211_mgmt_tx_params *params,
			   u64 *cookie);
	int	(*mgmt_tx_cancel_wait)(struct wiphy *wiphy,
				       struct wireless_dev *wdev,
				       u64 cookie);

	int	(*set_power_mgmt)(struct wiphy *wiphy, struct net_device *dev,
				  bool enabled, int timeout);

	int	(*set_cqm_rssi_config)(struct wiphy *wiphy,
				       struct net_device *dev,
				       s32 rssi_thold, u32 rssi_hyst);

	int	(*set_cqm_rssi_range_config)(struct wiphy *wiphy,
					     struct net_device *dev,
					     s32 rssi_low, s32 rssi_high);

	int	(*set_cqm_txe_config)(struct wiphy *wiphy,
				      struct net_device *dev,
				      u32 rate, u32 pkts, u32 intvl);

	void	(*mgmt_frame_register)(struct wiphy *wiphy,
				       struct wireless_dev *wdev,
				       u16 frame_type, bool reg);

	int	(*set_antenna)(struct wiphy *wiphy, u32 tx_ant, u32 rx_ant);
	int	(*get_antenna)(struct wiphy *wiphy, u32 *tx_ant, u32 *rx_ant);

	int	(*sched_scan_start)(struct wiphy *wiphy,
				struct net_device *dev,
				struct cfg80211_sched_scan_request *request);
	int	(*sched_scan_stop)(struct wiphy *wiphy, struct net_device *dev,
				   u64 reqid);

	int	(*set_rekey_data)(struct wiphy *wiphy, struct net_device *dev,
				  struct cfg80211_gtk_rekey_data *data);

	int	(*tdls_mgmt)(struct wiphy *wiphy, struct net_device *dev,
			     const u8 *peer, u8 action_code,  u8 dialog_token,
			     u16 status_code, u32 peer_capability,
			     bool initiator, const u8 *buf, size_t len);
	int	(*tdls_oper)(struct wiphy *wiphy, struct net_device *dev,
			     const u8 *peer, enum nl80211_tdls_operation oper);

	int	(*probe_client)(struct wiphy *wiphy, struct net_device *dev,
				const u8 *peer, u64 *cookie);

	int	(*set_noack_map)(struct wiphy *wiphy,
				  struct net_device *dev,
				  u16 noack_map);

	int	(*get_channel)(struct wiphy *wiphy,
			       struct wireless_dev *wdev,
			       struct cfg80211_chan_def *chandef);

	int	(*start_p2p_device)(struct wiphy *wiphy,
				    struct wireless_dev *wdev);
	void	(*stop_p2p_device)(struct wiphy *wiphy,
				   struct wireless_dev *wdev);

	int	(*set_mac_acl)(struct wiphy *wiphy, struct net_device *dev,
			       const struct cfg80211_acl_data *params);

	int	(*start_radar_detection)(struct wiphy *wiphy,
					 struct net_device *dev,
					 struct cfg80211_chan_def *chandef,
					 u32 cac_time_ms);
	int	(*update_ft_ies)(struct wiphy *wiphy, struct net_device *dev,
				 struct cfg80211_update_ft_ies_params *ftie);
	int	(*crit_proto_start)(struct wiphy *wiphy,
				    struct wireless_dev *wdev,
				    enum nl80211_crit_proto_id protocol,
				    u16 duration);
	void	(*crit_proto_stop)(struct wiphy *wiphy,
				   struct wireless_dev *wdev);
	int	(*set_coalesce)(struct wiphy *wiphy,
				struct cfg80211_coalesce *coalesce);

	int	(*channel_switch)(struct wiphy *wiphy,
				  struct net_device *dev,
				  struct cfg80211_csa_settings *params);

	int     (*set_qos_map)(struct wiphy *wiphy,
			       struct net_device *dev,
			       struct cfg80211_qos_map *qos_map);

	int	(*set_ap_chanwidth)(struct wiphy *wiphy, struct net_device *dev,
				    struct cfg80211_chan_def *chandef);

	int	(*add_tx_ts)(struct wiphy *wiphy, struct net_device *dev,
			     u8 tsid, const u8 *peer, u8 user_prio,
			     u16 admitted_time);
	int	(*del_tx_ts)(struct wiphy *wiphy, struct net_device *dev,
			     u8 tsid, const u8 *peer);

	int	(*tdls_channel_switch)(struct wiphy *wiphy,
				       struct net_device *dev,
				       const u8 *addr, u8 oper_class,
				       struct cfg80211_chan_def *chandef);
	void	(*tdls_cancel_channel_switch)(struct wiphy *wiphy,
					      struct net_device *dev,
					      const u8 *addr);
	int	(*start_nan)(struct wiphy *wiphy, struct wireless_dev *wdev,
			     struct cfg80211_nan_conf *conf);
	void	(*stop_nan)(struct wiphy *wiphy, struct wireless_dev *wdev);
	int	(*add_nan_func)(struct wiphy *wiphy, struct wireless_dev *wdev,
				struct cfg80211_nan_func *nan_func);
	void	(*del_nan_func)(struct wiphy *wiphy, struct wireless_dev *wdev,
			       u64 cookie);
	int	(*nan_change_conf)(struct wiphy *wiphy,
				   struct wireless_dev *wdev,
				   struct cfg80211_nan_conf *conf,
				   u32 changes);

	int	(*set_multicast_to_unicast)(struct wiphy *wiphy,
					    struct net_device *dev,
					    const bool enabled);

	int	(*get_txq_stats)(struct wiphy *wiphy,
				 struct wireless_dev *wdev,
				 struct cfg80211_txq_stats *txqstats);

	int	(*set_pmk)(struct wiphy *wiphy, struct net_device *dev,
			   const struct cfg80211_pmk_conf *conf);
	int	(*del_pmk)(struct wiphy *wiphy, struct net_device *dev,
			   const u8 *aa);
	int     (*external_auth)(struct wiphy *wiphy, struct net_device *dev,
				 struct cfg80211_external_auth_params *params);

	int	(*tx_control_port)(struct wiphy *wiphy,
				   struct net_device *dev,
				   const u8 *buf, size_t len,
				   const u8 *dest, const __be16 proto,
				   const bool noencrypt);

	int	(*get_ftm_responder_stats)(struct wiphy *wiphy,
				struct net_device *dev,
				struct cfg80211_ftm_responder_stats *ftm_stats);

	int	(*start_pmsr)(struct wiphy *wiphy, struct wireless_dev *wdev,
			      struct cfg80211_pmsr_request *request);
	void	(*abort_pmsr)(struct wiphy *wiphy, struct wireless_dev *wdev,
			      struct cfg80211_pmsr_request *request);
	int	(*update_owe_info)(struct wiphy *wiphy, struct net_device *dev,
				   struct cfg80211_update_owe_info *owe_info);
	int	(*probe_mesh_link)(struct wiphy *wiphy, struct net_device *dev,
				   const u8 *buf, size_t len);
};

/*
 * wireless hardware and networking interfaces structures
 * and registration/helper functions
 */

/**
 * enum wiphy_flags - wiphy capability flags
 *
 * @WIPHY_FLAG_NETNS_OK: if not set, do not allow changing the netns of this
 *	wiphy at all
 * @WIPHY_FLAG_PS_ON_BY_DEFAULT: if set to true, powersave will be enabled
 *	by default -- this flag will be set depending on the kernel's default
 *	on wiphy_new(), but can be changed by the driver if it has a good
 *	reason to override the default
 * @WIPHY_FLAG_4ADDR_AP: supports 4addr mode even on AP (with a single station
 *	on a VLAN interface). This flag also serves an extra purpose of
 *	supporting 4ADDR AP mode on devices which do not support AP/VLAN iftype.
 * @WIPHY_FLAG_4ADDR_STATION: supports 4addr mode even as a station
 * @WIPHY_FLAG_CONTROL_PORT_PROTOCOL: This device supports setting the
 *	control port protocol ethertype. The device also honours the
 *	control_port_no_encrypt flag.
 * @WIPHY_FLAG_IBSS_RSN: The device supports IBSS RSN.
 * @WIPHY_FLAG_MESH_AUTH: The device supports mesh authentication by routing
 *	auth frames to userspace. See @NL80211_MESH_SETUP_USERSPACE_AUTH.
 * @WIPHY_FLAG_SUPPORTS_FW_ROAM: The device supports roaming feature in the
 *	firmware.
 * @WIPHY_FLAG_AP_UAPSD: The device supports uapsd on AP.
 * @WIPHY_FLAG_SUPPORTS_TDLS: The device supports TDLS (802.11z) operation.
 * @WIPHY_FLAG_TDLS_EXTERNAL_SETUP: The device does not handle TDLS (802.11z)
 *	link setup/discovery operations internally. Setup, discovery and
 *	teardown packets should be sent through the @NL80211_CMD_TDLS_MGMT
 *	command. When this flag is not set, @NL80211_CMD_TDLS_OPER should be
 *	used for asking the driver/firmware to perform a TDLS operation.
 * @WIPHY_FLAG_HAVE_AP_SME: device integrates AP SME
 * @WIPHY_FLAG_REPORTS_OBSS: the device will report beacons from other BSSes
 *	when there are virtual interfaces in AP mode by calling
 *	cfg80211_report_obss_beacon().
 * @WIPHY_FLAG_AP_PROBE_RESP_OFFLOAD: When operating as an AP, the device
 *	responds to probe-requests in hardware.
 * @WIPHY_FLAG_OFFCHAN_TX: Device supports direct off-channel TX.
 * @WIPHY_FLAG_HAS_REMAIN_ON_CHANNEL: Device supports remain-on-channel call.
 * @WIPHY_FLAG_SUPPORTS_5_10_MHZ: Device supports 5 MHz and 10 MHz channels.
 * @WIPHY_FLAG_HAS_CHANNEL_SWITCH: Device supports channel switch in
 *	beaconing mode (AP, IBSS, Mesh, ...).
 * @WIPHY_FLAG_HAS_STATIC_WEP: The device supports static WEP key installation
 *	before connection.
 */
enum wiphy_flags {
	/* use hole at 0 */
	/* use hole at 1 */
	/* use hole at 2 */
	WIPHY_FLAG_NETNS_OK			= BIT(3),
	WIPHY_FLAG_PS_ON_BY_DEFAULT		= BIT(4),
	WIPHY_FLAG_4ADDR_AP			= BIT(5),
	WIPHY_FLAG_4ADDR_STATION		= BIT(6),
	WIPHY_FLAG_CONTROL_PORT_PROTOCOL	= BIT(7),
	WIPHY_FLAG_IBSS_RSN			= BIT(8),
	WIPHY_FLAG_MESH_AUTH			= BIT(10),
	/* use hole at 11 */
	/* use hole at 12 */
	WIPHY_FLAG_SUPPORTS_FW_ROAM		= BIT(13),
	WIPHY_FLAG_AP_UAPSD			= BIT(14),
	WIPHY_FLAG_SUPPORTS_TDLS		= BIT(15),
	WIPHY_FLAG_TDLS_EXTERNAL_SETUP		= BIT(16),
	WIPHY_FLAG_HAVE_AP_SME			= BIT(17),
	WIPHY_FLAG_REPORTS_OBSS			= BIT(18),
	WIPHY_FLAG_AP_PROBE_RESP_OFFLOAD	= BIT(19),
	WIPHY_FLAG_OFFCHAN_TX			= BIT(20),
	WIPHY_FLAG_HAS_REMAIN_ON_CHANNEL	= BIT(21),
	WIPHY_FLAG_SUPPORTS_5_10_MHZ		= BIT(22),
	WIPHY_FLAG_HAS_CHANNEL_SWITCH		= BIT(23),
	WIPHY_FLAG_HAS_STATIC_WEP		= BIT(24),
};

/**
 * struct ieee80211_iface_limit - limit on certain interface types
 * @max: maximum number of interfaces of these types
 * @types: interface types (bits)
 */
struct ieee80211_iface_limit {
	u16 max;
	u16 types;
};

/**
 * struct ieee80211_iface_combination - possible interface combination
 *
 * With this structure the driver can describe which interface
 * combinations it supports concurrently.
 *
 * Examples:
 *
 * 1. Allow #STA <= 1, #AP <= 1, matching BI, channels = 1, 2 total:
 *
 *    .. code-block:: c
 *
 *	struct ieee80211_iface_limit limits1[] = {
 *		{ .max = 1, .types = BIT(NL80211_IFTYPE_STATION), },
 *		{ .max = 1, .types = BIT(NL80211_IFTYPE_AP}, },
 *	};
 *	struct ieee80211_iface_combination combination1 = {
 *		.limits = limits1,
 *		.n_limits = ARRAY_SIZE(limits1),
 *		.max_interfaces = 2,
 *		.beacon_int_infra_match = true,
 *	};
 *
 *
 * 2. Allow #{AP, P2P-GO} <= 8, channels = 1, 8 total:
 *
 *    .. code-block:: c
 *
 *	struct ieee80211_iface_limit limits2[] = {
 *		{ .max = 8, .types = BIT(NL80211_IFTYPE_AP) |
 *				     BIT(NL80211_IFTYPE_P2P_GO), },
 *	};
 *	struct ieee80211_iface_combination combination2 = {
 *		.limits = limits2,
 *		.n_limits = ARRAY_SIZE(limits2),
 *		.max_interfaces = 8,
 *		.num_different_channels = 1,
 *	};
 *
 *
 * 3. Allow #STA <= 1, #{P2P-client,P2P-GO} <= 3 on two channels, 4 total.
 *
 *    This allows for an infrastructure connection and three P2P connections.
 *
 *    .. code-block:: c
 *
 *	struct ieee80211_iface_limit limits3[] = {
 *		{ .max = 1, .types = BIT(NL80211_IFTYPE_STATION), },
 *		{ .max = 3, .types = BIT(NL80211_IFTYPE_P2P_GO) |
 *				     BIT(NL80211_IFTYPE_P2P_CLIENT), },
 *	};
 *	struct ieee80211_iface_combination combination3 = {
 *		.limits = limits3,
 *		.n_limits = ARRAY_SIZE(limits3),
 *		.max_interfaces = 4,
 *		.num_different_channels = 2,
 *	};
 *
 */
struct ieee80211_iface_combination {
	/**
	 * @limits:
	 * limits for the given interface types
	 */
	const struct ieee80211_iface_limit *limits;

	/**
	 * @num_different_channels:
	 * can use up to this many different channels
	 */
	u32 num_different_channels;

	/**
	 * @max_interfaces:
	 * maximum number of interfaces in total allowed in this group
	 */
	u16 max_interfaces;

	/**
	 * @n_limits:
	 * number of limitations
	 */
	u8 n_limits;

	/**
	 * @beacon_int_infra_match:
	 * In this combination, the beacon intervals between infrastructure
	 * and AP types must match. This is required only in special cases.
	 */
	bool beacon_int_infra_match;

	/**
	 * @radar_detect_widths:
	 * bitmap of channel widths supported for radar detection
	 */
	u8 radar_detect_widths;

	/**
	 * @radar_detect_regions:
	 * bitmap of regions supported for radar detection
	 */
	u8 radar_detect_regions;

	/**
	 * @beacon_int_min_gcd:
	 * This interface combination supports different beacon intervals.
	 *
	 * = 0
	 *   all beacon intervals for different interface must be same.
	 * > 0
	 *   any beacon interval for the interface part of this combination AND
	 *   GCD of all beacon intervals from beaconing interfaces of this
	 *   combination must be greater or equal to this value.
	 */
	u32 beacon_int_min_gcd;
};

struct ieee80211_txrx_stypes {
	u16 tx, rx;
};

/**
 * enum wiphy_wowlan_support_flags - WoWLAN support flags
 * @WIPHY_WOWLAN_ANY: supports wakeup for the special "any"
 *	trigger that keeps the device operating as-is and
 *	wakes up the host on any activity, for example a
 *	received packet that passed filtering; note that the
 *	packet should be preserved in that case
 * @WIPHY_WOWLAN_MAGIC_PKT: supports wakeup on magic packet
 *	(see nl80211.h)
 * @WIPHY_WOWLAN_DISCONNECT: supports wakeup on disconnect
 * @WIPHY_WOWLAN_SUPPORTS_GTK_REKEY: supports GTK rekeying while asleep
 * @WIPHY_WOWLAN_GTK_REKEY_FAILURE: supports wakeup on GTK rekey failure
 * @WIPHY_WOWLAN_EAP_IDENTITY_REQ: supports wakeup on EAP identity request
 * @WIPHY_WOWLAN_4WAY_HANDSHAKE: supports wakeup on 4-way handshake failure
 * @WIPHY_WOWLAN_RFKILL_RELEASE: supports wakeup on RF-kill release
 * @WIPHY_WOWLAN_NET_DETECT: supports wakeup on network detection
 */
enum wiphy_wowlan_support_flags {
	WIPHY_WOWLAN_ANY		= BIT(0),
	WIPHY_WOWLAN_MAGIC_PKT		= BIT(1),
	WIPHY_WOWLAN_DISCONNECT		= BIT(2),
	WIPHY_WOWLAN_SUPPORTS_GTK_REKEY	= BIT(3),
	WIPHY_WOWLAN_GTK_REKEY_FAILURE	= BIT(4),
	WIPHY_WOWLAN_EAP_IDENTITY_REQ	= BIT(5),
	WIPHY_WOWLAN_4WAY_HANDSHAKE	= BIT(6),
	WIPHY_WOWLAN_RFKILL_RELEASE	= BIT(7),
	WIPHY_WOWLAN_NET_DETECT		= BIT(8),
};

struct wiphy_wowlan_tcp_support {
	const struct nl80211_wowlan_tcp_data_token_feature *tok;
	u32 data_payload_max;
	u32 data_interval_max;
	u32 wake_payload_max;
	bool seq;
};

/**
 * struct wiphy_wowlan_support - WoWLAN support data
 * @flags: see &enum wiphy_wowlan_support_flags
 * @n_patterns: number of supported wakeup patterns
 *	(see nl80211.h for the pattern definition)
 * @pattern_max_len: maximum length of each pattern
 * @pattern_min_len: minimum length of each pattern
 * @max_pkt_offset: maximum Rx packet offset
 * @max_nd_match_sets: maximum number of matchsets for net-detect,
 *	similar, but not necessarily identical, to max_match_sets for
 *	scheduled scans.
 *	See &struct cfg80211_sched_scan_request.@match_sets for more
 *	details.
 * @tcp: TCP wakeup support information
 */
struct wiphy_wowlan_support {
	u32 flags;
	int n_patterns;
	int pattern_max_len;
	int pattern_min_len;
	int max_pkt_offset;
	int max_nd_match_sets;
	const struct wiphy_wowlan_tcp_support *tcp;
};

/**
 * struct wiphy_coalesce_support - coalesce support data
 * @n_rules: maximum number of coalesce rules
 * @max_delay: maximum supported coalescing delay in msecs
 * @n_patterns: number of supported patterns in a rule
 *	(see nl80211.h for the pattern definition)
 * @pattern_max_len: maximum length of each pattern
 * @pattern_min_len: minimum length of each pattern
 * @max_pkt_offset: maximum Rx packet offset
 */
struct wiphy_coalesce_support {
	int n_rules;
	int max_delay;
	int n_patterns;
	int pattern_max_len;
	int pattern_min_len;
	int max_pkt_offset;
};

/**
 * enum wiphy_vendor_command_flags - validation flags for vendor commands
 * @WIPHY_VENDOR_CMD_NEED_WDEV: vendor command requires wdev
 * @WIPHY_VENDOR_CMD_NEED_NETDEV: vendor command requires netdev
 * @WIPHY_VENDOR_CMD_NEED_RUNNING: interface/wdev must be up & running
 *	(must be combined with %_WDEV or %_NETDEV)
 */
enum wiphy_vendor_command_flags {
	WIPHY_VENDOR_CMD_NEED_WDEV = BIT(0),
	WIPHY_VENDOR_CMD_NEED_NETDEV = BIT(1),
	WIPHY_VENDOR_CMD_NEED_RUNNING = BIT(2),
};

/**
 * enum wiphy_opmode_flag - Station's ht/vht operation mode information flags
 *
 * @STA_OPMODE_MAX_BW_CHANGED: Max Bandwidth changed
 * @STA_OPMODE_SMPS_MODE_CHANGED: SMPS mode changed
 * @STA_OPMODE_N_SS_CHANGED: max N_SS (number of spatial streams) changed
 *
 */
enum wiphy_opmode_flag {
	STA_OPMODE_MAX_BW_CHANGED	= BIT(0),
	STA_OPMODE_SMPS_MODE_CHANGED	= BIT(1),
	STA_OPMODE_N_SS_CHANGED		= BIT(2),
};

/**
 * struct sta_opmode_info - Station's ht/vht operation mode information
 * @changed: contains value from &enum wiphy_opmode_flag
 * @smps_mode: New SMPS mode value from &enum nl80211_smps_mode of a station
 * @bw: new max bandwidth value from &enum nl80211_chan_width of a station
 * @rx_nss: new rx_nss value of a station
 */

struct sta_opmode_info {
	u32 changed;
	enum nl80211_smps_mode smps_mode;
	enum nl80211_chan_width bw;
	u8 rx_nss;
};

<<<<<<< HEAD
#define VENDOR_CMD_RAW_DATA ((const struct nla_policy *)ERR_PTR(-ENODATA))
=======
#define VENDOR_CMD_RAW_DATA ((const struct nla_policy *)(long)(-ENODATA))
>>>>>>> bb831786

/**
 * struct wiphy_vendor_command - vendor command definition
 * @info: vendor command identifying information, as used in nl80211
 * @flags: flags, see &enum wiphy_vendor_command_flags
 * @doit: callback for the operation, note that wdev is %NULL if the
 *	flags didn't ask for a wdev and non-%NULL otherwise; the data
 *	pointer may be %NULL if userspace provided no data at all
 * @dumpit: dump callback, for transferring bigger/multiple items. The
 *	@storage points to cb->args[5], ie. is preserved over the multiple
 *	dumpit calls.
 * @policy: policy pointer for attributes within %NL80211_ATTR_VENDOR_DATA.
 *	Set this to %VENDOR_CMD_RAW_DATA if no policy can be given and the
 *	attribute is just raw data (e.g. a firmware command).
 * @maxattr: highest attribute number in policy
 * It's recommended to not have the same sub command with both @doit and
 * @dumpit, so that userspace can assume certain ones are get and others
 * are used with dump requests.
 */
struct wiphy_vendor_command {
	struct nl80211_vendor_cmd_info info;
	u32 flags;
	int (*doit)(struct wiphy *wiphy, struct wireless_dev *wdev,
		    const void *data, int data_len);
	int (*dumpit)(struct wiphy *wiphy, struct wireless_dev *wdev,
		      struct sk_buff *skb, const void *data, int data_len,
		      unsigned long *storage);
	const struct nla_policy *policy;
	unsigned int maxattr;
};

/**
 * struct wiphy_iftype_ext_capab - extended capabilities per interface type
 * @iftype: interface type
 * @extended_capabilities: extended capabilities supported by the driver,
 *	additional capabilities might be supported by userspace; these are the
 *	802.11 extended capabilities ("Extended Capabilities element") and are
 *	in the same format as in the information element. See IEEE Std
 *	802.11-2012 8.4.2.29 for the defined fields.
 * @extended_capabilities_mask: mask of the valid values
 * @extended_capabilities_len: length of the extended capabilities
 */
struct wiphy_iftype_ext_capab {
	enum nl80211_iftype iftype;
	const u8 *extended_capabilities;
	const u8 *extended_capabilities_mask;
	u8 extended_capabilities_len;
};

/**
 * struct cfg80211_pmsr_capabilities - cfg80211 peer measurement capabilities
 * @max_peers: maximum number of peers in a single measurement
 * @report_ap_tsf: can report assoc AP's TSF for radio resource measurement
 * @randomize_mac_addr: can randomize MAC address for measurement
 * @ftm.supported: FTM measurement is supported
 * @ftm.asap: ASAP-mode is supported
 * @ftm.non_asap: non-ASAP-mode is supported
 * @ftm.request_lci: can request LCI data
 * @ftm.request_civicloc: can request civic location data
 * @ftm.preambles: bitmap of preambles supported (&enum nl80211_preamble)
 * @ftm.bandwidths: bitmap of bandwidths supported (&enum nl80211_chan_width)
 * @ftm.max_bursts_exponent: maximum burst exponent supported
 *	(set to -1 if not limited; note that setting this will necessarily
 *	forbid using the value 15 to let the responder pick)
 * @ftm.max_ftms_per_burst: maximum FTMs per burst supported (set to 0 if
 *	not limited)
 */
struct cfg80211_pmsr_capabilities {
	unsigned int max_peers;
	u8 report_ap_tsf:1,
	   randomize_mac_addr:1;

	struct {
		u32 preambles;
		u32 bandwidths;
		s8 max_bursts_exponent;
		u8 max_ftms_per_burst;
		u8 supported:1,
		   asap:1,
		   non_asap:1,
		   request_lci:1,
		   request_civicloc:1;
	} ftm;
};

/**
 * struct wiphy - wireless hardware description
 * @reg_notifier: the driver's regulatory notification callback,
 *	note that if your driver uses wiphy_apply_custom_regulatory()
 *	the reg_notifier's request can be passed as NULL
 * @regd: the driver's regulatory domain, if one was requested via
 * 	the regulatory_hint() API. This can be used by the driver
 *	on the reg_notifier() if it chooses to ignore future
 *	regulatory domain changes caused by other drivers.
 * @signal_type: signal type reported in &struct cfg80211_bss.
 * @cipher_suites: supported cipher suites
 * @n_cipher_suites: number of supported cipher suites
 * @akm_suites: supported AKM suites
 * @n_akm_suites: number of supported AKM suites
 * @retry_short: Retry limit for short frames (dot11ShortRetryLimit)
 * @retry_long: Retry limit for long frames (dot11LongRetryLimit)
 * @frag_threshold: Fragmentation threshold (dot11FragmentationThreshold);
 *	-1 = fragmentation disabled, only odd values >= 256 used
 * @rts_threshold: RTS threshold (dot11RTSThreshold); -1 = RTS/CTS disabled
 * @_net: the network namespace this wiphy currently lives in
 * @perm_addr: permanent MAC address of this device
 * @addr_mask: If the device supports multiple MAC addresses by masking,
 *	set this to a mask with variable bits set to 1, e.g. if the last
 *	four bits are variable then set it to 00-00-00-00-00-0f. The actual
 *	variable bits shall be determined by the interfaces added, with
 *	interfaces not matching the mask being rejected to be brought up.
 * @n_addresses: number of addresses in @addresses.
 * @addresses: If the device has more than one address, set this pointer
 *	to a list of addresses (6 bytes each). The first one will be used
 *	by default for perm_addr. In this case, the mask should be set to
 *	all-zeroes. In this case it is assumed that the device can handle
 *	the same number of arbitrary MAC addresses.
 * @registered: protects ->resume and ->suspend sysfs callbacks against
 *	unregister hardware
 * @debugfsdir: debugfs directory used for this wiphy, will be renamed
 *	automatically on wiphy renames
 * @dev: (virtual) struct device for this wiphy
 * @registered: helps synchronize suspend/resume with wiphy unregister
 * @wext: wireless extension handlers
 * @priv: driver private data (sized according to wiphy_new() parameter)
 * @interface_modes: bitmask of interfaces types valid for this wiphy,
 *	must be set by driver
 * @iface_combinations: Valid interface combinations array, should not
 *	list single interface types.
 * @n_iface_combinations: number of entries in @iface_combinations array.
 * @software_iftypes: bitmask of software interface types, these are not
 *	subject to any restrictions since they are purely managed in SW.
 * @flags: wiphy flags, see &enum wiphy_flags
 * @regulatory_flags: wiphy regulatory flags, see
 *	&enum ieee80211_regulatory_flags
 * @features: features advertised to nl80211, see &enum nl80211_feature_flags.
 * @ext_features: extended features advertised to nl80211, see
 *	&enum nl80211_ext_feature_index.
 * @bss_priv_size: each BSS struct has private data allocated with it,
 *	this variable determines its size
 * @max_scan_ssids: maximum number of SSIDs the device can scan for in
 *	any given scan
 * @max_sched_scan_reqs: maximum number of scheduled scan requests that
 *	the device can run concurrently.
 * @max_sched_scan_ssids: maximum number of SSIDs the device can scan
 *	for in any given scheduled scan
 * @max_match_sets: maximum number of match sets the device can handle
 *	when performing a scheduled scan, 0 if filtering is not
 *	supported.
 * @max_scan_ie_len: maximum length of user-controlled IEs device can
 *	add to probe request frames transmitted during a scan, must not
 *	include fixed IEs like supported rates
 * @max_sched_scan_ie_len: same as max_scan_ie_len, but for scheduled
 *	scans
 * @max_sched_scan_plans: maximum number of scan plans (scan interval and number
 *	of iterations) for scheduled scan supported by the device.
 * @max_sched_scan_plan_interval: maximum interval (in seconds) for a
 *	single scan plan supported by the device.
 * @max_sched_scan_plan_iterations: maximum number of iterations for a single
 *	scan plan supported by the device.
 * @coverage_class: current coverage class
 * @fw_version: firmware version for ethtool reporting
 * @hw_version: hardware version for ethtool reporting
 * @max_num_pmkids: maximum number of PMKIDs supported by device
 * @privid: a pointer that drivers can use to identify if an arbitrary
 *	wiphy is theirs, e.g. in global notifiers
 * @bands: information about bands/channels supported by this device
 *
 * @mgmt_stypes: bitmasks of frame subtypes that can be subscribed to or
 *	transmitted through nl80211, points to an array indexed by interface
 *	type
 *
 * @available_antennas_tx: bitmap of antennas which are available to be
 *	configured as TX antennas. Antenna configuration commands will be
 *	rejected unless this or @available_antennas_rx is set.
 *
 * @available_antennas_rx: bitmap of antennas which are available to be
 *	configured as RX antennas. Antenna configuration commands will be
 *	rejected unless this or @available_antennas_tx is set.
 *
 * @probe_resp_offload:
 *	 Bitmap of supported protocols for probe response offloading.
 *	 See &enum nl80211_probe_resp_offload_support_attr. Only valid
 *	 when the wiphy flag @WIPHY_FLAG_AP_PROBE_RESP_OFFLOAD is set.
 *
 * @max_remain_on_channel_duration: Maximum time a remain-on-channel operation
 *	may request, if implemented.
 *
 * @wowlan: WoWLAN support information
 * @wowlan_config: current WoWLAN configuration; this should usually not be
 *	used since access to it is necessarily racy, use the parameter passed
 *	to the suspend() operation instead.
 *
 * @ap_sme_capa: AP SME capabilities, flags from &enum nl80211_ap_sme_features.
 * @ht_capa_mod_mask:  Specify what ht_cap values can be over-ridden.
 *	If null, then none can be over-ridden.
 * @vht_capa_mod_mask:  Specify what VHT capabilities can be over-ridden.
 *	If null, then none can be over-ridden.
 *
 * @wdev_list: the list of associated (virtual) interfaces; this list must
 *	not be modified by the driver, but can be read with RTNL/RCU protection.
 *
 * @max_acl_mac_addrs: Maximum number of MAC addresses that the device
 *	supports for ACL.
 *
 * @extended_capabilities: extended capabilities supported by the driver,
 *	additional capabilities might be supported by userspace; these are
 *	the 802.11 extended capabilities ("Extended Capabilities element")
 *	and are in the same format as in the information element. See
 *	802.11-2012 8.4.2.29 for the defined fields. These are the default
 *	extended capabilities to be used if the capabilities are not specified
 *	for a specific interface type in iftype_ext_capab.
 * @extended_capabilities_mask: mask of the valid values
 * @extended_capabilities_len: length of the extended capabilities
 * @iftype_ext_capab: array of extended capabilities per interface type
 * @num_iftype_ext_capab: number of interface types for which extended
 *	capabilities are specified separately.
 * @coalesce: packet coalescing support information
 *
 * @vendor_commands: array of vendor commands supported by the hardware
 * @n_vendor_commands: number of vendor commands
 * @vendor_events: array of vendor events supported by the hardware
 * @n_vendor_events: number of vendor events
 *
 * @max_ap_assoc_sta: maximum number of associated stations supported in AP mode
 *	(including P2P GO) or 0 to indicate no such limit is advertised. The
 *	driver is allowed to advertise a theoretical limit that it can reach in
 *	some cases, but may not always reach.
 *
 * @max_num_csa_counters: Number of supported csa_counters in beacons
 *	and probe responses.  This value should be set if the driver
 *	wishes to limit the number of csa counters. Default (0) means
 *	infinite.
 * @max_adj_channel_rssi_comp: max offset of between the channel on which the
 *	frame was sent and the channel on which the frame was heard for which
 *	the reported rssi is still valid. If a driver is able to compensate the
 *	low rssi when a frame is heard on different channel, then it should set
 *	this variable to the maximal offset for which it can compensate.
 *	This value should be set in MHz.
 * @bss_select_support: bitmask indicating the BSS selection criteria supported
 *	by the driver in the .connect() callback. The bit position maps to the
 *	attribute indices defined in &enum nl80211_bss_select_attr.
 *
 * @nan_supported_bands: bands supported by the device in NAN mode, a
 *	bitmap of &enum nl80211_band values.  For instance, for
 *	NL80211_BAND_2GHZ, bit 0 would be set
 *	(i.e. BIT(NL80211_BAND_2GHZ)).
 *
 * @txq_limit: configuration of internal TX queue frame limit
 * @txq_memory_limit: configuration internal TX queue memory limit
 * @txq_quantum: configuration of internal TX queue scheduler quantum
 *
 * @support_mbssid: can HW support association with nontransmitted AP
 * @support_only_he_mbssid: don't parse MBSSID elements if it is not
 *	HE AP, in order to avoid compatibility issues.
 *	@support_mbssid must be set for this to have any effect.
 *
 * @pmsr_capa: peer measurement capabilities
 */
struct wiphy {
	/* assign these fields before you register the wiphy */

	/* permanent MAC address(es) */
	u8 perm_addr[ETH_ALEN];
	u8 addr_mask[ETH_ALEN];

	struct mac_address *addresses;

	const struct ieee80211_txrx_stypes *mgmt_stypes;

	const struct ieee80211_iface_combination *iface_combinations;
	int n_iface_combinations;
	u16 software_iftypes;

	u16 n_addresses;

	/* Supported interface modes, OR together BIT(NL80211_IFTYPE_...) */
	u16 interface_modes;

	u16 max_acl_mac_addrs;

	u32 flags, regulatory_flags, features;
	u8 ext_features[DIV_ROUND_UP(NUM_NL80211_EXT_FEATURES, 8)];

	u32 ap_sme_capa;

	enum cfg80211_signal_type signal_type;

	int bss_priv_size;
	u8 max_scan_ssids;
	u8 max_sched_scan_reqs;
	u8 max_sched_scan_ssids;
	u8 max_match_sets;
	u16 max_scan_ie_len;
	u16 max_sched_scan_ie_len;
	u32 max_sched_scan_plans;
	u32 max_sched_scan_plan_interval;
	u32 max_sched_scan_plan_iterations;

	int n_cipher_suites;
	const u32 *cipher_suites;

	int n_akm_suites;
	const u32 *akm_suites;

	u8 retry_short;
	u8 retry_long;
	u32 frag_threshold;
	u32 rts_threshold;
	u8 coverage_class;

	char fw_version[ETHTOOL_FWVERS_LEN];
	u32 hw_version;

#ifdef CONFIG_PM
	const struct wiphy_wowlan_support *wowlan;
	struct cfg80211_wowlan *wowlan_config;
#endif

	u16 max_remain_on_channel_duration;

	u8 max_num_pmkids;

	u32 available_antennas_tx;
	u32 available_antennas_rx;

	/*
	 * Bitmap of supported protocols for probe response offloading
	 * see &enum nl80211_probe_resp_offload_support_attr. Only valid
	 * when the wiphy flag @WIPHY_FLAG_AP_PROBE_RESP_OFFLOAD is set.
	 */
	u32 probe_resp_offload;

	const u8 *extended_capabilities, *extended_capabilities_mask;
	u8 extended_capabilities_len;

	const struct wiphy_iftype_ext_capab *iftype_ext_capab;
	unsigned int num_iftype_ext_capab;

	/* If multiple wiphys are registered and you're handed e.g.
	 * a regular netdev with assigned ieee80211_ptr, you won't
	 * know whether it points to a wiphy your driver has registered
	 * or not. Assign this to something global to your driver to
	 * help determine whether you own this wiphy or not. */
	const void *privid;

	struct ieee80211_supported_band *bands[NUM_NL80211_BANDS];

	/* Lets us get back the wiphy on the callback */
	void (*reg_notifier)(struct wiphy *wiphy,
			     struct regulatory_request *request);

	/* fields below are read-only, assigned by cfg80211 */

	const struct ieee80211_regdomain __rcu *regd;

	/* the item in /sys/class/ieee80211/ points to this,
	 * you need use set_wiphy_dev() (see below) */
	struct device dev;

	/* protects ->resume, ->suspend sysfs callbacks against unregister hw */
	bool registered;

	/* dir in debugfs: ieee80211/<wiphyname> */
	struct dentry *debugfsdir;

	const struct ieee80211_ht_cap *ht_capa_mod_mask;
	const struct ieee80211_vht_cap *vht_capa_mod_mask;

	struct list_head wdev_list;

	/* the network namespace this phy lives in currently */
	possible_net_t _net;

#ifdef CONFIG_CFG80211_WEXT
	const struct iw_handler_def *wext;
#endif

	const struct wiphy_coalesce_support *coalesce;

	const struct wiphy_vendor_command *vendor_commands;
	const struct nl80211_vendor_cmd_info *vendor_events;
	int n_vendor_commands, n_vendor_events;

	u16 max_ap_assoc_sta;

	u8 max_num_csa_counters;
	u8 max_adj_channel_rssi_comp;

	u32 bss_select_support;

	u8 nan_supported_bands;

	u32 txq_limit;
	u32 txq_memory_limit;
	u32 txq_quantum;

	u8 support_mbssid:1,
	   support_only_he_mbssid:1;

	const struct cfg80211_pmsr_capabilities *pmsr_capa;

	char priv[0] __aligned(NETDEV_ALIGN);
};

static inline struct net *wiphy_net(struct wiphy *wiphy)
{
	return read_pnet(&wiphy->_net);
}

static inline void wiphy_net_set(struct wiphy *wiphy, struct net *net)
{
	write_pnet(&wiphy->_net, net);
}

/**
 * wiphy_priv - return priv from wiphy
 *
 * @wiphy: the wiphy whose priv pointer to return
 * Return: The priv of @wiphy.
 */
static inline void *wiphy_priv(struct wiphy *wiphy)
{
	BUG_ON(!wiphy);
	return &wiphy->priv;
}

/**
 * priv_to_wiphy - return the wiphy containing the priv
 *
 * @priv: a pointer previously returned by wiphy_priv
 * Return: The wiphy of @priv.
 */
static inline struct wiphy *priv_to_wiphy(void *priv)
{
	BUG_ON(!priv);
	return container_of(priv, struct wiphy, priv);
}

/**
 * set_wiphy_dev - set device pointer for wiphy
 *
 * @wiphy: The wiphy whose device to bind
 * @dev: The device to parent it to
 */
static inline void set_wiphy_dev(struct wiphy *wiphy, struct device *dev)
{
	wiphy->dev.parent = dev;
}

/**
 * wiphy_dev - get wiphy dev pointer
 *
 * @wiphy: The wiphy whose device struct to look up
 * Return: The dev of @wiphy.
 */
static inline struct device *wiphy_dev(struct wiphy *wiphy)
{
	return wiphy->dev.parent;
}

/**
 * wiphy_name - get wiphy name
 *
 * @wiphy: The wiphy whose name to return
 * Return: The name of @wiphy.
 */
static inline const char *wiphy_name(const struct wiphy *wiphy)
{
	return dev_name(&wiphy->dev);
}

/**
 * wiphy_new_nm - create a new wiphy for use with cfg80211
 *
 * @ops: The configuration operations for this device
 * @sizeof_priv: The size of the private area to allocate
 * @requested_name: Request a particular name.
 *	NULL is valid value, and means use the default phy%d naming.
 *
 * Create a new wiphy and associate the given operations with it.
 * @sizeof_priv bytes are allocated for private use.
 *
 * Return: A pointer to the new wiphy. This pointer must be
 * assigned to each netdev's ieee80211_ptr for proper operation.
 */
struct wiphy *wiphy_new_nm(const struct cfg80211_ops *ops, int sizeof_priv,
			   const char *requested_name);

/**
 * wiphy_new - create a new wiphy for use with cfg80211
 *
 * @ops: The configuration operations for this device
 * @sizeof_priv: The size of the private area to allocate
 *
 * Create a new wiphy and associate the given operations with it.
 * @sizeof_priv bytes are allocated for private use.
 *
 * Return: A pointer to the new wiphy. This pointer must be
 * assigned to each netdev's ieee80211_ptr for proper operation.
 */
static inline struct wiphy *wiphy_new(const struct cfg80211_ops *ops,
				      int sizeof_priv)
{
	return wiphy_new_nm(ops, sizeof_priv, NULL);
}

/**
 * wiphy_register - register a wiphy with cfg80211
 *
 * @wiphy: The wiphy to register.
 *
 * Return: A non-negative wiphy index or a negative error code.
 */
int wiphy_register(struct wiphy *wiphy);

/**
 * wiphy_unregister - deregister a wiphy from cfg80211
 *
 * @wiphy: The wiphy to unregister.
 *
 * After this call, no more requests can be made with this priv
 * pointer, but the call may sleep to wait for an outstanding
 * request that is being handled.
 */
void wiphy_unregister(struct wiphy *wiphy);

/**
 * wiphy_free - free wiphy
 *
 * @wiphy: The wiphy to free
 */
void wiphy_free(struct wiphy *wiphy);

/* internal structs */
struct cfg80211_conn;
struct cfg80211_internal_bss;
struct cfg80211_cached_keys;
struct cfg80211_cqm_config;

/**
 * struct wireless_dev - wireless device state
 *
 * For netdevs, this structure must be allocated by the driver
 * that uses the ieee80211_ptr field in struct net_device (this
 * is intentional so it can be allocated along with the netdev.)
 * It need not be registered then as netdev registration will
 * be intercepted by cfg80211 to see the new wireless device.
 *
 * For non-netdev uses, it must also be allocated by the driver
 * in response to the cfg80211 callbacks that require it, as
 * there's no netdev registration in that case it may not be
 * allocated outside of callback operations that return it.
 *
 * @wiphy: pointer to hardware description
 * @iftype: interface type
 * @list: (private) Used to collect the interfaces
 * @netdev: (private) Used to reference back to the netdev, may be %NULL
 * @identifier: (private) Identifier used in nl80211 to identify this
 *	wireless device if it has no netdev
 * @current_bss: (private) Used by the internal configuration code
 * @chandef: (private) Used by the internal configuration code to track
 *	the user-set channel definition.
 * @preset_chandef: (private) Used by the internal configuration code to
 *	track the channel to be used for AP later
 * @bssid: (private) Used by the internal configuration code
 * @ssid: (private) Used by the internal configuration code
 * @ssid_len: (private) Used by the internal configuration code
 * @mesh_id_len: (private) Used by the internal configuration code
 * @mesh_id_up_len: (private) Used by the internal configuration code
 * @wext: (private) Used by the internal wireless extensions compat code
 * @wext.ibss: (private) IBSS data part of wext handling
 * @wext.connect: (private) connection handling data
 * @wext.keys: (private) (WEP) key data
 * @wext.ie: (private) extra elements for association
 * @wext.ie_len: (private) length of extra elements
 * @wext.bssid: (private) selected network BSSID
 * @wext.ssid: (private) selected network SSID
 * @wext.default_key: (private) selected default key index
 * @wext.default_mgmt_key: (private) selected default management key index
 * @wext.prev_bssid: (private) previous BSSID for reassociation
 * @wext.prev_bssid_valid: (private) previous BSSID validity
 * @use_4addr: indicates 4addr mode is used on this interface, must be
 *	set by driver (if supported) on add_interface BEFORE registering the
 *	netdev and may otherwise be used by driver read-only, will be update
 *	by cfg80211 on change_interface
 * @mgmt_registrations: list of registrations for management frames
 * @mgmt_registrations_lock: lock for the list
 * @mtx: mutex used to lock data in this struct, may be used by drivers
 *	and some API functions require it held
 * @beacon_interval: beacon interval used on this device for transmitting
 *	beacons, 0 when not valid
 * @address: The address for this device, valid only if @netdev is %NULL
 * @is_running: true if this is a non-netdev device that has been started, e.g.
 *	the P2P Device.
 * @cac_started: true if DFS channel availability check has been started
 * @cac_start_time: timestamp (jiffies) when the dfs state was entered.
 * @cac_time_ms: CAC time in ms
 * @ps: powersave mode is enabled
 * @ps_timeout: dynamic powersave timeout
 * @ap_unexpected_nlportid: (private) netlink port ID of application
 *	registered for unexpected class 3 frames (AP mode)
 * @conn: (private) cfg80211 software SME connection state machine data
 * @connect_keys: (private) keys to set after connection is established
 * @conn_bss_type: connecting/connected BSS type
 * @conn_owner_nlportid: (private) connection owner socket port ID
 * @disconnect_wk: (private) auto-disconnect work
 * @disconnect_bssid: (private) the BSSID to use for auto-disconnect
 * @ibss_fixed: (private) IBSS is using fixed BSSID
 * @ibss_dfs_possible: (private) IBSS may change to a DFS channel
 * @event_list: (private) list for internal event processing
 * @event_lock: (private) lock for event list
 * @owner_nlportid: (private) owner socket port ID
 * @nl_owner_dead: (private) owner socket went away
 * @cqm_config: (private) nl80211 RSSI monitor state
 * @pmsr_list: (private) peer measurement requests
 * @pmsr_lock: (private) peer measurements requests/results lock
 * @pmsr_free_wk: (private) peer measurements cleanup work
 */
struct wireless_dev {
	struct wiphy *wiphy;
	enum nl80211_iftype iftype;

	/* the remainder of this struct should be private to cfg80211 */
	struct list_head list;
	struct net_device *netdev;

	u32 identifier;

	struct list_head mgmt_registrations;
	spinlock_t mgmt_registrations_lock;

	struct mutex mtx;

	bool use_4addr, is_running;

	u8 address[ETH_ALEN] __aligned(sizeof(u16));

	/* currently used for IBSS and SME - might be rearranged later */
	u8 ssid[IEEE80211_MAX_SSID_LEN];
	u8 ssid_len, mesh_id_len, mesh_id_up_len;
	struct cfg80211_conn *conn;
	struct cfg80211_cached_keys *connect_keys;
	enum ieee80211_bss_type conn_bss_type;
	u32 conn_owner_nlportid;

	struct work_struct disconnect_wk;
	u8 disconnect_bssid[ETH_ALEN];

	struct list_head event_list;
	spinlock_t event_lock;

	struct cfg80211_internal_bss *current_bss; /* associated / joined */
	struct cfg80211_chan_def preset_chandef;
	struct cfg80211_chan_def chandef;

	bool ibss_fixed;
	bool ibss_dfs_possible;

	bool ps;
	int ps_timeout;

	int beacon_interval;

	u32 ap_unexpected_nlportid;

	u32 owner_nlportid;
	bool nl_owner_dead;

	bool cac_started;
	unsigned long cac_start_time;
	unsigned int cac_time_ms;

#ifdef CONFIG_CFG80211_WEXT
	/* wext data */
	struct {
		struct cfg80211_ibss_params ibss;
		struct cfg80211_connect_params connect;
		struct cfg80211_cached_keys *keys;
		const u8 *ie;
		size_t ie_len;
		u8 bssid[ETH_ALEN];
		u8 prev_bssid[ETH_ALEN];
		u8 ssid[IEEE80211_MAX_SSID_LEN];
		s8 default_key, default_mgmt_key;
		bool prev_bssid_valid;
	} wext;
#endif

	struct cfg80211_cqm_config *cqm_config;

	struct list_head pmsr_list;
	spinlock_t pmsr_lock;
	struct work_struct pmsr_free_wk;
};

static inline u8 *wdev_address(struct wireless_dev *wdev)
{
	if (wdev->netdev)
		return wdev->netdev->dev_addr;
	return wdev->address;
}

static inline bool wdev_running(struct wireless_dev *wdev)
{
	if (wdev->netdev)
		return netif_running(wdev->netdev);
	return wdev->is_running;
}

/**
 * wdev_priv - return wiphy priv from wireless_dev
 *
 * @wdev: The wireless device whose wiphy's priv pointer to return
 * Return: The wiphy priv of @wdev.
 */
static inline void *wdev_priv(struct wireless_dev *wdev)
{
	BUG_ON(!wdev);
	return wiphy_priv(wdev->wiphy);
}

/**
 * DOC: Utility functions
 *
 * cfg80211 offers a number of utility functions that can be useful.
 */

/**
 * ieee80211_channel_to_frequency - convert channel number to frequency
 * @chan: channel number
 * @band: band, necessary due to channel number overlap
 * Return: The corresponding frequency (in MHz), or 0 if the conversion failed.
 */
int ieee80211_channel_to_frequency(int chan, enum nl80211_band band);

/**
 * ieee80211_frequency_to_channel - convert frequency to channel number
 * @freq: center frequency
 * Return: The corresponding channel, or 0 if the conversion failed.
 */
int ieee80211_frequency_to_channel(int freq);

/**
 * ieee80211_get_channel - get channel struct from wiphy for specified frequency
 *
 * @wiphy: the struct wiphy to get the channel for
 * @freq: the center frequency of the channel
 *
 * Return: The channel struct from @wiphy at @freq.
 */
struct ieee80211_channel *ieee80211_get_channel(struct wiphy *wiphy, int freq);

/**
 * ieee80211_get_response_rate - get basic rate for a given rate
 *
 * @sband: the band to look for rates in
 * @basic_rates: bitmap of basic rates
 * @bitrate: the bitrate for which to find the basic rate
 *
 * Return: The basic rate corresponding to a given bitrate, that
 * is the next lower bitrate contained in the basic rate map,
 * which is, for this function, given as a bitmap of indices of
 * rates in the band's bitrate table.
 */
struct ieee80211_rate *
ieee80211_get_response_rate(struct ieee80211_supported_band *sband,
			    u32 basic_rates, int bitrate);

/**
 * ieee80211_mandatory_rates - get mandatory rates for a given band
 * @sband: the band to look for rates in
 * @scan_width: width of the control channel
 *
 * This function returns a bitmap of the mandatory rates for the given
 * band, bits are set according to the rate position in the bitrates array.
 */
u32 ieee80211_mandatory_rates(struct ieee80211_supported_band *sband,
			      enum nl80211_bss_scan_width scan_width);

/*
 * Radiotap parsing functions -- for controlled injection support
 *
 * Implemented in net/wireless/radiotap.c
 * Documentation in Documentation/networking/radiotap-headers.txt
 */

struct radiotap_align_size {
	uint8_t align:4, size:4;
};

struct ieee80211_radiotap_namespace {
	const struct radiotap_align_size *align_size;
	int n_bits;
	uint32_t oui;
	uint8_t subns;
};

struct ieee80211_radiotap_vendor_namespaces {
	const struct ieee80211_radiotap_namespace *ns;
	int n_ns;
};

/**
 * struct ieee80211_radiotap_iterator - tracks walk thru present radiotap args
 * @this_arg_index: index of current arg, valid after each successful call
 *	to ieee80211_radiotap_iterator_next()
 * @this_arg: pointer to current radiotap arg; it is valid after each
 *	call to ieee80211_radiotap_iterator_next() but also after
 *	ieee80211_radiotap_iterator_init() where it will point to
 *	the beginning of the actual data portion
 * @this_arg_size: length of the current arg, for convenience
 * @current_namespace: pointer to the current namespace definition
 *	(or internally %NULL if the current namespace is unknown)
 * @is_radiotap_ns: indicates whether the current namespace is the default
 *	radiotap namespace or not
 *
 * @_rtheader: pointer to the radiotap header we are walking through
 * @_max_length: length of radiotap header in cpu byte ordering
 * @_arg_index: next argument index
 * @_arg: next argument pointer
 * @_next_bitmap: internal pointer to next present u32
 * @_bitmap_shifter: internal shifter for curr u32 bitmap, b0 set == arg present
 * @_vns: vendor namespace definitions
 * @_next_ns_data: beginning of the next namespace's data
 * @_reset_on_ext: internal; reset the arg index to 0 when going to the
 *	next bitmap word
 *
 * Describes the radiotap parser state. Fields prefixed with an underscore
 * must not be used by users of the parser, only by the parser internally.
 */

struct ieee80211_radiotap_iterator {
	struct ieee80211_radiotap_header *_rtheader;
	const struct ieee80211_radiotap_vendor_namespaces *_vns;
	const struct ieee80211_radiotap_namespace *current_namespace;

	unsigned char *_arg, *_next_ns_data;
	__le32 *_next_bitmap;

	unsigned char *this_arg;
	int this_arg_index;
	int this_arg_size;

	int is_radiotap_ns;

	int _max_length;
	int _arg_index;
	uint32_t _bitmap_shifter;
	int _reset_on_ext;
};

int
ieee80211_radiotap_iterator_init(struct ieee80211_radiotap_iterator *iterator,
				 struct ieee80211_radiotap_header *radiotap_header,
				 int max_length,
				 const struct ieee80211_radiotap_vendor_namespaces *vns);

int
ieee80211_radiotap_iterator_next(struct ieee80211_radiotap_iterator *iterator);


extern const unsigned char rfc1042_header[6];
extern const unsigned char bridge_tunnel_header[6];

/**
 * ieee80211_get_hdrlen_from_skb - get header length from data
 *
 * @skb: the frame
 *
 * Given an skb with a raw 802.11 header at the data pointer this function
 * returns the 802.11 header length.
 *
 * Return: The 802.11 header length in bytes (not including encryption
 * headers). Or 0 if the data in the sk_buff is too short to contain a valid
 * 802.11 header.
 */
unsigned int ieee80211_get_hdrlen_from_skb(const struct sk_buff *skb);

/**
 * ieee80211_hdrlen - get header length in bytes from frame control
 * @fc: frame control field in little-endian format
 * Return: The header length in bytes.
 */
unsigned int __attribute_const__ ieee80211_hdrlen(__le16 fc);

/**
 * ieee80211_get_mesh_hdrlen - get mesh extension header length
 * @meshhdr: the mesh extension header, only the flags field
 *	(first byte) will be accessed
 * Return: The length of the extension header, which is always at
 * least 6 bytes and at most 18 if address 5 and 6 are present.
 */
unsigned int ieee80211_get_mesh_hdrlen(struct ieee80211s_hdr *meshhdr);

/**
 * DOC: Data path helpers
 *
 * In addition to generic utilities, cfg80211 also offers
 * functions that help implement the data path for devices
 * that do not do the 802.11/802.3 conversion on the device.
 */

/**
 * ieee80211_data_to_8023_exthdr - convert an 802.11 data frame to 802.3
 * @skb: the 802.11 data frame
 * @ehdr: pointer to a &struct ethhdr that will get the header, instead
 *	of it being pushed into the SKB
 * @addr: the device MAC address
 * @iftype: the virtual interface type
 * @data_offset: offset of payload after the 802.11 header
 * Return: 0 on success. Non-zero on error.
 */
int ieee80211_data_to_8023_exthdr(struct sk_buff *skb, struct ethhdr *ehdr,
				  const u8 *addr, enum nl80211_iftype iftype,
				  u8 data_offset);

/**
 * ieee80211_data_to_8023 - convert an 802.11 data frame to 802.3
 * @skb: the 802.11 data frame
 * @addr: the device MAC address
 * @iftype: the virtual interface type
 * Return: 0 on success. Non-zero on error.
 */
static inline int ieee80211_data_to_8023(struct sk_buff *skb, const u8 *addr,
					 enum nl80211_iftype iftype)
{
	return ieee80211_data_to_8023_exthdr(skb, NULL, addr, iftype, 0);
}

/**
 * ieee80211_amsdu_to_8023s - decode an IEEE 802.11n A-MSDU frame
 *
 * Decode an IEEE 802.11 A-MSDU and convert it to a list of 802.3 frames.
 * The @list will be empty if the decode fails. The @skb must be fully
 * header-less before being passed in here; it is freed in this function.
 *
 * @skb: The input A-MSDU frame without any headers.
 * @list: The output list of 802.3 frames. It must be allocated and
 *	initialized by by the caller.
 * @addr: The device MAC address.
 * @iftype: The device interface type.
 * @extra_headroom: The hardware extra headroom for SKBs in the @list.
 * @check_da: DA to check in the inner ethernet header, or NULL
 * @check_sa: SA to check in the inner ethernet header, or NULL
 */
void ieee80211_amsdu_to_8023s(struct sk_buff *skb, struct sk_buff_head *list,
			      const u8 *addr, enum nl80211_iftype iftype,
			      const unsigned int extra_headroom,
			      const u8 *check_da, const u8 *check_sa);

/**
 * cfg80211_classify8021d - determine the 802.1p/1d tag for a data frame
 * @skb: the data frame
 * @qos_map: Interworking QoS mapping or %NULL if not in use
 * Return: The 802.1p/1d tag.
 */
unsigned int cfg80211_classify8021d(struct sk_buff *skb,
				    struct cfg80211_qos_map *qos_map);

/**
 * cfg80211_find_elem_match - match information element and byte array in data
 *
 * @eid: element ID
 * @ies: data consisting of IEs
 * @len: length of data
 * @match: byte array to match
 * @match_len: number of bytes in the match array
 * @match_offset: offset in the IE data where the byte array should match.
 *	Note the difference to cfg80211_find_ie_match() which considers
 *	the offset to start from the element ID byte, but here we take
 *	the data portion instead.
 *
 * Return: %NULL if the element ID could not be found or if
 * the element is invalid (claims to be longer than the given
 * data) or if the byte array doesn't match; otherwise return the
 * requested element struct.
 *
 * Note: There are no checks on the element length other than
 * having to fit into the given data and being large enough for the
 * byte array to match.
 */
const struct element *
cfg80211_find_elem_match(u8 eid, const u8 *ies, unsigned int len,
			 const u8 *match, unsigned int match_len,
			 unsigned int match_offset);

/**
 * cfg80211_find_ie_match - match information element and byte array in data
 *
 * @eid: element ID
 * @ies: data consisting of IEs
 * @len: length of data
 * @match: byte array to match
 * @match_len: number of bytes in the match array
 * @match_offset: offset in the IE where the byte array should match.
 *	If match_len is zero, this must also be set to zero.
 *	Otherwise this must be set to 2 or more, because the first
 *	byte is the element id, which is already compared to eid, and
 *	the second byte is the IE length.
 *
 * Return: %NULL if the element ID could not be found or if
 * the element is invalid (claims to be longer than the given
 * data) or if the byte array doesn't match, or a pointer to the first
 * byte of the requested element, that is the byte containing the
 * element ID.
 *
 * Note: There are no checks on the element length other than
 * having to fit into the given data and being large enough for the
 * byte array to match.
 */
static inline const u8 *
cfg80211_find_ie_match(u8 eid, const u8 *ies, unsigned int len,
		       const u8 *match, unsigned int match_len,
		       unsigned int match_offset)
{
	/* match_offset can't be smaller than 2, unless match_len is
	 * zero, in which case match_offset must be zero as well.
	 */
	if (WARN_ON((match_len && match_offset < 2) ||
		    (!match_len && match_offset)))
		return NULL;

	return (void *)cfg80211_find_elem_match(eid, ies, len,
						match, match_len,
						match_offset ?
							match_offset - 2 : 0);
}

/**
 * cfg80211_find_elem - find information element in data
 *
 * @eid: element ID
 * @ies: data consisting of IEs
 * @len: length of data
 *
 * Return: %NULL if the element ID could not be found or if
 * the element is invalid (claims to be longer than the given
 * data) or if the byte array doesn't match; otherwise return the
 * requested element struct.
 *
 * Note: There are no checks on the element length other than
 * having to fit into the given data.
 */
static inline const struct element *
cfg80211_find_elem(u8 eid, const u8 *ies, int len)
{
	return cfg80211_find_elem_match(eid, ies, len, NULL, 0, 0);
}

/**
 * cfg80211_find_ie - find information element in data
 *
 * @eid: element ID
 * @ies: data consisting of IEs
 * @len: length of data
 *
 * Return: %NULL if the element ID could not be found or if
 * the element is invalid (claims to be longer than the given
 * data), or a pointer to the first byte of the requested
 * element, that is the byte containing the element ID.
 *
 * Note: There are no checks on the element length other than
 * having to fit into the given data.
 */
static inline const u8 *cfg80211_find_ie(u8 eid, const u8 *ies, int len)
{
	return cfg80211_find_ie_match(eid, ies, len, NULL, 0, 0);
}

/**
 * cfg80211_find_ext_elem - find information element with EID Extension in data
 *
 * @ext_eid: element ID Extension
 * @ies: data consisting of IEs
 * @len: length of data
 *
 * Return: %NULL if the etended element could not be found or if
 * the element is invalid (claims to be longer than the given
 * data) or if the byte array doesn't match; otherwise return the
 * requested element struct.
 *
 * Note: There are no checks on the element length other than
 * having to fit into the given data.
 */
static inline const struct element *
cfg80211_find_ext_elem(u8 ext_eid, const u8 *ies, int len)
{
	return cfg80211_find_elem_match(WLAN_EID_EXTENSION, ies, len,
					&ext_eid, 1, 0);
}

/**
 * cfg80211_find_ext_ie - find information element with EID Extension in data
 *
 * @ext_eid: element ID Extension
 * @ies: data consisting of IEs
 * @len: length of data
 *
 * Return: %NULL if the extended element ID could not be found or if
 * the element is invalid (claims to be longer than the given
 * data), or a pointer to the first byte of the requested
 * element, that is the byte containing the element ID.
 *
 * Note: There are no checks on the element length other than
 * having to fit into the given data.
 */
static inline const u8 *cfg80211_find_ext_ie(u8 ext_eid, const u8 *ies, int len)
{
	return cfg80211_find_ie_match(WLAN_EID_EXTENSION, ies, len,
				      &ext_eid, 1, 2);
}

/**
 * cfg80211_find_vendor_elem - find vendor specific information element in data
 *
 * @oui: vendor OUI
 * @oui_type: vendor-specific OUI type (must be < 0xff), negative means any
 * @ies: data consisting of IEs
 * @len: length of data
 *
 * Return: %NULL if the vendor specific element ID could not be found or if the
 * element is invalid (claims to be longer than the given data); otherwise
 * return the element structure for the requested element.
 *
 * Note: There are no checks on the element length other than having to fit into
 * the given data.
 */
const struct element *cfg80211_find_vendor_elem(unsigned int oui, int oui_type,
						const u8 *ies,
						unsigned int len);

/**
 * cfg80211_find_vendor_ie - find vendor specific information element in data
 *
 * @oui: vendor OUI
 * @oui_type: vendor-specific OUI type (must be < 0xff), negative means any
 * @ies: data consisting of IEs
 * @len: length of data
 *
 * Return: %NULL if the vendor specific element ID could not be found or if the
 * element is invalid (claims to be longer than the given data), or a pointer to
 * the first byte of the requested element, that is the byte containing the
 * element ID.
 *
 * Note: There are no checks on the element length other than having to fit into
 * the given data.
 */
static inline const u8 *
cfg80211_find_vendor_ie(unsigned int oui, int oui_type,
			const u8 *ies, unsigned int len)
{
	return (void *)cfg80211_find_vendor_elem(oui, oui_type, ies, len);
}

/**
 * cfg80211_send_layer2_update - send layer 2 update frame
 *
 * @dev: network device
 * @addr: STA MAC address
 *
 * Wireless drivers can use this function to update forwarding tables in bridge
 * devices upon STA association.
 */
void cfg80211_send_layer2_update(struct net_device *dev, const u8 *addr);

/**
 * DOC: Regulatory enforcement infrastructure
 *
 * TODO
 */

/**
 * regulatory_hint - driver hint to the wireless core a regulatory domain
 * @wiphy: the wireless device giving the hint (used only for reporting
 *	conflicts)
 * @alpha2: the ISO/IEC 3166 alpha2 the driver claims its regulatory domain
 * 	should be in. If @rd is set this should be NULL. Note that if you
 * 	set this to NULL you should still set rd->alpha2 to some accepted
 * 	alpha2.
 *
 * Wireless drivers can use this function to hint to the wireless core
 * what it believes should be the current regulatory domain by
 * giving it an ISO/IEC 3166 alpha2 country code it knows its regulatory
 * domain should be in or by providing a completely build regulatory domain.
 * If the driver provides an ISO/IEC 3166 alpha2 userspace will be queried
 * for a regulatory domain structure for the respective country.
 *
 * The wiphy must have been registered to cfg80211 prior to this call.
 * For cfg80211 drivers this means you must first use wiphy_register(),
 * for mac80211 drivers you must first use ieee80211_register_hw().
 *
 * Drivers should check the return value, its possible you can get
 * an -ENOMEM.
 *
 * Return: 0 on success. -ENOMEM.
 */
int regulatory_hint(struct wiphy *wiphy, const char *alpha2);

/**
 * regulatory_set_wiphy_regd - set regdom info for self managed drivers
 * @wiphy: the wireless device we want to process the regulatory domain on
 * @rd: the regulatory domain informatoin to use for this wiphy
 *
 * Set the regulatory domain information for self-managed wiphys, only they
 * may use this function. See %REGULATORY_WIPHY_SELF_MANAGED for more
 * information.
 *
 * Return: 0 on success. -EINVAL, -EPERM
 */
int regulatory_set_wiphy_regd(struct wiphy *wiphy,
			      struct ieee80211_regdomain *rd);

/**
 * regulatory_set_wiphy_regd_sync_rtnl - set regdom for self-managed drivers
 * @wiphy: the wireless device we want to process the regulatory domain on
 * @rd: the regulatory domain information to use for this wiphy
 *
 * This functions requires the RTNL to be held and applies the new regdomain
 * synchronously to this wiphy. For more details see
 * regulatory_set_wiphy_regd().
 *
 * Return: 0 on success. -EINVAL, -EPERM
 */
int regulatory_set_wiphy_regd_sync_rtnl(struct wiphy *wiphy,
					struct ieee80211_regdomain *rd);

/**
 * wiphy_apply_custom_regulatory - apply a custom driver regulatory domain
 * @wiphy: the wireless device we want to process the regulatory domain on
 * @regd: the custom regulatory domain to use for this wiphy
 *
 * Drivers can sometimes have custom regulatory domains which do not apply
 * to a specific country. Drivers can use this to apply such custom regulatory
 * domains. This routine must be called prior to wiphy registration. The
 * custom regulatory domain will be trusted completely and as such previous
 * default channel settings will be disregarded. If no rule is found for a
 * channel on the regulatory domain the channel will be disabled.
 * Drivers using this for a wiphy should also set the wiphy flag
 * REGULATORY_CUSTOM_REG or cfg80211 will set it for the wiphy
 * that called this helper.
 */
void wiphy_apply_custom_regulatory(struct wiphy *wiphy,
				   const struct ieee80211_regdomain *regd);

/**
 * freq_reg_info - get regulatory information for the given frequency
 * @wiphy: the wiphy for which we want to process this rule for
 * @center_freq: Frequency in KHz for which we want regulatory information for
 *
 * Use this function to get the regulatory rule for a specific frequency on
 * a given wireless device. If the device has a specific regulatory domain
 * it wants to follow we respect that unless a country IE has been received
 * and processed already.
 *
 * Return: A valid pointer, or, when an error occurs, for example if no rule
 * can be found, the return value is encoded using ERR_PTR(). Use IS_ERR() to
 * check and PTR_ERR() to obtain the numeric return value. The numeric return
 * value will be -ERANGE if we determine the given center_freq does not even
 * have a regulatory rule for a frequency range in the center_freq's band.
 * See freq_in_rule_band() for our current definition of a band -- this is
 * purely subjective and right now it's 802.11 specific.
 */
const struct ieee80211_reg_rule *freq_reg_info(struct wiphy *wiphy,
					       u32 center_freq);

/**
 * reg_initiator_name - map regulatory request initiator enum to name
 * @initiator: the regulatory request initiator
 *
 * You can use this to map the regulatory request initiator enum to a
 * proper string representation.
 */
const char *reg_initiator_name(enum nl80211_reg_initiator initiator);

/**
 * DOC: Internal regulatory db functions
 *
 */

/**
 * reg_query_regdb_wmm -  Query internal regulatory db for wmm rule
 * Regulatory self-managed driver can use it to proactively
 *
 * @alpha2: the ISO/IEC 3166 alpha2 wmm rule to be queried.
 * @freq: the freqency(in MHz) to be queried.
 * @rule: pointer to store the wmm rule from the regulatory db.
 *
 * Self-managed wireless drivers can use this function to  query
 * the internal regulatory database to check whether the given
 * ISO/IEC 3166 alpha2 country and freq have wmm rule limitations.
 *
 * Drivers should check the return value, its possible you can get
 * an -ENODATA.
 *
 * Return: 0 on success. -ENODATA.
 */
int reg_query_regdb_wmm(char *alpha2, int freq,
			struct ieee80211_reg_rule *rule);

/*
 * callbacks for asynchronous cfg80211 methods, notification
 * functions and BSS handling helpers
 */

/**
 * cfg80211_scan_done - notify that scan finished
 *
 * @request: the corresponding scan request
 * @info: information about the completed scan
 */
void cfg80211_scan_done(struct cfg80211_scan_request *request,
			struct cfg80211_scan_info *info);

/**
 * cfg80211_sched_scan_results - notify that new scan results are available
 *
 * @wiphy: the wiphy which got scheduled scan results
 * @reqid: identifier for the related scheduled scan request
 */
void cfg80211_sched_scan_results(struct wiphy *wiphy, u64 reqid);

/**
 * cfg80211_sched_scan_stopped - notify that the scheduled scan has stopped
 *
 * @wiphy: the wiphy on which the scheduled scan stopped
 * @reqid: identifier for the related scheduled scan request
 *
 * The driver can call this function to inform cfg80211 that the
 * scheduled scan had to be stopped, for whatever reason.  The driver
 * is then called back via the sched_scan_stop operation when done.
 */
void cfg80211_sched_scan_stopped(struct wiphy *wiphy, u64 reqid);

/**
 * cfg80211_sched_scan_stopped_rtnl - notify that the scheduled scan has stopped
 *
 * @wiphy: the wiphy on which the scheduled scan stopped
 * @reqid: identifier for the related scheduled scan request
 *
 * The driver can call this function to inform cfg80211 that the
 * scheduled scan had to be stopped, for whatever reason.  The driver
 * is then called back via the sched_scan_stop operation when done.
 * This function should be called with rtnl locked.
 */
void cfg80211_sched_scan_stopped_rtnl(struct wiphy *wiphy, u64 reqid);

/**
 * cfg80211_inform_bss_frame_data - inform cfg80211 of a received BSS frame
 * @wiphy: the wiphy reporting the BSS
 * @data: the BSS metadata
 * @mgmt: the management frame (probe response or beacon)
 * @len: length of the management frame
 * @gfp: context flags
 *
 * This informs cfg80211 that BSS information was found and
 * the BSS should be updated/added.
 *
 * Return: A referenced struct, must be released with cfg80211_put_bss()!
 * Or %NULL on error.
 */
struct cfg80211_bss * __must_check
cfg80211_inform_bss_frame_data(struct wiphy *wiphy,
			       struct cfg80211_inform_bss *data,
			       struct ieee80211_mgmt *mgmt, size_t len,
			       gfp_t gfp);

static inline struct cfg80211_bss * __must_check
cfg80211_inform_bss_width_frame(struct wiphy *wiphy,
				struct ieee80211_channel *rx_channel,
				enum nl80211_bss_scan_width scan_width,
				struct ieee80211_mgmt *mgmt, size_t len,
				s32 signal, gfp_t gfp)
{
	struct cfg80211_inform_bss data = {
		.chan = rx_channel,
		.scan_width = scan_width,
		.signal = signal,
	};

	return cfg80211_inform_bss_frame_data(wiphy, &data, mgmt, len, gfp);
}

static inline struct cfg80211_bss * __must_check
cfg80211_inform_bss_frame(struct wiphy *wiphy,
			  struct ieee80211_channel *rx_channel,
			  struct ieee80211_mgmt *mgmt, size_t len,
			  s32 signal, gfp_t gfp)
{
	struct cfg80211_inform_bss data = {
		.chan = rx_channel,
		.scan_width = NL80211_BSS_CHAN_WIDTH_20,
		.signal = signal,
	};

	return cfg80211_inform_bss_frame_data(wiphy, &data, mgmt, len, gfp);
}

/**
 * cfg80211_gen_new_bssid - generate a nontransmitted BSSID for multi-BSSID
 * @bssid: transmitter BSSID
 * @max_bssid: max BSSID indicator, taken from Multiple BSSID element
 * @mbssid_index: BSSID index, taken from Multiple BSSID index element
 * @new_bssid: calculated nontransmitted BSSID
 */
static inline void cfg80211_gen_new_bssid(const u8 *bssid, u8 max_bssid,
					  u8 mbssid_index, u8 *new_bssid)
{
	u64 bssid_u64 = ether_addr_to_u64(bssid);
	u64 mask = GENMASK_ULL(max_bssid - 1, 0);
	u64 new_bssid_u64;

	new_bssid_u64 = bssid_u64 & ~mask;

	new_bssid_u64 |= ((bssid_u64 & mask) + mbssid_index) & mask;

	u64_to_ether_addr(new_bssid_u64, new_bssid);
}

/**
 * cfg80211_is_element_inherited - returns if element ID should be inherited
 * @element: element to check
 * @non_inherit_element: non inheritance element
 */
bool cfg80211_is_element_inherited(const struct element *element,
				   const struct element *non_inherit_element);

/**
 * cfg80211_merge_profile - merges a MBSSID profile if it is split between IEs
 * @ie: ies
 * @ielen: length of IEs
 * @mbssid_elem: current MBSSID element
 * @sub_elem: current MBSSID subelement (profile)
 * @merged_ie: location of the merged profile
 * @max_copy_len: max merged profile length
 */
size_t cfg80211_merge_profile(const u8 *ie, size_t ielen,
			      const struct element *mbssid_elem,
			      const struct element *sub_elem,
			      u8 *merged_ie, size_t max_copy_len);

/**
 * enum cfg80211_bss_frame_type - frame type that the BSS data came from
 * @CFG80211_BSS_FTYPE_UNKNOWN: driver doesn't know whether the data is
 *	from a beacon or probe response
 * @CFG80211_BSS_FTYPE_BEACON: data comes from a beacon
 * @CFG80211_BSS_FTYPE_PRESP: data comes from a probe response
 */
enum cfg80211_bss_frame_type {
	CFG80211_BSS_FTYPE_UNKNOWN,
	CFG80211_BSS_FTYPE_BEACON,
	CFG80211_BSS_FTYPE_PRESP,
};

/**
 * cfg80211_inform_bss_data - inform cfg80211 of a new BSS
 *
 * @wiphy: the wiphy reporting the BSS
 * @data: the BSS metadata
 * @ftype: frame type (if known)
 * @bssid: the BSSID of the BSS
 * @tsf: the TSF sent by the peer in the beacon/probe response (or 0)
 * @capability: the capability field sent by the peer
 * @beacon_interval: the beacon interval announced by the peer
 * @ie: additional IEs sent by the peer
 * @ielen: length of the additional IEs
 * @gfp: context flags
 *
 * This informs cfg80211 that BSS information was found and
 * the BSS should be updated/added.
 *
 * Return: A referenced struct, must be released with cfg80211_put_bss()!
 * Or %NULL on error.
 */
struct cfg80211_bss * __must_check
cfg80211_inform_bss_data(struct wiphy *wiphy,
			 struct cfg80211_inform_bss *data,
			 enum cfg80211_bss_frame_type ftype,
			 const u8 *bssid, u64 tsf, u16 capability,
			 u16 beacon_interval, const u8 *ie, size_t ielen,
			 gfp_t gfp);

static inline struct cfg80211_bss * __must_check
cfg80211_inform_bss_width(struct wiphy *wiphy,
			  struct ieee80211_channel *rx_channel,
			  enum nl80211_bss_scan_width scan_width,
			  enum cfg80211_bss_frame_type ftype,
			  const u8 *bssid, u64 tsf, u16 capability,
			  u16 beacon_interval, const u8 *ie, size_t ielen,
			  s32 signal, gfp_t gfp)
{
	struct cfg80211_inform_bss data = {
		.chan = rx_channel,
		.scan_width = scan_width,
		.signal = signal,
	};

	return cfg80211_inform_bss_data(wiphy, &data, ftype, bssid, tsf,
					capability, beacon_interval, ie, ielen,
					gfp);
}

static inline struct cfg80211_bss * __must_check
cfg80211_inform_bss(struct wiphy *wiphy,
		    struct ieee80211_channel *rx_channel,
		    enum cfg80211_bss_frame_type ftype,
		    const u8 *bssid, u64 tsf, u16 capability,
		    u16 beacon_interval, const u8 *ie, size_t ielen,
		    s32 signal, gfp_t gfp)
{
	struct cfg80211_inform_bss data = {
		.chan = rx_channel,
		.scan_width = NL80211_BSS_CHAN_WIDTH_20,
		.signal = signal,
	};

	return cfg80211_inform_bss_data(wiphy, &data, ftype, bssid, tsf,
					capability, beacon_interval, ie, ielen,
					gfp);
}

/**
 * cfg80211_get_bss - get a BSS reference
 * @wiphy: the wiphy this BSS struct belongs to
 * @channel: the channel to search on (or %NULL)
 * @bssid: the desired BSSID (or %NULL)
 * @ssid: the desired SSID (or %NULL)
 * @ssid_len: length of the SSID (or 0)
 * @bss_type: type of BSS, see &enum ieee80211_bss_type
 * @privacy: privacy filter, see &enum ieee80211_privacy
 */
struct cfg80211_bss *cfg80211_get_bss(struct wiphy *wiphy,
				      struct ieee80211_channel *channel,
				      const u8 *bssid,
				      const u8 *ssid, size_t ssid_len,
				      enum ieee80211_bss_type bss_type,
				      enum ieee80211_privacy privacy);
static inline struct cfg80211_bss *
cfg80211_get_ibss(struct wiphy *wiphy,
		  struct ieee80211_channel *channel,
		  const u8 *ssid, size_t ssid_len)
{
	return cfg80211_get_bss(wiphy, channel, NULL, ssid, ssid_len,
				IEEE80211_BSS_TYPE_IBSS,
				IEEE80211_PRIVACY_ANY);
}

/**
 * cfg80211_ref_bss - reference BSS struct
 * @wiphy: the wiphy this BSS struct belongs to
 * @bss: the BSS struct to reference
 *
 * Increments the refcount of the given BSS struct.
 */
void cfg80211_ref_bss(struct wiphy *wiphy, struct cfg80211_bss *bss);

/**
 * cfg80211_put_bss - unref BSS struct
 * @wiphy: the wiphy this BSS struct belongs to
 * @bss: the BSS struct
 *
 * Decrements the refcount of the given BSS struct.
 */
void cfg80211_put_bss(struct wiphy *wiphy, struct cfg80211_bss *bss);

/**
 * cfg80211_unlink_bss - unlink BSS from internal data structures
 * @wiphy: the wiphy
 * @bss: the bss to remove
 *
 * This function removes the given BSS from the internal data structures
 * thereby making it no longer show up in scan results etc. Use this
 * function when you detect a BSS is gone. Normally BSSes will also time
 * out, so it is not necessary to use this function at all.
 */
void cfg80211_unlink_bss(struct wiphy *wiphy, struct cfg80211_bss *bss);

/**
 * cfg80211_bss_iter - iterate all BSS entries
 *
 * This function iterates over the BSS entries associated with the given wiphy
 * and calls the callback for the iterated BSS. The iterator function is not
 * allowed to call functions that might modify the internal state of the BSS DB.
 *
 * @wiphy: the wiphy
 * @chandef: if given, the iterator function will be called only if the channel
 *     of the currently iterated BSS is a subset of the given channel.
 * @iter: the iterator function to call
 * @iter_data: an argument to the iterator function
 */
void cfg80211_bss_iter(struct wiphy *wiphy,
		       struct cfg80211_chan_def *chandef,
		       void (*iter)(struct wiphy *wiphy,
				    struct cfg80211_bss *bss,
				    void *data),
		       void *iter_data);

static inline enum nl80211_bss_scan_width
cfg80211_chandef_to_scan_width(const struct cfg80211_chan_def *chandef)
{
	switch (chandef->width) {
	case NL80211_CHAN_WIDTH_5:
		return NL80211_BSS_CHAN_WIDTH_5;
	case NL80211_CHAN_WIDTH_10:
		return NL80211_BSS_CHAN_WIDTH_10;
	default:
		return NL80211_BSS_CHAN_WIDTH_20;
	}
}

/**
 * cfg80211_rx_mlme_mgmt - notification of processed MLME management frame
 * @dev: network device
 * @buf: authentication frame (header + body)
 * @len: length of the frame data
 *
 * This function is called whenever an authentication, disassociation or
 * deauthentication frame has been received and processed in station mode.
 * After being asked to authenticate via cfg80211_ops::auth() the driver must
 * call either this function or cfg80211_auth_timeout().
 * After being asked to associate via cfg80211_ops::assoc() the driver must
 * call either this function or cfg80211_auth_timeout().
 * While connected, the driver must calls this for received and processed
 * disassociation and deauthentication frames. If the frame couldn't be used
 * because it was unprotected, the driver must call the function
 * cfg80211_rx_unprot_mlme_mgmt() instead.
 *
 * This function may sleep. The caller must hold the corresponding wdev's mutex.
 */
void cfg80211_rx_mlme_mgmt(struct net_device *dev, const u8 *buf, size_t len);

/**
 * cfg80211_auth_timeout - notification of timed out authentication
 * @dev: network device
 * @addr: The MAC address of the device with which the authentication timed out
 *
 * This function may sleep. The caller must hold the corresponding wdev's
 * mutex.
 */
void cfg80211_auth_timeout(struct net_device *dev, const u8 *addr);

/**
 * cfg80211_rx_assoc_resp - notification of processed association response
 * @dev: network device
 * @bss: the BSS that association was requested with, ownership of the pointer
 *	moves to cfg80211 in this call
 * @buf: (Re)Association Response frame (header + body)
 * @len: length of the frame data
 * @uapsd_queues: bitmap of queues configured for uapsd. Same format
 *	as the AC bitmap in the QoS info field
 * @req_ies: information elements from the (Re)Association Request frame
 * @req_ies_len: length of req_ies data
 *
 * After being asked to associate via cfg80211_ops::assoc() the driver must
 * call either this function or cfg80211_auth_timeout().
 *
 * This function may sleep. The caller must hold the corresponding wdev's mutex.
 */
void cfg80211_rx_assoc_resp(struct net_device *dev,
			    struct cfg80211_bss *bss,
			    const u8 *buf, size_t len,
			    int uapsd_queues,
			    const u8 *req_ies, size_t req_ies_len);

/**
 * cfg80211_assoc_timeout - notification of timed out association
 * @dev: network device
 * @bss: The BSS entry with which association timed out.
 *
 * This function may sleep. The caller must hold the corresponding wdev's mutex.
 */
void cfg80211_assoc_timeout(struct net_device *dev, struct cfg80211_bss *bss);

/**
 * cfg80211_abandon_assoc - notify cfg80211 of abandoned association attempt
 * @dev: network device
 * @bss: The BSS entry with which association was abandoned.
 *
 * Call this whenever - for reasons reported through other API, like deauth RX,
 * an association attempt was abandoned.
 * This function may sleep. The caller must hold the corresponding wdev's mutex.
 */
void cfg80211_abandon_assoc(struct net_device *dev, struct cfg80211_bss *bss);

/**
 * cfg80211_tx_mlme_mgmt - notification of transmitted deauth/disassoc frame
 * @dev: network device
 * @buf: 802.11 frame (header + body)
 * @len: length of the frame data
 *
 * This function is called whenever deauthentication has been processed in
 * station mode. This includes both received deauthentication frames and
 * locally generated ones. This function may sleep. The caller must hold the
 * corresponding wdev's mutex.
 */
void cfg80211_tx_mlme_mgmt(struct net_device *dev, const u8 *buf, size_t len);

/**
 * cfg80211_rx_unprot_mlme_mgmt - notification of unprotected mlme mgmt frame
 * @dev: network device
 * @buf: deauthentication frame (header + body)
 * @len: length of the frame data
 *
 * This function is called whenever a received deauthentication or dissassoc
 * frame has been dropped in station mode because of MFP being used but the
 * frame was not protected. This function may sleep.
 */
void cfg80211_rx_unprot_mlme_mgmt(struct net_device *dev,
				  const u8 *buf, size_t len);

/**
 * cfg80211_michael_mic_failure - notification of Michael MIC failure (TKIP)
 * @dev: network device
 * @addr: The source MAC address of the frame
 * @key_type: The key type that the received frame used
 * @key_id: Key identifier (0..3). Can be -1 if missing.
 * @tsc: The TSC value of the frame that generated the MIC failure (6 octets)
 * @gfp: allocation flags
 *
 * This function is called whenever the local MAC detects a MIC failure in a
 * received frame. This matches with MLME-MICHAELMICFAILURE.indication()
 * primitive.
 */
void cfg80211_michael_mic_failure(struct net_device *dev, const u8 *addr,
				  enum nl80211_key_type key_type, int key_id,
				  const u8 *tsc, gfp_t gfp);

/**
 * cfg80211_ibss_joined - notify cfg80211 that device joined an IBSS
 *
 * @dev: network device
 * @bssid: the BSSID of the IBSS joined
 * @channel: the channel of the IBSS joined
 * @gfp: allocation flags
 *
 * This function notifies cfg80211 that the device joined an IBSS or
 * switched to a different BSSID. Before this function can be called,
 * either a beacon has to have been received from the IBSS, or one of
 * the cfg80211_inform_bss{,_frame} functions must have been called
 * with the locally generated beacon -- this guarantees that there is
 * always a scan result for this IBSS. cfg80211 will handle the rest.
 */
void cfg80211_ibss_joined(struct net_device *dev, const u8 *bssid,
			  struct ieee80211_channel *channel, gfp_t gfp);

/**
 * cfg80211_notify_new_candidate - notify cfg80211 of a new mesh peer candidate
 *
 * @dev: network device
 * @macaddr: the MAC address of the new candidate
 * @ie: information elements advertised by the peer candidate
 * @ie_len: length of the information elements buffer
 * @gfp: allocation flags
 *
 * This function notifies cfg80211 that the mesh peer candidate has been
 * detected, most likely via a beacon or, less likely, via a probe response.
 * cfg80211 then sends a notification to userspace.
 */
void cfg80211_notify_new_peer_candidate(struct net_device *dev,
		const u8 *macaddr, const u8 *ie, u8 ie_len,
		int sig_dbm, gfp_t gfp);

/**
 * DOC: RFkill integration
 *
 * RFkill integration in cfg80211 is almost invisible to drivers,
 * as cfg80211 automatically registers an rfkill instance for each
 * wireless device it knows about. Soft kill is also translated
 * into disconnecting and turning all interfaces off, drivers are
 * expected to turn off the device when all interfaces are down.
 *
 * However, devices may have a hard RFkill line, in which case they
 * also need to interact with the rfkill subsystem, via cfg80211.
 * They can do this with a few helper functions documented here.
 */

/**
 * wiphy_rfkill_set_hw_state - notify cfg80211 about hw block state
 * @wiphy: the wiphy
 * @blocked: block status
 */
void wiphy_rfkill_set_hw_state(struct wiphy *wiphy, bool blocked);

/**
 * wiphy_rfkill_start_polling - start polling rfkill
 * @wiphy: the wiphy
 */
void wiphy_rfkill_start_polling(struct wiphy *wiphy);

/**
 * wiphy_rfkill_stop_polling - stop polling rfkill
 * @wiphy: the wiphy
 */
void wiphy_rfkill_stop_polling(struct wiphy *wiphy);

/**
 * DOC: Vendor commands
 *
 * Occasionally, there are special protocol or firmware features that
 * can't be implemented very openly. For this and similar cases, the
 * vendor command functionality allows implementing the features with
 * (typically closed-source) userspace and firmware, using nl80211 as
 * the configuration mechanism.
 *
 * A driver supporting vendor commands must register them as an array
 * in struct wiphy, with handlers for each one, each command has an
 * OUI and sub command ID to identify it.
 *
 * Note that this feature should not be (ab)used to implement protocol
 * features that could openly be shared across drivers. In particular,
 * it must never be required to use vendor commands to implement any
 * "normal" functionality that higher-level userspace like connection
 * managers etc. need.
 */

struct sk_buff *__cfg80211_alloc_reply_skb(struct wiphy *wiphy,
					   enum nl80211_commands cmd,
					   enum nl80211_attrs attr,
					   int approxlen);

struct sk_buff *__cfg80211_alloc_event_skb(struct wiphy *wiphy,
					   struct wireless_dev *wdev,
					   enum nl80211_commands cmd,
					   enum nl80211_attrs attr,
					   unsigned int portid,
					   int vendor_event_idx,
					   int approxlen, gfp_t gfp);

void __cfg80211_send_event_skb(struct sk_buff *skb, gfp_t gfp);

/**
 * cfg80211_vendor_cmd_alloc_reply_skb - allocate vendor command reply
 * @wiphy: the wiphy
 * @approxlen: an upper bound of the length of the data that will
 *	be put into the skb
 *
 * This function allocates and pre-fills an skb for a reply to
 * a vendor command. Since it is intended for a reply, calling
 * it outside of a vendor command's doit() operation is invalid.
 *
 * The returned skb is pre-filled with some identifying data in
 * a way that any data that is put into the skb (with skb_put(),
 * nla_put() or similar) will end up being within the
 * %NL80211_ATTR_VENDOR_DATA attribute, so all that needs to be done
 * with the skb is adding data for the corresponding userspace tool
 * which can then read that data out of the vendor data attribute.
 * You must not modify the skb in any other way.
 *
 * When done, call cfg80211_vendor_cmd_reply() with the skb and return
 * its error code as the result of the doit() operation.
 *
 * Return: An allocated and pre-filled skb. %NULL if any errors happen.
 */
static inline struct sk_buff *
cfg80211_vendor_cmd_alloc_reply_skb(struct wiphy *wiphy, int approxlen)
{
	return __cfg80211_alloc_reply_skb(wiphy, NL80211_CMD_VENDOR,
					  NL80211_ATTR_VENDOR_DATA, approxlen);
}

/**
 * cfg80211_vendor_cmd_reply - send the reply skb
 * @skb: The skb, must have been allocated with
 *	cfg80211_vendor_cmd_alloc_reply_skb()
 *
 * Since calling this function will usually be the last thing
 * before returning from the vendor command doit() you should
 * return the error code.  Note that this function consumes the
 * skb regardless of the return value.
 *
 * Return: An error code or 0 on success.
 */
int cfg80211_vendor_cmd_reply(struct sk_buff *skb);

/**
 * cfg80211_vendor_cmd_get_sender
 * @wiphy: the wiphy
 *
 * Return the current netlink port ID in a vendor command handler.
 * Valid to call only there.
 */
unsigned int cfg80211_vendor_cmd_get_sender(struct wiphy *wiphy);

/**
 * cfg80211_vendor_event_alloc - allocate vendor-specific event skb
 * @wiphy: the wiphy
 * @wdev: the wireless device
 * @event_idx: index of the vendor event in the wiphy's vendor_events
 * @approxlen: an upper bound of the length of the data that will
 *	be put into the skb
 * @gfp: allocation flags
 *
 * This function allocates and pre-fills an skb for an event on the
 * vendor-specific multicast group.
 *
 * If wdev != NULL, both the ifindex and identifier of the specified
 * wireless device are added to the event message before the vendor data
 * attribute.
 *
 * When done filling the skb, call cfg80211_vendor_event() with the
 * skb to send the event.
 *
 * Return: An allocated and pre-filled skb. %NULL if any errors happen.
 */
static inline struct sk_buff *
cfg80211_vendor_event_alloc(struct wiphy *wiphy, struct wireless_dev *wdev,
			     int approxlen, int event_idx, gfp_t gfp)
{
	return __cfg80211_alloc_event_skb(wiphy, wdev, NL80211_CMD_VENDOR,
					  NL80211_ATTR_VENDOR_DATA,
					  0, event_idx, approxlen, gfp);
}

/**
 * cfg80211_vendor_event_alloc_ucast - alloc unicast vendor-specific event skb
 * @wiphy: the wiphy
 * @wdev: the wireless device
 * @event_idx: index of the vendor event in the wiphy's vendor_events
 * @portid: port ID of the receiver
 * @approxlen: an upper bound of the length of the data that will
 *	be put into the skb
 * @gfp: allocation flags
 *
 * This function allocates and pre-fills an skb for an event to send to
 * a specific (userland) socket. This socket would previously have been
 * obtained by cfg80211_vendor_cmd_get_sender(), and the caller MUST take
 * care to register a netlink notifier to see when the socket closes.
 *
 * If wdev != NULL, both the ifindex and identifier of the specified
 * wireless device are added to the event message before the vendor data
 * attribute.
 *
 * When done filling the skb, call cfg80211_vendor_event() with the
 * skb to send the event.
 *
 * Return: An allocated and pre-filled skb. %NULL if any errors happen.
 */
static inline struct sk_buff *
cfg80211_vendor_event_alloc_ucast(struct wiphy *wiphy,
				  struct wireless_dev *wdev,
				  unsigned int portid, int approxlen,
				  int event_idx, gfp_t gfp)
{
	return __cfg80211_alloc_event_skb(wiphy, wdev, NL80211_CMD_VENDOR,
					  NL80211_ATTR_VENDOR_DATA,
					  portid, event_idx, approxlen, gfp);
}

/**
 * cfg80211_vendor_event - send the event
 * @skb: The skb, must have been allocated with cfg80211_vendor_event_alloc()
 * @gfp: allocation flags
 *
 * This function sends the given @skb, which must have been allocated
 * by cfg80211_vendor_event_alloc(), as an event. It always consumes it.
 */
static inline void cfg80211_vendor_event(struct sk_buff *skb, gfp_t gfp)
{
	__cfg80211_send_event_skb(skb, gfp);
}

#ifdef CONFIG_NL80211_TESTMODE
/**
 * DOC: Test mode
 *
 * Test mode is a set of utility functions to allow drivers to
 * interact with driver-specific tools to aid, for instance,
 * factory programming.
 *
 * This chapter describes how drivers interact with it, for more
 * information see the nl80211 book's chapter on it.
 */

/**
 * cfg80211_testmode_alloc_reply_skb - allocate testmode reply
 * @wiphy: the wiphy
 * @approxlen: an upper bound of the length of the data that will
 *	be put into the skb
 *
 * This function allocates and pre-fills an skb for a reply to
 * the testmode command. Since it is intended for a reply, calling
 * it outside of the @testmode_cmd operation is invalid.
 *
 * The returned skb is pre-filled with the wiphy index and set up in
 * a way that any data that is put into the skb (with skb_put(),
 * nla_put() or similar) will end up being within the
 * %NL80211_ATTR_TESTDATA attribute, so all that needs to be done
 * with the skb is adding data for the corresponding userspace tool
 * which can then read that data out of the testdata attribute. You
 * must not modify the skb in any other way.
 *
 * When done, call cfg80211_testmode_reply() with the skb and return
 * its error code as the result of the @testmode_cmd operation.
 *
 * Return: An allocated and pre-filled skb. %NULL if any errors happen.
 */
static inline struct sk_buff *
cfg80211_testmode_alloc_reply_skb(struct wiphy *wiphy, int approxlen)
{
	return __cfg80211_alloc_reply_skb(wiphy, NL80211_CMD_TESTMODE,
					  NL80211_ATTR_TESTDATA, approxlen);
}

/**
 * cfg80211_testmode_reply - send the reply skb
 * @skb: The skb, must have been allocated with
 *	cfg80211_testmode_alloc_reply_skb()
 *
 * Since calling this function will usually be the last thing
 * before returning from the @testmode_cmd you should return
 * the error code.  Note that this function consumes the skb
 * regardless of the return value.
 *
 * Return: An error code or 0 on success.
 */
static inline int cfg80211_testmode_reply(struct sk_buff *skb)
{
	return cfg80211_vendor_cmd_reply(skb);
}

/**
 * cfg80211_testmode_alloc_event_skb - allocate testmode event
 * @wiphy: the wiphy
 * @approxlen: an upper bound of the length of the data that will
 *	be put into the skb
 * @gfp: allocation flags
 *
 * This function allocates and pre-fills an skb for an event on the
 * testmode multicast group.
 *
 * The returned skb is set up in the same way as with
 * cfg80211_testmode_alloc_reply_skb() but prepared for an event. As
 * there, you should simply add data to it that will then end up in the
 * %NL80211_ATTR_TESTDATA attribute. Again, you must not modify the skb
 * in any other way.
 *
 * When done filling the skb, call cfg80211_testmode_event() with the
 * skb to send the event.
 *
 * Return: An allocated and pre-filled skb. %NULL if any errors happen.
 */
static inline struct sk_buff *
cfg80211_testmode_alloc_event_skb(struct wiphy *wiphy, int approxlen, gfp_t gfp)
{
	return __cfg80211_alloc_event_skb(wiphy, NULL, NL80211_CMD_TESTMODE,
					  NL80211_ATTR_TESTDATA, 0, -1,
					  approxlen, gfp);
}

/**
 * cfg80211_testmode_event - send the event
 * @skb: The skb, must have been allocated with
 *	cfg80211_testmode_alloc_event_skb()
 * @gfp: allocation flags
 *
 * This function sends the given @skb, which must have been allocated
 * by cfg80211_testmode_alloc_event_skb(), as an event. It always
 * consumes it.
 */
static inline void cfg80211_testmode_event(struct sk_buff *skb, gfp_t gfp)
{
	__cfg80211_send_event_skb(skb, gfp);
}

#define CFG80211_TESTMODE_CMD(cmd)	.testmode_cmd = (cmd),
#define CFG80211_TESTMODE_DUMP(cmd)	.testmode_dump = (cmd),
#else
#define CFG80211_TESTMODE_CMD(cmd)
#define CFG80211_TESTMODE_DUMP(cmd)
#endif

/**
 * struct cfg80211_fils_resp_params - FILS connection response params
 * @kek: KEK derived from a successful FILS connection (may be %NULL)
 * @kek_len: Length of @fils_kek in octets
 * @update_erp_next_seq_num: Boolean value to specify whether the value in
 *	@erp_next_seq_num is valid.
 * @erp_next_seq_num: The next sequence number to use in ERP message in
 *	FILS Authentication. This value should be specified irrespective of the
 *	status for a FILS connection.
 * @pmk: A new PMK if derived from a successful FILS connection (may be %NULL).
 * @pmk_len: Length of @pmk in octets
 * @pmkid: A new PMKID if derived from a successful FILS connection or the PMKID
 *	used for this FILS connection (may be %NULL).
 */
struct cfg80211_fils_resp_params {
	const u8 *kek;
	size_t kek_len;
	bool update_erp_next_seq_num;
	u16 erp_next_seq_num;
	const u8 *pmk;
	size_t pmk_len;
	const u8 *pmkid;
};

/**
 * struct cfg80211_connect_resp_params - Connection response params
 * @status: Status code, %WLAN_STATUS_SUCCESS for successful connection, use
 *	%WLAN_STATUS_UNSPECIFIED_FAILURE if your device cannot give you
 *	the real status code for failures. If this call is used to report a
 *	failure due to a timeout (e.g., not receiving an Authentication frame
 *	from the AP) instead of an explicit rejection by the AP, -1 is used to
 *	indicate that this is a failure, but without a status code.
 *	@timeout_reason is used to report the reason for the timeout in that
 *	case.
 * @bssid: The BSSID of the AP (may be %NULL)
 * @bss: Entry of bss to which STA got connected to, can be obtained through
 *	cfg80211_get_bss() (may be %NULL). But it is recommended to store the
 *	bss from the connect_request and hold a reference to it and return
 *	through this param to avoid a warning if the bss is expired during the
 *	connection, esp. for those drivers implementing connect op.
 *	Only one parameter among @bssid and @bss needs to be specified.
 * @req_ie: Association request IEs (may be %NULL)
 * @req_ie_len: Association request IEs length
 * @resp_ie: Association response IEs (may be %NULL)
 * @resp_ie_len: Association response IEs length
 * @fils: FILS connection response parameters.
 * @timeout_reason: Reason for connection timeout. This is used when the
 *	connection fails due to a timeout instead of an explicit rejection from
 *	the AP. %NL80211_TIMEOUT_UNSPECIFIED is used when the timeout reason is
 *	not known. This value is used only if @status < 0 to indicate that the
 *	failure is due to a timeout and not due to explicit rejection by the AP.
 *	This value is ignored in other cases (@status >= 0).
 */
struct cfg80211_connect_resp_params {
	int status;
	const u8 *bssid;
	struct cfg80211_bss *bss;
	const u8 *req_ie;
	size_t req_ie_len;
	const u8 *resp_ie;
	size_t resp_ie_len;
	struct cfg80211_fils_resp_params fils;
	enum nl80211_timeout_reason timeout_reason;
};

/**
 * cfg80211_connect_done - notify cfg80211 of connection result
 *
 * @dev: network device
 * @params: connection response parameters
 * @gfp: allocation flags
 *
 * It should be called by the underlying driver once execution of the connection
 * request from connect() has been completed. This is similar to
 * cfg80211_connect_bss(), but takes a structure pointer for connection response
 * parameters. Only one of the functions among cfg80211_connect_bss(),
 * cfg80211_connect_result(), cfg80211_connect_timeout(),
 * and cfg80211_connect_done() should be called.
 */
void cfg80211_connect_done(struct net_device *dev,
			   struct cfg80211_connect_resp_params *params,
			   gfp_t gfp);

/**
 * cfg80211_connect_bss - notify cfg80211 of connection result
 *
 * @dev: network device
 * @bssid: the BSSID of the AP
 * @bss: Entry of bss to which STA got connected to, can be obtained through
 *	cfg80211_get_bss() (may be %NULL). But it is recommended to store the
 *	bss from the connect_request and hold a reference to it and return
 *	through this param to avoid a warning if the bss is expired during the
 *	connection, esp. for those drivers implementing connect op.
 *	Only one parameter among @bssid and @bss needs to be specified.
 * @req_ie: association request IEs (maybe be %NULL)
 * @req_ie_len: association request IEs length
 * @resp_ie: association response IEs (may be %NULL)
 * @resp_ie_len: assoc response IEs length
 * @status: status code, %WLAN_STATUS_SUCCESS for successful connection, use
 *	%WLAN_STATUS_UNSPECIFIED_FAILURE if your device cannot give you
 *	the real status code for failures. If this call is used to report a
 *	failure due to a timeout (e.g., not receiving an Authentication frame
 *	from the AP) instead of an explicit rejection by the AP, -1 is used to
 *	indicate that this is a failure, but without a status code.
 *	@timeout_reason is used to report the reason for the timeout in that
 *	case.
 * @gfp: allocation flags
 * @timeout_reason: reason for connection timeout. This is used when the
 *	connection fails due to a timeout instead of an explicit rejection from
 *	the AP. %NL80211_TIMEOUT_UNSPECIFIED is used when the timeout reason is
 *	not known. This value is used only if @status < 0 to indicate that the
 *	failure is due to a timeout and not due to explicit rejection by the AP.
 *	This value is ignored in other cases (@status >= 0).
 *
 * It should be called by the underlying driver once execution of the connection
 * request from connect() has been completed. This is similar to
 * cfg80211_connect_result(), but with the option of identifying the exact bss
 * entry for the connection. Only one of the functions among
 * cfg80211_connect_bss(), cfg80211_connect_result(),
 * cfg80211_connect_timeout(), and cfg80211_connect_done() should be called.
 */
static inline void
cfg80211_connect_bss(struct net_device *dev, const u8 *bssid,
		     struct cfg80211_bss *bss, const u8 *req_ie,
		     size_t req_ie_len, const u8 *resp_ie,
		     size_t resp_ie_len, int status, gfp_t gfp,
		     enum nl80211_timeout_reason timeout_reason)
{
	struct cfg80211_connect_resp_params params;

	memset(&params, 0, sizeof(params));
	params.status = status;
	params.bssid = bssid;
	params.bss = bss;
	params.req_ie = req_ie;
	params.req_ie_len = req_ie_len;
	params.resp_ie = resp_ie;
	params.resp_ie_len = resp_ie_len;
	params.timeout_reason = timeout_reason;

	cfg80211_connect_done(dev, &params, gfp);
}

/**
 * cfg80211_connect_result - notify cfg80211 of connection result
 *
 * @dev: network device
 * @bssid: the BSSID of the AP
 * @req_ie: association request IEs (maybe be %NULL)
 * @req_ie_len: association request IEs length
 * @resp_ie: association response IEs (may be %NULL)
 * @resp_ie_len: assoc response IEs length
 * @status: status code, %WLAN_STATUS_SUCCESS for successful connection, use
 *	%WLAN_STATUS_UNSPECIFIED_FAILURE if your device cannot give you
 *	the real status code for failures.
 * @gfp: allocation flags
 *
 * It should be called by the underlying driver once execution of the connection
 * request from connect() has been completed. This is similar to
 * cfg80211_connect_bss() which allows the exact bss entry to be specified. Only
 * one of the functions among cfg80211_connect_bss(), cfg80211_connect_result(),
 * cfg80211_connect_timeout(), and cfg80211_connect_done() should be called.
 */
static inline void
cfg80211_connect_result(struct net_device *dev, const u8 *bssid,
			const u8 *req_ie, size_t req_ie_len,
			const u8 *resp_ie, size_t resp_ie_len,
			u16 status, gfp_t gfp)
{
	cfg80211_connect_bss(dev, bssid, NULL, req_ie, req_ie_len, resp_ie,
			     resp_ie_len, status, gfp,
			     NL80211_TIMEOUT_UNSPECIFIED);
}

/**
 * cfg80211_connect_timeout - notify cfg80211 of connection timeout
 *
 * @dev: network device
 * @bssid: the BSSID of the AP
 * @req_ie: association request IEs (maybe be %NULL)
 * @req_ie_len: association request IEs length
 * @gfp: allocation flags
 * @timeout_reason: reason for connection timeout.
 *
 * It should be called by the underlying driver whenever connect() has failed
 * in a sequence where no explicit authentication/association rejection was
 * received from the AP. This could happen, e.g., due to not being able to send
 * out the Authentication or Association Request frame or timing out while
 * waiting for the response. Only one of the functions among
 * cfg80211_connect_bss(), cfg80211_connect_result(),
 * cfg80211_connect_timeout(), and cfg80211_connect_done() should be called.
 */
static inline void
cfg80211_connect_timeout(struct net_device *dev, const u8 *bssid,
			 const u8 *req_ie, size_t req_ie_len, gfp_t gfp,
			 enum nl80211_timeout_reason timeout_reason)
{
	cfg80211_connect_bss(dev, bssid, NULL, req_ie, req_ie_len, NULL, 0, -1,
			     gfp, timeout_reason);
}

/**
 * struct cfg80211_roam_info - driver initiated roaming information
 *
 * @channel: the channel of the new AP
 * @bss: entry of bss to which STA got roamed (may be %NULL if %bssid is set)
 * @bssid: the BSSID of the new AP (may be %NULL if %bss is set)
 * @req_ie: association request IEs (maybe be %NULL)
 * @req_ie_len: association request IEs length
 * @resp_ie: association response IEs (may be %NULL)
 * @resp_ie_len: assoc response IEs length
 * @fils: FILS related roaming information.
 */
struct cfg80211_roam_info {
	struct ieee80211_channel *channel;
	struct cfg80211_bss *bss;
	const u8 *bssid;
	const u8 *req_ie;
	size_t req_ie_len;
	const u8 *resp_ie;
	size_t resp_ie_len;
	struct cfg80211_fils_resp_params fils;
};

/**
 * cfg80211_roamed - notify cfg80211 of roaming
 *
 * @dev: network device
 * @info: information about the new BSS. struct &cfg80211_roam_info.
 * @gfp: allocation flags
 *
 * This function may be called with the driver passing either the BSSID of the
 * new AP or passing the bss entry to avoid a race in timeout of the bss entry.
 * It should be called by the underlying driver whenever it roamed from one AP
 * to another while connected. Drivers which have roaming implemented in
 * firmware should pass the bss entry to avoid a race in bss entry timeout where
 * the bss entry of the new AP is seen in the driver, but gets timed out by the
 * time it is accessed in __cfg80211_roamed() due to delay in scheduling
 * rdev->event_work. In case of any failures, the reference is released
 * either in cfg80211_roamed() or in __cfg80211_romed(), Otherwise, it will be
 * released while diconneting from the current bss.
 */
void cfg80211_roamed(struct net_device *dev, struct cfg80211_roam_info *info,
		     gfp_t gfp);

/**
 * cfg80211_port_authorized - notify cfg80211 of successful security association
 *
 * @dev: network device
 * @bssid: the BSSID of the AP
 * @gfp: allocation flags
 *
 * This function should be called by a driver that supports 4 way handshake
 * offload after a security association was successfully established (i.e.,
 * the 4 way handshake was completed successfully). The call to this function
 * should be preceded with a call to cfg80211_connect_result(),
 * cfg80211_connect_done(), cfg80211_connect_bss() or cfg80211_roamed() to
 * indicate the 802.11 association.
 */
void cfg80211_port_authorized(struct net_device *dev, const u8 *bssid,
			      gfp_t gfp);

/**
 * cfg80211_disconnected - notify cfg80211 that connection was dropped
 *
 * @dev: network device
 * @ie: information elements of the deauth/disassoc frame (may be %NULL)
 * @ie_len: length of IEs
 * @reason: reason code for the disconnection, set it to 0 if unknown
 * @locally_generated: disconnection was requested locally
 * @gfp: allocation flags
 *
 * After it calls this function, the driver should enter an idle state
 * and not try to connect to any AP any more.
 */
void cfg80211_disconnected(struct net_device *dev, u16 reason,
			   const u8 *ie, size_t ie_len,
			   bool locally_generated, gfp_t gfp);

/**
 * cfg80211_ready_on_channel - notification of remain_on_channel start
 * @wdev: wireless device
 * @cookie: the request cookie
 * @chan: The current channel (from remain_on_channel request)
 * @duration: Duration in milliseconds that the driver intents to remain on the
 *	channel
 * @gfp: allocation flags
 */
void cfg80211_ready_on_channel(struct wireless_dev *wdev, u64 cookie,
			       struct ieee80211_channel *chan,
			       unsigned int duration, gfp_t gfp);

/**
 * cfg80211_remain_on_channel_expired - remain_on_channel duration expired
 * @wdev: wireless device
 * @cookie: the request cookie
 * @chan: The current channel (from remain_on_channel request)
 * @gfp: allocation flags
 */
void cfg80211_remain_on_channel_expired(struct wireless_dev *wdev, u64 cookie,
					struct ieee80211_channel *chan,
					gfp_t gfp);

/**
 * cfg80211_tx_mgmt_expired - tx_mgmt duration expired
 * @wdev: wireless device
 * @cookie: the requested cookie
 * @chan: The current channel (from tx_mgmt request)
 * @gfp: allocation flags
 */
void cfg80211_tx_mgmt_expired(struct wireless_dev *wdev, u64 cookie,
			      struct ieee80211_channel *chan, gfp_t gfp);

/**
 * cfg80211_sinfo_alloc_tid_stats - allocate per-tid statistics.
 *
 * @sinfo: the station information
 * @gfp: allocation flags
 */
int cfg80211_sinfo_alloc_tid_stats(struct station_info *sinfo, gfp_t gfp);

/**
 * cfg80211_sinfo_release_content - release contents of station info
 * @sinfo: the station information
 *
 * Releases any potentially allocated sub-information of the station
 * information, but not the struct itself (since it's typically on
 * the stack.)
 */
static inline void cfg80211_sinfo_release_content(struct station_info *sinfo)
{
	kfree(sinfo->pertid);
}

/**
 * cfg80211_new_sta - notify userspace about station
 *
 * @dev: the netdev
 * @mac_addr: the station's address
 * @sinfo: the station information
 * @gfp: allocation flags
 */
void cfg80211_new_sta(struct net_device *dev, const u8 *mac_addr,
		      struct station_info *sinfo, gfp_t gfp);

/**
 * cfg80211_del_sta_sinfo - notify userspace about deletion of a station
 * @dev: the netdev
 * @mac_addr: the station's address
 * @sinfo: the station information/statistics
 * @gfp: allocation flags
 */
void cfg80211_del_sta_sinfo(struct net_device *dev, const u8 *mac_addr,
			    struct station_info *sinfo, gfp_t gfp);

/**
 * cfg80211_del_sta - notify userspace about deletion of a station
 *
 * @dev: the netdev
 * @mac_addr: the station's address
 * @gfp: allocation flags
 */
static inline void cfg80211_del_sta(struct net_device *dev,
				    const u8 *mac_addr, gfp_t gfp)
{
	cfg80211_del_sta_sinfo(dev, mac_addr, NULL, gfp);
}

/**
 * cfg80211_conn_failed - connection request failed notification
 *
 * @dev: the netdev
 * @mac_addr: the station's address
 * @reason: the reason for connection failure
 * @gfp: allocation flags
 *
 * Whenever a station tries to connect to an AP and if the station
 * could not connect to the AP as the AP has rejected the connection
 * for some reasons, this function is called.
 *
 * The reason for connection failure can be any of the value from
 * nl80211_connect_failed_reason enum
 */
void cfg80211_conn_failed(struct net_device *dev, const u8 *mac_addr,
			  enum nl80211_connect_failed_reason reason,
			  gfp_t gfp);

/**
 * cfg80211_rx_mgmt - notification of received, unprocessed management frame
 * @wdev: wireless device receiving the frame
 * @freq: Frequency on which the frame was received in MHz
 * @sig_dbm: signal strength in dBm, or 0 if unknown
 * @buf: Management frame (header + body)
 * @len: length of the frame data
 * @flags: flags, as defined in enum nl80211_rxmgmt_flags
 *
 * This function is called whenever an Action frame is received for a station
 * mode interface, but is not processed in kernel.
 *
 * Return: %true if a user space application has registered for this frame.
 * For action frames, that makes it responsible for rejecting unrecognized
 * action frames; %false otherwise, in which case for action frames the
 * driver is responsible for rejecting the frame.
 */
bool cfg80211_rx_mgmt(struct wireless_dev *wdev, int freq, int sig_dbm,
		      const u8 *buf, size_t len, u32 flags);

/**
 * cfg80211_mgmt_tx_status - notification of TX status for management frame
 * @wdev: wireless device receiving the frame
 * @cookie: Cookie returned by cfg80211_ops::mgmt_tx()
 * @buf: Management frame (header + body)
 * @len: length of the frame data
 * @ack: Whether frame was acknowledged
 * @gfp: context flags
 *
 * This function is called whenever a management frame was requested to be
 * transmitted with cfg80211_ops::mgmt_tx() to report the TX status of the
 * transmission attempt.
 */
void cfg80211_mgmt_tx_status(struct wireless_dev *wdev, u64 cookie,
			     const u8 *buf, size_t len, bool ack, gfp_t gfp);


/**
 * cfg80211_rx_control_port - notification about a received control port frame
 * @dev: The device the frame matched to
 * @skb: The skbuf with the control port frame.  It is assumed that the skbuf
 *	is 802.3 formatted (with 802.3 header).  The skb can be non-linear.
 *	This function does not take ownership of the skb, so the caller is
 *	responsible for any cleanup.  The caller must also ensure that
 *	skb->protocol is set appropriately.
 * @unencrypted: Whether the frame was received unencrypted
 *
 * This function is used to inform userspace about a received control port
 * frame.  It should only be used if userspace indicated it wants to receive
 * control port frames over nl80211.
 *
 * The frame is the data portion of the 802.3 or 802.11 data frame with all
 * network layer headers removed (e.g. the raw EAPoL frame).
 *
 * Return: %true if the frame was passed to userspace
 */
bool cfg80211_rx_control_port(struct net_device *dev,
			      struct sk_buff *skb, bool unencrypted);

/**
 * cfg80211_cqm_rssi_notify - connection quality monitoring rssi event
 * @dev: network device
 * @rssi_event: the triggered RSSI event
 * @rssi_level: new RSSI level value or 0 if not available
 * @gfp: context flags
 *
 * This function is called when a configured connection quality monitoring
 * rssi threshold reached event occurs.
 */
void cfg80211_cqm_rssi_notify(struct net_device *dev,
			      enum nl80211_cqm_rssi_threshold_event rssi_event,
			      s32 rssi_level, gfp_t gfp);

/**
 * cfg80211_cqm_pktloss_notify - notify userspace about packetloss to peer
 * @dev: network device
 * @peer: peer's MAC address
 * @num_packets: how many packets were lost -- should be a fixed threshold
 *	but probably no less than maybe 50, or maybe a throughput dependent
 *	threshold (to account for temporary interference)
 * @gfp: context flags
 */
void cfg80211_cqm_pktloss_notify(struct net_device *dev,
				 const u8 *peer, u32 num_packets, gfp_t gfp);

/**
 * cfg80211_cqm_txe_notify - TX error rate event
 * @dev: network device
 * @peer: peer's MAC address
 * @num_packets: how many packets were lost
 * @rate: % of packets which failed transmission
 * @intvl: interval (in s) over which the TX failure threshold was breached.
 * @gfp: context flags
 *
 * Notify userspace when configured % TX failures over number of packets in a
 * given interval is exceeded.
 */
void cfg80211_cqm_txe_notify(struct net_device *dev, const u8 *peer,
			     u32 num_packets, u32 rate, u32 intvl, gfp_t gfp);

/**
 * cfg80211_cqm_beacon_loss_notify - beacon loss event
 * @dev: network device
 * @gfp: context flags
 *
 * Notify userspace about beacon loss from the connected AP.
 */
void cfg80211_cqm_beacon_loss_notify(struct net_device *dev, gfp_t gfp);

/**
 * cfg80211_radar_event - radar detection event
 * @wiphy: the wiphy
 * @chandef: chandef for the current channel
 * @gfp: context flags
 *
 * This function is called when a radar is detected on the current chanenl.
 */
void cfg80211_radar_event(struct wiphy *wiphy,
			  struct cfg80211_chan_def *chandef, gfp_t gfp);

/**
 * cfg80211_sta_opmode_change_notify - STA's ht/vht operation mode change event
 * @dev: network device
 * @mac: MAC address of a station which opmode got modified
 * @sta_opmode: station's current opmode value
 * @gfp: context flags
 *
 * Driver should call this function when station's opmode modified via action
 * frame.
 */
void cfg80211_sta_opmode_change_notify(struct net_device *dev, const u8 *mac,
				       struct sta_opmode_info *sta_opmode,
				       gfp_t gfp);

/**
 * cfg80211_cac_event - Channel availability check (CAC) event
 * @netdev: network device
 * @chandef: chandef for the current channel
 * @event: type of event
 * @gfp: context flags
 *
 * This function is called when a Channel availability check (CAC) is finished
 * or aborted. This must be called to notify the completion of a CAC process,
 * also by full-MAC drivers.
 */
void cfg80211_cac_event(struct net_device *netdev,
			const struct cfg80211_chan_def *chandef,
			enum nl80211_radar_event event, gfp_t gfp);


/**
 * cfg80211_gtk_rekey_notify - notify userspace about driver rekeying
 * @dev: network device
 * @bssid: BSSID of AP (to avoid races)
 * @replay_ctr: new replay counter
 * @gfp: allocation flags
 */
void cfg80211_gtk_rekey_notify(struct net_device *dev, const u8 *bssid,
			       const u8 *replay_ctr, gfp_t gfp);

/**
 * cfg80211_pmksa_candidate_notify - notify about PMKSA caching candidate
 * @dev: network device
 * @index: candidate index (the smaller the index, the higher the priority)
 * @bssid: BSSID of AP
 * @preauth: Whether AP advertises support for RSN pre-authentication
 * @gfp: allocation flags
 */
void cfg80211_pmksa_candidate_notify(struct net_device *dev, int index,
				     const u8 *bssid, bool preauth, gfp_t gfp);

/**
 * cfg80211_rx_spurious_frame - inform userspace about a spurious frame
 * @dev: The device the frame matched to
 * @addr: the transmitter address
 * @gfp: context flags
 *
 * This function is used in AP mode (only!) to inform userspace that
 * a spurious class 3 frame was received, to be able to deauth the
 * sender.
 * Return: %true if the frame was passed to userspace (or this failed
 * for a reason other than not having a subscription.)
 */
bool cfg80211_rx_spurious_frame(struct net_device *dev,
				const u8 *addr, gfp_t gfp);

/**
 * cfg80211_rx_unexpected_4addr_frame - inform about unexpected WDS frame
 * @dev: The device the frame matched to
 * @addr: the transmitter address
 * @gfp: context flags
 *
 * This function is used in AP mode (only!) to inform userspace that
 * an associated station sent a 4addr frame but that wasn't expected.
 * It is allowed and desirable to send this event only once for each
 * station to avoid event flooding.
 * Return: %true if the frame was passed to userspace (or this failed
 * for a reason other than not having a subscription.)
 */
bool cfg80211_rx_unexpected_4addr_frame(struct net_device *dev,
					const u8 *addr, gfp_t gfp);

/**
 * cfg80211_probe_status - notify userspace about probe status
 * @dev: the device the probe was sent on
 * @addr: the address of the peer
 * @cookie: the cookie filled in @probe_client previously
 * @acked: indicates whether probe was acked or not
 * @ack_signal: signal strength (in dBm) of the ACK frame.
 * @is_valid_ack_signal: indicates the ack_signal is valid or not.
 * @gfp: allocation flags
 */
void cfg80211_probe_status(struct net_device *dev, const u8 *addr,
			   u64 cookie, bool acked, s32 ack_signal,
			   bool is_valid_ack_signal, gfp_t gfp);

/**
 * cfg80211_report_obss_beacon - report beacon from other APs
 * @wiphy: The wiphy that received the beacon
 * @frame: the frame
 * @len: length of the frame
 * @freq: frequency the frame was received on
 * @sig_dbm: signal strength in dBm, or 0 if unknown
 *
 * Use this function to report to userspace when a beacon was
 * received. It is not useful to call this when there is no
 * netdev that is in AP/GO mode.
 */
void cfg80211_report_obss_beacon(struct wiphy *wiphy,
				 const u8 *frame, size_t len,
				 int freq, int sig_dbm);

/**
 * cfg80211_reg_can_beacon - check if beaconing is allowed
 * @wiphy: the wiphy
 * @chandef: the channel definition
 * @iftype: interface type
 *
 * Return: %true if there is no secondary channel or the secondary channel(s)
 * can be used for beaconing (i.e. is not a radar channel etc.)
 */
bool cfg80211_reg_can_beacon(struct wiphy *wiphy,
			     struct cfg80211_chan_def *chandef,
			     enum nl80211_iftype iftype);

/**
 * cfg80211_reg_can_beacon_relax - check if beaconing is allowed with relaxation
 * @wiphy: the wiphy
 * @chandef: the channel definition
 * @iftype: interface type
 *
 * Return: %true if there is no secondary channel or the secondary channel(s)
 * can be used for beaconing (i.e. is not a radar channel etc.). This version
 * also checks if IR-relaxation conditions apply, to allow beaconing under
 * more permissive conditions.
 *
 * Requires the RTNL to be held.
 */
bool cfg80211_reg_can_beacon_relax(struct wiphy *wiphy,
				   struct cfg80211_chan_def *chandef,
				   enum nl80211_iftype iftype);

/*
 * cfg80211_ch_switch_notify - update wdev channel and notify userspace
 * @dev: the device which switched channels
 * @chandef: the new channel definition
 *
 * Caller must acquire wdev_lock, therefore must only be called from sleepable
 * driver context!
 */
void cfg80211_ch_switch_notify(struct net_device *dev,
			       struct cfg80211_chan_def *chandef);

/*
 * cfg80211_ch_switch_started_notify - notify channel switch start
 * @dev: the device on which the channel switch started
 * @chandef: the future channel definition
 * @count: the number of TBTTs until the channel switch happens
 *
 * Inform the userspace about the channel switch that has just
 * started, so that it can take appropriate actions (eg. starting
 * channel switch on other vifs), if necessary.
 */
void cfg80211_ch_switch_started_notify(struct net_device *dev,
				       struct cfg80211_chan_def *chandef,
				       u8 count);

/**
 * ieee80211_operating_class_to_band - convert operating class to band
 *
 * @operating_class: the operating class to convert
 * @band: band pointer to fill
 *
 * Returns %true if the conversion was successful, %false otherwise.
 */
bool ieee80211_operating_class_to_band(u8 operating_class,
				       enum nl80211_band *band);

/**
 * ieee80211_chandef_to_operating_class - convert chandef to operation class
 *
 * @chandef: the chandef to convert
 * @op_class: a pointer to the resulting operating class
 *
 * Returns %true if the conversion was successful, %false otherwise.
 */
bool ieee80211_chandef_to_operating_class(struct cfg80211_chan_def *chandef,
					  u8 *op_class);

/*
 * cfg80211_tdls_oper_request - request userspace to perform TDLS operation
 * @dev: the device on which the operation is requested
 * @peer: the MAC address of the peer device
 * @oper: the requested TDLS operation (NL80211_TDLS_SETUP or
 *	NL80211_TDLS_TEARDOWN)
 * @reason_code: the reason code for teardown request
 * @gfp: allocation flags
 *
 * This function is used to request userspace to perform TDLS operation that
 * requires knowledge of keys, i.e., link setup or teardown when the AP
 * connection uses encryption. This is optional mechanism for the driver to use
 * if it can automatically determine when a TDLS link could be useful (e.g.,
 * based on traffic and signal strength for a peer).
 */
void cfg80211_tdls_oper_request(struct net_device *dev, const u8 *peer,
				enum nl80211_tdls_operation oper,
				u16 reason_code, gfp_t gfp);

/*
 * cfg80211_calculate_bitrate - calculate actual bitrate (in 100Kbps units)
 * @rate: given rate_info to calculate bitrate from
 *
 * return 0 if MCS index >= 32
 */
u32 cfg80211_calculate_bitrate(struct rate_info *rate);

/**
 * cfg80211_unregister_wdev - remove the given wdev
 * @wdev: struct wireless_dev to remove
 *
 * Call this function only for wdevs that have no netdev assigned,
 * e.g. P2P Devices. It removes the device from the list so that
 * it can no longer be used. It is necessary to call this function
 * even when cfg80211 requests the removal of the interface by
 * calling the del_virtual_intf() callback. The function must also
 * be called when the driver wishes to unregister the wdev, e.g.
 * when the device is unbound from the driver.
 *
 * Requires the RTNL to be held.
 */
void cfg80211_unregister_wdev(struct wireless_dev *wdev);

/**
 * struct cfg80211_ft_event - FT Information Elements
 * @ies: FT IEs
 * @ies_len: length of the FT IE in bytes
 * @target_ap: target AP's MAC address
 * @ric_ies: RIC IE
 * @ric_ies_len: length of the RIC IE in bytes
 */
struct cfg80211_ft_event_params {
	const u8 *ies;
	size_t ies_len;
	const u8 *target_ap;
	const u8 *ric_ies;
	size_t ric_ies_len;
};

/**
 * cfg80211_ft_event - notify userspace about FT IE and RIC IE
 * @netdev: network device
 * @ft_event: IE information
 */
void cfg80211_ft_event(struct net_device *netdev,
		       struct cfg80211_ft_event_params *ft_event);

/**
 * cfg80211_get_p2p_attr - find and copy a P2P attribute from IE buffer
 * @ies: the input IE buffer
 * @len: the input length
 * @attr: the attribute ID to find
 * @buf: output buffer, can be %NULL if the data isn't needed, e.g.
 *	if the function is only called to get the needed buffer size
 * @bufsize: size of the output buffer
 *
 * The function finds a given P2P attribute in the (vendor) IEs and
 * copies its contents to the given buffer.
 *
 * Return: A negative error code (-%EILSEQ or -%ENOENT) if the data is
 * malformed or the attribute can't be found (respectively), or the
 * length of the found attribute (which can be zero).
 */
int cfg80211_get_p2p_attr(const u8 *ies, unsigned int len,
			  enum ieee80211_p2p_attr_id attr,
			  u8 *buf, unsigned int bufsize);

/**
 * ieee80211_ie_split_ric - split an IE buffer according to ordering (with RIC)
 * @ies: the IE buffer
 * @ielen: the length of the IE buffer
 * @ids: an array with element IDs that are allowed before
 *	the split. A WLAN_EID_EXTENSION value means that the next
 *	EID in the list is a sub-element of the EXTENSION IE.
 * @n_ids: the size of the element ID array
 * @after_ric: array IE types that come after the RIC element
 * @n_after_ric: size of the @after_ric array
 * @offset: offset where to start splitting in the buffer
 *
 * This function splits an IE buffer by updating the @offset
 * variable to point to the location where the buffer should be
 * split.
 *
 * It assumes that the given IE buffer is well-formed, this
 * has to be guaranteed by the caller!
 *
 * It also assumes that the IEs in the buffer are ordered
 * correctly, if not the result of using this function will not
 * be ordered correctly either, i.e. it does no reordering.
 *
 * The function returns the offset where the next part of the
 * buffer starts, which may be @ielen if the entire (remainder)
 * of the buffer should be used.
 */
size_t ieee80211_ie_split_ric(const u8 *ies, size_t ielen,
			      const u8 *ids, int n_ids,
			      const u8 *after_ric, int n_after_ric,
			      size_t offset);

/**
 * ieee80211_ie_split - split an IE buffer according to ordering
 * @ies: the IE buffer
 * @ielen: the length of the IE buffer
 * @ids: an array with element IDs that are allowed before
 *	the split. A WLAN_EID_EXTENSION value means that the next
 *	EID in the list is a sub-element of the EXTENSION IE.
 * @n_ids: the size of the element ID array
 * @offset: offset where to start splitting in the buffer
 *
 * This function splits an IE buffer by updating the @offset
 * variable to point to the location where the buffer should be
 * split.
 *
 * It assumes that the given IE buffer is well-formed, this
 * has to be guaranteed by the caller!
 *
 * It also assumes that the IEs in the buffer are ordered
 * correctly, if not the result of using this function will not
 * be ordered correctly either, i.e. it does no reordering.
 *
 * The function returns the offset where the next part of the
 * buffer starts, which may be @ielen if the entire (remainder)
 * of the buffer should be used.
 */
static inline size_t ieee80211_ie_split(const u8 *ies, size_t ielen,
					const u8 *ids, int n_ids, size_t offset)
{
	return ieee80211_ie_split_ric(ies, ielen, ids, n_ids, NULL, 0, offset);
}

/**
 * cfg80211_report_wowlan_wakeup - report wakeup from WoWLAN
 * @wdev: the wireless device reporting the wakeup
 * @wakeup: the wakeup report
 * @gfp: allocation flags
 *
 * This function reports that the given device woke up. If it
 * caused the wakeup, report the reason(s), otherwise you may
 * pass %NULL as the @wakeup parameter to advertise that something
 * else caused the wakeup.
 */
void cfg80211_report_wowlan_wakeup(struct wireless_dev *wdev,
				   struct cfg80211_wowlan_wakeup *wakeup,
				   gfp_t gfp);

/**
 * cfg80211_crit_proto_stopped() - indicate critical protocol stopped by driver.
 *
 * @wdev: the wireless device for which critical protocol is stopped.
 * @gfp: allocation flags
 *
 * This function can be called by the driver to indicate it has reverted
 * operation back to normal. One reason could be that the duration given
 * by .crit_proto_start() has expired.
 */
void cfg80211_crit_proto_stopped(struct wireless_dev *wdev, gfp_t gfp);

/**
 * ieee80211_get_num_supported_channels - get number of channels device has
 * @wiphy: the wiphy
 *
 * Return: the number of channels supported by the device.
 */
unsigned int ieee80211_get_num_supported_channels(struct wiphy *wiphy);

/**
 * cfg80211_check_combinations - check interface combinations
 *
 * @wiphy: the wiphy
 * @params: the interface combinations parameter
 *
 * This function can be called by the driver to check whether a
 * combination of interfaces and their types are allowed according to
 * the interface combinations.
 */
int cfg80211_check_combinations(struct wiphy *wiphy,
				struct iface_combination_params *params);

/**
 * cfg80211_iter_combinations - iterate over matching combinations
 *
 * @wiphy: the wiphy
 * @params: the interface combinations parameter
 * @iter: function to call for each matching combination
 * @data: pointer to pass to iter function
 *
 * This function can be called by the driver to check what possible
 * combinations it fits in at a given moment, e.g. for channel switching
 * purposes.
 */
int cfg80211_iter_combinations(struct wiphy *wiphy,
			       struct iface_combination_params *params,
			       void (*iter)(const struct ieee80211_iface_combination *c,
					    void *data),
			       void *data);

/*
 * cfg80211_stop_iface - trigger interface disconnection
 *
 * @wiphy: the wiphy
 * @wdev: wireless device
 * @gfp: context flags
 *
 * Trigger interface to be stopped as if AP was stopped, IBSS/mesh left, STA
 * disconnected.
 *
 * Note: This doesn't need any locks and is asynchronous.
 */
void cfg80211_stop_iface(struct wiphy *wiphy, struct wireless_dev *wdev,
			 gfp_t gfp);

/**
 * cfg80211_shutdown_all_interfaces - shut down all interfaces for a wiphy
 * @wiphy: the wiphy to shut down
 *
 * This function shuts down all interfaces belonging to this wiphy by
 * calling dev_close() (and treating non-netdev interfaces as needed).
 * It shouldn't really be used unless there are some fatal device errors
 * that really can't be recovered in any other way.
 *
 * Callers must hold the RTNL and be able to deal with callbacks into
 * the driver while the function is running.
 */
void cfg80211_shutdown_all_interfaces(struct wiphy *wiphy);

/**
 * wiphy_ext_feature_set - set the extended feature flag
 *
 * @wiphy: the wiphy to modify.
 * @ftidx: extended feature bit index.
 *
 * The extended features are flagged in multiple bytes (see
 * &struct wiphy.@ext_features)
 */
static inline void wiphy_ext_feature_set(struct wiphy *wiphy,
					 enum nl80211_ext_feature_index ftidx)
{
	u8 *ft_byte;

	ft_byte = &wiphy->ext_features[ftidx / 8];
	*ft_byte |= BIT(ftidx % 8);
}

/**
 * wiphy_ext_feature_isset - check the extended feature flag
 *
 * @wiphy: the wiphy to modify.
 * @ftidx: extended feature bit index.
 *
 * The extended features are flagged in multiple bytes (see
 * &struct wiphy.@ext_features)
 */
static inline bool
wiphy_ext_feature_isset(struct wiphy *wiphy,
			enum nl80211_ext_feature_index ftidx)
{
	u8 ft_byte;

	ft_byte = wiphy->ext_features[ftidx / 8];
	return (ft_byte & BIT(ftidx % 8)) != 0;
}

/**
 * cfg80211_free_nan_func - free NAN function
 * @f: NAN function that should be freed
 *
 * Frees all the NAN function and all it's allocated members.
 */
void cfg80211_free_nan_func(struct cfg80211_nan_func *f);

/**
 * struct cfg80211_nan_match_params - NAN match parameters
 * @type: the type of the function that triggered a match. If it is
 *	 %NL80211_NAN_FUNC_SUBSCRIBE it means that we replied to a subscriber.
 *	 If it is %NL80211_NAN_FUNC_PUBLISH, it means that we got a discovery
 *	 result.
 *	 If it is %NL80211_NAN_FUNC_FOLLOW_UP, we received a follow up.
 * @inst_id: the local instance id
 * @peer_inst_id: the instance id of the peer's function
 * @addr: the MAC address of the peer
 * @info_len: the length of the &info
 * @info: the Service Specific Info from the peer (if any)
 * @cookie: unique identifier of the corresponding function
 */
struct cfg80211_nan_match_params {
	enum nl80211_nan_function_type type;
	u8 inst_id;
	u8 peer_inst_id;
	const u8 *addr;
	u8 info_len;
	const u8 *info;
	u64 cookie;
};

/**
 * cfg80211_nan_match - report a match for a NAN function.
 * @wdev: the wireless device reporting the match
 * @match: match notification parameters
 * @gfp: allocation flags
 *
 * This function reports that the a NAN function had a match. This
 * can be a subscribe that had a match or a solicited publish that
 * was sent. It can also be a follow up that was received.
 */
void cfg80211_nan_match(struct wireless_dev *wdev,
			struct cfg80211_nan_match_params *match, gfp_t gfp);

/**
 * cfg80211_nan_func_terminated - notify about NAN function termination.
 *
 * @wdev: the wireless device reporting the match
 * @inst_id: the local instance id
 * @reason: termination reason (one of the NL80211_NAN_FUNC_TERM_REASON_*)
 * @cookie: unique NAN function identifier
 * @gfp: allocation flags
 *
 * This function reports that the a NAN function is terminated.
 */
void cfg80211_nan_func_terminated(struct wireless_dev *wdev,
				  u8 inst_id,
				  enum nl80211_nan_func_term_reason reason,
				  u64 cookie, gfp_t gfp);

/* ethtool helper */
void cfg80211_get_drvinfo(struct net_device *dev, struct ethtool_drvinfo *info);

/**
 * cfg80211_external_auth_request - userspace request for authentication
 * @netdev: network device
 * @params: External authentication parameters
 * @gfp: allocation flags
 * Returns: 0 on success, < 0 on error
 */
int cfg80211_external_auth_request(struct net_device *netdev,
				   struct cfg80211_external_auth_params *params,
				   gfp_t gfp);

/**
 * cfg80211_pmsr_report - report peer measurement result data
 * @wdev: the wireless device reporting the measurement
 * @req: the original measurement request
 * @result: the result data
 * @gfp: allocation flags
 */
void cfg80211_pmsr_report(struct wireless_dev *wdev,
			  struct cfg80211_pmsr_request *req,
			  struct cfg80211_pmsr_result *result,
			  gfp_t gfp);

/**
 * cfg80211_pmsr_complete - report peer measurement completed
 * @wdev: the wireless device reporting the measurement
 * @req: the original measurement request
 * @gfp: allocation flags
 *
 * Report that the entire measurement completed, after this
 * the request pointer will no longer be valid.
 */
void cfg80211_pmsr_complete(struct wireless_dev *wdev,
			    struct cfg80211_pmsr_request *req,
			    gfp_t gfp);

/**
 * cfg80211_iftype_allowed - check whether the interface can be allowed
 * @wiphy: the wiphy
 * @iftype: interface type
 * @is_4addr: use_4addr flag, must be '0' when check_swif is '1'
 * @check_swif: check iftype against software interfaces
 *
 * Check whether the interface is allowed to operate; additionally, this API
 * can be used to check iftype against the software interfaces when
 * check_swif is '1'.
 */
bool cfg80211_iftype_allowed(struct wiphy *wiphy, enum nl80211_iftype iftype,
			     bool is_4addr, u8 check_swif);


/* Logging, debugging and troubleshooting/diagnostic helpers. */

/* wiphy_printk helpers, similar to dev_printk */

#define wiphy_printk(level, wiphy, format, args...)		\
	dev_printk(level, &(wiphy)->dev, format, ##args)
#define wiphy_emerg(wiphy, format, args...)			\
	dev_emerg(&(wiphy)->dev, format, ##args)
#define wiphy_alert(wiphy, format, args...)			\
	dev_alert(&(wiphy)->dev, format, ##args)
#define wiphy_crit(wiphy, format, args...)			\
	dev_crit(&(wiphy)->dev, format, ##args)
#define wiphy_err(wiphy, format, args...)			\
	dev_err(&(wiphy)->dev, format, ##args)
#define wiphy_warn(wiphy, format, args...)			\
	dev_warn(&(wiphy)->dev, format, ##args)
#define wiphy_notice(wiphy, format, args...)			\
	dev_notice(&(wiphy)->dev, format, ##args)
#define wiphy_info(wiphy, format, args...)			\
	dev_info(&(wiphy)->dev, format, ##args)

#define wiphy_err_ratelimited(wiphy, format, args...)		\
	dev_err_ratelimited(&(wiphy)->dev, format, ##args)
#define wiphy_warn_ratelimited(wiphy, format, args...)		\
	dev_warn_ratelimited(&(wiphy)->dev, format, ##args)

#define wiphy_debug(wiphy, format, args...)			\
	wiphy_printk(KERN_DEBUG, wiphy, format, ##args)

#define wiphy_dbg(wiphy, format, args...)			\
	dev_dbg(&(wiphy)->dev, format, ##args)

#if defined(VERBOSE_DEBUG)
#define wiphy_vdbg	wiphy_dbg
#else
#define wiphy_vdbg(wiphy, format, args...)				\
({									\
	if (0)								\
		wiphy_printk(KERN_DEBUG, wiphy, format, ##args);	\
	0;								\
})
#endif

/*
 * wiphy_WARN() acts like wiphy_printk(), but with the key difference
 * of using a WARN/WARN_ON to get the message out, including the
 * file/line information and a backtrace.
 */
#define wiphy_WARN(wiphy, format, args...)			\
	WARN(1, "wiphy: %s\n" format, wiphy_name(wiphy), ##args);

/**
 * cfg80211_update_owe_info_event - Notify the peer's OWE info to user space
 * @netdev: network device
 * @owe_info: peer's owe info
 * @gfp: allocation flags
 */
void cfg80211_update_owe_info_event(struct net_device *netdev,
				    struct cfg80211_update_owe_info *owe_info,
				    gfp_t gfp);

#endif /* __NET_CFG80211_H */<|MERGE_RESOLUTION|>--- conflicted
+++ resolved
@@ -4170,11 +4170,7 @@
 	u8 rx_nss;
 };
 
-<<<<<<< HEAD
-#define VENDOR_CMD_RAW_DATA ((const struct nla_policy *)ERR_PTR(-ENODATA))
-=======
 #define VENDOR_CMD_RAW_DATA ((const struct nla_policy *)(long)(-ENODATA))
->>>>>>> bb831786
 
 /**
  * struct wiphy_vendor_command - vendor command definition
