--- conflicted
+++ resolved
@@ -24,11 +24,6 @@
 	NHLT_DEVICE_I2S = 4,
 	NHLT_DEVICE_INVALID
 };
-<<<<<<< HEAD
-
-#if IS_ENABLED(CONFIG_ACPI) && IS_ENABLED(CONFIG_SND_INTEL_NHLT)
-=======
->>>>>>> 88084a3d
 
 struct wav_fmt {
 	u16 fmt_tag;
