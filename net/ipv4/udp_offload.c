// SPDX-License-Identifier: GPL-2.0-or-later
/*
 *	IPV4 GSO/GRO offload support
 *	Linux INET implementation
 *
 *	UDPv4 GSO support
 */

#include <linux/skbuff.h>
#include <net/gro.h>
#include <net/gso.h>
#include <net/udp.h>
#include <net/protocol.h>
#include <net/inet_common.h>

static struct sk_buff *__skb_udp_tunnel_segment(struct sk_buff *skb,
	netdev_features_t features,
	struct sk_buff *(*gso_inner_segment)(struct sk_buff *skb,
					     netdev_features_t features),
	__be16 new_protocol, bool is_ipv6)
{
	int tnl_hlen = skb_inner_mac_header(skb) - skb_transport_header(skb);
	bool remcsum, need_csum, offload_csum, gso_partial;
	struct sk_buff *segs = ERR_PTR(-EINVAL);
	struct udphdr *uh = udp_hdr(skb);
	u16 mac_offset = skb->mac_header;
	__be16 protocol = skb->protocol;
	u16 mac_len = skb->mac_len;
	int udp_offset, outer_hlen;
	__wsum partial;
	bool need_ipsec;

	if (unlikely(!pskb_may_pull(skb, tnl_hlen)))
		goto out;

	/* Adjust partial header checksum to negate old length.
	 * We cannot rely on the value contained in uh->len as it is
	 * possible that the actual value exceeds the boundaries of the
	 * 16 bit length field due to the header being added outside of an
	 * IP or IPv6 frame that was already limited to 64K - 1.
	 */
	if (skb_shinfo(skb)->gso_type & SKB_GSO_PARTIAL)
		partial = (__force __wsum)uh->len;
	else
		partial = (__force __wsum)htonl(skb->len);
	partial = csum_sub(csum_unfold(uh->check), partial);

	/* setup inner skb. */
	skb->encapsulation = 0;
	SKB_GSO_CB(skb)->encap_level = 0;
	__skb_pull(skb, tnl_hlen);
	skb_reset_mac_header(skb);
	skb_set_network_header(skb, skb_inner_network_offset(skb));
	skb_set_transport_header(skb, skb_inner_transport_offset(skb));
	skb->mac_len = skb_inner_network_offset(skb);
	skb->protocol = new_protocol;

	need_csum = !!(skb_shinfo(skb)->gso_type & SKB_GSO_UDP_TUNNEL_CSUM);
	skb->encap_hdr_csum = need_csum;

	remcsum = !!(skb_shinfo(skb)->gso_type & SKB_GSO_TUNNEL_REMCSUM);
	skb->remcsum_offload = remcsum;

	need_ipsec = skb_dst(skb) && dst_xfrm(skb_dst(skb));
	/* Try to offload checksum if possible */
	offload_csum = !!(need_csum &&
			  !need_ipsec &&
			  (skb->dev->features &
			   (is_ipv6 ? (NETIF_F_HW_CSUM | NETIF_F_IPV6_CSUM) :
				      (NETIF_F_HW_CSUM | NETIF_F_IP_CSUM))));

	features &= skb->dev->hw_enc_features;
	if (need_csum)
		features &= ~NETIF_F_SCTP_CRC;

	/* The only checksum offload we care about from here on out is the
	 * outer one so strip the existing checksum feature flags and
	 * instead set the flag based on our outer checksum offload value.
	 */
	if (remcsum) {
		features &= ~NETIF_F_CSUM_MASK;
		if (!need_csum || offload_csum)
			features |= NETIF_F_HW_CSUM;
	}

	/* segment inner packet. */
	segs = gso_inner_segment(skb, features);
	if (IS_ERR_OR_NULL(segs)) {
		skb_gso_error_unwind(skb, protocol, tnl_hlen, mac_offset,
				     mac_len);
		goto out;
	}

	gso_partial = !!(skb_shinfo(segs)->gso_type & SKB_GSO_PARTIAL);

	outer_hlen = skb_tnl_header_len(skb);
	udp_offset = outer_hlen - tnl_hlen;
	skb = segs;
	do {
		unsigned int len;

		if (remcsum)
			skb->ip_summed = CHECKSUM_NONE;

		/* Set up inner headers if we are offloading inner checksum */
		if (skb->ip_summed == CHECKSUM_PARTIAL) {
			skb_reset_inner_headers(skb);
			skb->encapsulation = 1;
		}

		skb->mac_len = mac_len;
		skb->protocol = protocol;

		__skb_push(skb, outer_hlen);
		skb_reset_mac_header(skb);
		skb_set_network_header(skb, mac_len);
		skb_set_transport_header(skb, udp_offset);
		len = skb->len - udp_offset;
		uh = udp_hdr(skb);

		/* If we are only performing partial GSO the inner header
		 * will be using a length value equal to only one MSS sized
		 * segment instead of the entire frame.
		 */
		if (gso_partial && skb_is_gso(skb)) {
			uh->len = htons(skb_shinfo(skb)->gso_size +
					SKB_GSO_CB(skb)->data_offset +
					skb->head - (unsigned char *)uh);
		} else {
			uh->len = htons(len);
		}

		if (!need_csum)
			continue;

		uh->check = ~csum_fold(csum_add(partial,
				       (__force __wsum)htonl(len)));

		if (skb->encapsulation || !offload_csum) {
			uh->check = gso_make_checksum(skb, ~uh->check);
			if (uh->check == 0)
				uh->check = CSUM_MANGLED_0;
		} else {
			skb->ip_summed = CHECKSUM_PARTIAL;
			skb->csum_start = skb_transport_header(skb) - skb->head;
			skb->csum_offset = offsetof(struct udphdr, check);
		}
	} while ((skb = skb->next));
out:
	return segs;
}

struct sk_buff *skb_udp_tunnel_segment(struct sk_buff *skb,
				       netdev_features_t features,
				       bool is_ipv6)
{
	const struct net_offload __rcu **offloads;
	__be16 protocol = skb->protocol;
	const struct net_offload *ops;
	struct sk_buff *segs = ERR_PTR(-EINVAL);
	struct sk_buff *(*gso_inner_segment)(struct sk_buff *skb,
					     netdev_features_t features);

	rcu_read_lock();

	switch (skb->inner_protocol_type) {
	case ENCAP_TYPE_ETHER:
		protocol = skb->inner_protocol;
		gso_inner_segment = skb_mac_gso_segment;
		break;
	case ENCAP_TYPE_IPPROTO:
		offloads = is_ipv6 ? inet6_offloads : inet_offloads;
		ops = rcu_dereference(offloads[skb->inner_ipproto]);
		if (!ops || !ops->callbacks.gso_segment)
			goto out_unlock;
		gso_inner_segment = ops->callbacks.gso_segment;
		break;
	default:
		goto out_unlock;
	}

	segs = __skb_udp_tunnel_segment(skb, features, gso_inner_segment,
					protocol, is_ipv6);

out_unlock:
	rcu_read_unlock();

	return segs;
}
EXPORT_SYMBOL(skb_udp_tunnel_segment);

static void __udpv4_gso_segment_csum(struct sk_buff *seg,
				     __be32 *oldip, __be32 *newip,
				     __be16 *oldport, __be16 *newport)
{
	struct udphdr *uh;
	struct iphdr *iph;

	if (*oldip == *newip && *oldport == *newport)
		return;

	uh = udp_hdr(seg);
	iph = ip_hdr(seg);

	if (uh->check) {
		inet_proto_csum_replace4(&uh->check, seg, *oldip, *newip,
					 true);
		inet_proto_csum_replace2(&uh->check, seg, *oldport, *newport,
					 false);
		if (!uh->check)
			uh->check = CSUM_MANGLED_0;
	}
	*oldport = *newport;

	csum_replace4(&iph->check, *oldip, *newip);
	*oldip = *newip;
}

static struct sk_buff *__udpv4_gso_segment_list_csum(struct sk_buff *segs)
{
	struct sk_buff *seg;
	struct udphdr *uh, *uh2;
	struct iphdr *iph, *iph2;

	seg = segs;
	uh = udp_hdr(seg);
	iph = ip_hdr(seg);

	if ((udp_hdr(seg)->dest == udp_hdr(seg->next)->dest) &&
	    (udp_hdr(seg)->source == udp_hdr(seg->next)->source) &&
	    (ip_hdr(seg)->daddr == ip_hdr(seg->next)->daddr) &&
	    (ip_hdr(seg)->saddr == ip_hdr(seg->next)->saddr))
		return segs;

	while ((seg = seg->next)) {
		uh2 = udp_hdr(seg);
		iph2 = ip_hdr(seg);

		__udpv4_gso_segment_csum(seg,
					 &iph2->saddr, &iph->saddr,
					 &uh2->source, &uh->source);
		__udpv4_gso_segment_csum(seg,
					 &iph2->daddr, &iph->daddr,
					 &uh2->dest, &uh->dest);
	}

	return segs;
}

static struct sk_buff *__udp_gso_segment_list(struct sk_buff *skb,
					      netdev_features_t features,
					      bool is_ipv6)
{
	unsigned int mss = skb_shinfo(skb)->gso_size;

	skb = skb_segment_list(skb, features, skb_mac_header_len(skb));
	if (IS_ERR(skb))
		return skb;

	udp_hdr(skb)->len = htons(sizeof(struct udphdr) + mss);

	return is_ipv6 ? skb : __udpv4_gso_segment_list_csum(skb);
}

struct sk_buff *__udp_gso_segment(struct sk_buff *gso_skb,
				  netdev_features_t features, bool is_ipv6)
{
	struct sock *sk = gso_skb->sk;
	unsigned int sum_truesize = 0;
	struct sk_buff *segs, *seg;
	struct udphdr *uh;
	unsigned int mss;
	bool copy_dtor;
	__sum16 check;
	__be16 newlen;

	mss = skb_shinfo(gso_skb)->gso_size;
	if (gso_skb->len <= sizeof(*uh) + mss)
		return ERR_PTR(-EINVAL);

	if (skb_gso_ok(gso_skb, features | NETIF_F_GSO_ROBUST)) {
		/* Packet is from an untrusted source, reset gso_segs. */
		skb_shinfo(gso_skb)->gso_segs = DIV_ROUND_UP(gso_skb->len - sizeof(*uh),
							     mss);
		return NULL;
	}

	if (skb_shinfo(gso_skb)->gso_type & SKB_GSO_FRAGLIST)
		return __udp_gso_segment_list(gso_skb, features, is_ipv6);

	skb_pull(gso_skb, sizeof(*uh));

	/* clear destructor to avoid skb_segment assigning it to tail */
	copy_dtor = gso_skb->destructor == sock_wfree;
	if (copy_dtor)
		gso_skb->destructor = NULL;

	segs = skb_segment(gso_skb, features);
	if (IS_ERR_OR_NULL(segs)) {
		if (copy_dtor)
			gso_skb->destructor = sock_wfree;
		return segs;
	}

	/* GSO partial and frag_list segmentation only requires splitting
	 * the frame into an MSS multiple and possibly a remainder, both
	 * cases return a GSO skb. So update the mss now.
	 */
	if (skb_is_gso(segs))
		mss *= skb_shinfo(segs)->gso_segs;

	seg = segs;
	uh = udp_hdr(seg);

	/* preserve TX timestamp flags and TS key for first segment */
	skb_shinfo(seg)->tskey = skb_shinfo(gso_skb)->tskey;
	skb_shinfo(seg)->tx_flags |=
			(skb_shinfo(gso_skb)->tx_flags & SKBTX_ANY_TSTAMP);

	/* compute checksum adjustment based on old length versus new */
	newlen = htons(sizeof(*uh) + mss);
	check = csum16_add(csum16_sub(uh->check, uh->len), newlen);

	for (;;) {
		if (copy_dtor) {
			seg->destructor = sock_wfree;
			seg->sk = sk;
			sum_truesize += seg->truesize;
		}

		if (!seg->next)
			break;

		uh->len = newlen;
		uh->check = check;

		if (seg->ip_summed == CHECKSUM_PARTIAL)
			gso_reset_checksum(seg, ~check);
		else
			uh->check = gso_make_checksum(seg, ~check) ? :
				    CSUM_MANGLED_0;

		seg = seg->next;
		uh = udp_hdr(seg);
	}

	/* last packet can be partial gso_size, account for that in checksum */
	newlen = htons(skb_tail_pointer(seg) - skb_transport_header(seg) +
		       seg->data_len);
	check = csum16_add(csum16_sub(uh->check, uh->len), newlen);

	uh->len = newlen;
	uh->check = check;

	if (seg->ip_summed == CHECKSUM_PARTIAL)
		gso_reset_checksum(seg, ~check);
	else
		uh->check = gso_make_checksum(seg, ~check) ? : CSUM_MANGLED_0;

	/* update refcount for the packet */
	if (copy_dtor) {
		int delta = sum_truesize - gso_skb->truesize;

		/* In some pathological cases, delta can be negative.
		 * We need to either use refcount_add() or refcount_sub_and_test()
		 */
		if (likely(delta >= 0))
			refcount_add(delta, &sk->sk_wmem_alloc);
		else
			WARN_ON_ONCE(refcount_sub_and_test(-delta, &sk->sk_wmem_alloc));
	}
	return segs;
}
EXPORT_SYMBOL_GPL(__udp_gso_segment);

static struct sk_buff *udp4_ufo_fragment(struct sk_buff *skb,
					 netdev_features_t features)
{
	struct sk_buff *segs = ERR_PTR(-EINVAL);
	unsigned int mss;
	__wsum csum;
	struct udphdr *uh;
	struct iphdr *iph;

	if (skb->encapsulation &&
	    (skb_shinfo(skb)->gso_type &
	     (SKB_GSO_UDP_TUNNEL|SKB_GSO_UDP_TUNNEL_CSUM))) {
		segs = skb_udp_tunnel_segment(skb, features, false);
		goto out;
	}

	if (!(skb_shinfo(skb)->gso_type & (SKB_GSO_UDP | SKB_GSO_UDP_L4)))
		goto out;

	if (!pskb_may_pull(skb, sizeof(struct udphdr)))
		goto out;

	if (skb_shinfo(skb)->gso_type & SKB_GSO_UDP_L4)
		return __udp_gso_segment(skb, features, false);

	mss = skb_shinfo(skb)->gso_size;
	if (unlikely(skb->len <= mss))
		goto out;

	/* Do software UFO. Complete and fill in the UDP checksum as
	 * HW cannot do checksum of UDP packets sent as multiple
	 * IP fragments.
	 */

	uh = udp_hdr(skb);
	iph = ip_hdr(skb);

	uh->check = 0;
	csum = skb_checksum(skb, 0, skb->len, 0);
	uh->check = udp_v4_check(skb->len, iph->saddr, iph->daddr, csum);
	if (uh->check == 0)
		uh->check = CSUM_MANGLED_0;

	skb->ip_summed = CHECKSUM_UNNECESSARY;

	/* If there is no outer header we can fake a checksum offload
	 * due to the fact that we have already done the checksum in
	 * software prior to segmenting the frame.
	 */
	if (!skb->encap_hdr_csum)
		features |= NETIF_F_HW_CSUM;

	/* Fragment the skb. IP headers of the fragments are updated in
	 * inet_gso_segment()
	 */
	segs = skb_segment(skb, features);
out:
	return segs;
}

<<<<<<< HEAD
static int skb_gro_receive_list(struct sk_buff *p, struct sk_buff *skb)
{
	if (unlikely(p->len + skb->len >= 65536))
		return -E2BIG;

	if (NAPI_GRO_CB(p)->last == p)
		skb_shinfo(p)->frag_list = skb;
	else
		NAPI_GRO_CB(p)->last->next = skb;

	skb_pull(skb, skb_gro_offset(skb));

	NAPI_GRO_CB(p)->last = skb;
	NAPI_GRO_CB(p)->count++;
	p->data_len += skb->len;

	/* sk ownership - if any - completely transferred to the aggregated packet */
	skb->destructor = NULL;
	skb->sk = NULL;
	p->truesize += skb->truesize;
	p->len += skb->len;

	NAPI_GRO_CB(skb)->same_flow = 1;

	return 0;
}

=======
>>>>>>> 0c383648

#define UDP_GRO_CNT_MAX 64
static struct sk_buff *udp_gro_receive_segment(struct list_head *head,
					       struct sk_buff *skb)
{
	struct udphdr *uh = udp_gro_udphdr(skb);
	struct sk_buff *pp = NULL;
	struct udphdr *uh2;
	struct sk_buff *p;
	unsigned int ulen;
	int ret = 0;
	int flush;

	/* requires non zero csum, for symmetry with GSO */
	if (!uh->check) {
		NAPI_GRO_CB(skb)->flush = 1;
		return NULL;
	}

	/* Do not deal with padded or malicious packets, sorry ! */
	ulen = ntohs(uh->len);
	if (ulen <= sizeof(*uh) || ulen != skb_gro_len(skb)) {
		NAPI_GRO_CB(skb)->flush = 1;
		return NULL;
	}
	/* pull encapsulating udp header */
	skb_gro_pull(skb, sizeof(struct udphdr));

	list_for_each_entry(p, head, list) {
		if (!NAPI_GRO_CB(p)->same_flow)
			continue;

		uh2 = udp_hdr(p);

		/* Match ports only, as csum is always non zero */
		if ((*(u32 *)&uh->source != *(u32 *)&uh2->source)) {
			NAPI_GRO_CB(p)->same_flow = 0;
			continue;
		}

		if (NAPI_GRO_CB(skb)->is_flist != NAPI_GRO_CB(p)->is_flist) {
			NAPI_GRO_CB(skb)->flush = 1;
			return p;
		}

<<<<<<< HEAD
		flush = NAPI_GRO_CB(p)->flush;

		if (NAPI_GRO_CB(p)->flush_id != 1 ||
		    NAPI_GRO_CB(p)->count != 1 ||
		    !NAPI_GRO_CB(p)->is_atomic)
			flush |= NAPI_GRO_CB(p)->flush_id;
		else
			NAPI_GRO_CB(p)->is_atomic = false;
=======
		flush = gro_receive_network_flush(uh, uh2, p);
>>>>>>> 0c383648

		/* Terminate the flow on len mismatch or if it grow "too much".
		 * Under small packet flood GRO count could elsewhere grow a lot
		 * leading to excessive truesize values.
		 * On len mismatch merge the first packet shorter than gso_size,
		 * otherwise complete the GRO packet.
		 */
		if (ulen > ntohs(uh2->len) || flush) {
			pp = p;
		} else {
			if (NAPI_GRO_CB(skb)->is_flist) {
				if (!pskb_may_pull(skb, skb_gro_offset(skb))) {
					NAPI_GRO_CB(skb)->flush = 1;
					return NULL;
				}
				if ((skb->ip_summed != p->ip_summed) ||
				    (skb->csum_level != p->csum_level)) {
					NAPI_GRO_CB(skb)->flush = 1;
					return NULL;
				}
				ret = skb_gro_receive_list(p, skb);
			} else {
				skb_gro_postpull_rcsum(skb, uh,
						       sizeof(struct udphdr));

				ret = skb_gro_receive(p, skb);
			}
		}

		if (ret || ulen != ntohs(uh2->len) ||
		    NAPI_GRO_CB(p)->count >= UDP_GRO_CNT_MAX)
			pp = p;

		return pp;
	}

	/* mismatch, but we never need to flush */
	return NULL;
}

struct sk_buff *udp_gro_receive(struct list_head *head, struct sk_buff *skb,
				struct udphdr *uh, struct sock *sk)
{
	struct sk_buff *pp = NULL;
	struct sk_buff *p;
	struct udphdr *uh2;
	unsigned int off = skb_gro_offset(skb);
	int flush = 1;

	/* We can do L4 aggregation only if the packet can't land in a tunnel
	 * otherwise we could corrupt the inner stream. Detecting such packets
	 * cannot be foolproof and the aggregation might still happen in some
	 * cases. Such packets should be caught in udp_unexpected_gso later.
	 */
	NAPI_GRO_CB(skb)->is_flist = 0;
	if (!sk || !udp_sk(sk)->gro_receive) {
		/* If the packet was locally encapsulated in a UDP tunnel that
		 * wasn't detected above, do not GRO.
		 */
		if (skb->encapsulation)
			goto out;

		if (skb->dev->features & NETIF_F_GRO_FRAGLIST)
			NAPI_GRO_CB(skb)->is_flist = sk ? !udp_test_bit(GRO_ENABLED, sk) : 1;

		if ((!sk && (skb->dev->features & NETIF_F_GRO_UDP_FWD)) ||
		    (sk && udp_test_bit(GRO_ENABLED, sk)) || NAPI_GRO_CB(skb)->is_flist)
			return call_gro_receive(udp_gro_receive_segment, head, skb);

		/* no GRO, be sure flush the current packet */
		goto out;
	}

	if (NAPI_GRO_CB(skb)->encap_mark ||
	    (uh->check && skb->ip_summed != CHECKSUM_PARTIAL &&
	     NAPI_GRO_CB(skb)->csum_cnt == 0 &&
	     !NAPI_GRO_CB(skb)->csum_valid))
		goto out;

	/* mark that this skb passed once through the tunnel gro layer */
	NAPI_GRO_CB(skb)->encap_mark = 1;

	flush = 0;

	list_for_each_entry(p, head, list) {
		if (!NAPI_GRO_CB(p)->same_flow)
			continue;

		uh2 = (struct udphdr   *)(p->data + off);

		/* Match ports and either checksums are either both zero
		 * or nonzero.
		 */
		if ((*(u32 *)&uh->source != *(u32 *)&uh2->source) ||
		    (!uh->check ^ !uh2->check)) {
			NAPI_GRO_CB(p)->same_flow = 0;
			continue;
		}
	}

	skb_gro_pull(skb, sizeof(struct udphdr)); /* pull encapsulating udp header */
	skb_gro_postpull_rcsum(skb, uh, sizeof(struct udphdr));
	pp = call_gro_receive_sk(udp_sk(sk)->gro_receive, sk, head, skb);

out:
	skb_gro_flush_final(skb, pp, flush);
	return pp;
}
EXPORT_SYMBOL(udp_gro_receive);

static struct sock *udp4_gro_lookup_skb(struct sk_buff *skb, __be16 sport,
					__be16 dport)
{
	const struct iphdr *iph = skb_gro_network_header(skb);
	struct net *net = dev_net(skb->dev);
	int iif, sdif;

	inet_get_iif_sdif(skb, &iif, &sdif);

	return __udp4_lib_lookup(net, iph->saddr, sport,
				 iph->daddr, dport, iif,
				 sdif, net->ipv4.udp_table, NULL);
}

INDIRECT_CALLABLE_SCOPE
struct sk_buff *udp4_gro_receive(struct list_head *head, struct sk_buff *skb)
{
	struct udphdr *uh = udp_gro_udphdr(skb);
	struct sock *sk = NULL;
	struct sk_buff *pp;

	if (unlikely(!uh))
		goto flush;

	/* Don't bother verifying checksum if we're going to flush anyway. */
	if (NAPI_GRO_CB(skb)->flush)
		goto skip;

	if (skb_gro_checksum_validate_zero_check(skb, IPPROTO_UDP, uh->check,
						 inet_gro_compute_pseudo))
		goto flush;
	else if (uh->check)
		skb_gro_checksum_try_convert(skb, IPPROTO_UDP,
					     inet_gro_compute_pseudo);
skip:
	NAPI_GRO_CB(skb)->is_ipv6 = 0;

	if (static_branch_unlikely(&udp_encap_needed_key))
		sk = udp4_gro_lookup_skb(skb, uh->source, uh->dest);

	pp = udp_gro_receive(head, skb, uh, sk);
	return pp;

flush:
	NAPI_GRO_CB(skb)->flush = 1;
	return NULL;
}

static int udp_gro_complete_segment(struct sk_buff *skb)
{
	struct udphdr *uh = udp_hdr(skb);

	skb->csum_start = (unsigned char *)uh - skb->head;
	skb->csum_offset = offsetof(struct udphdr, check);
	skb->ip_summed = CHECKSUM_PARTIAL;

	skb_shinfo(skb)->gso_segs = NAPI_GRO_CB(skb)->count;
	skb_shinfo(skb)->gso_type |= SKB_GSO_UDP_L4;

	if (skb->encapsulation)
		skb->inner_transport_header = skb->transport_header;

	return 0;
}

int udp_gro_complete(struct sk_buff *skb, int nhoff,
		     udp_lookup_t lookup)
{
	__be16 newlen = htons(skb->len - nhoff);
	struct udphdr *uh = (struct udphdr *)(skb->data + nhoff);
	struct sock *sk;
	int err;

	uh->len = newlen;

	sk = INDIRECT_CALL_INET(lookup, udp6_lib_lookup_skb,
				udp4_lib_lookup_skb, skb, uh->source, uh->dest);
	if (sk && udp_sk(sk)->gro_complete) {
		skb_shinfo(skb)->gso_type = uh->check ? SKB_GSO_UDP_TUNNEL_CSUM
					: SKB_GSO_UDP_TUNNEL;

		/* clear the encap mark, so that inner frag_list gro_complete
		 * can take place
		 */
		NAPI_GRO_CB(skb)->encap_mark = 0;

		/* Set encapsulation before calling into inner gro_complete()
		 * functions to make them set up the inner offsets.
		 */
		skb->encapsulation = 1;
		err = udp_sk(sk)->gro_complete(sk, skb,
				nhoff + sizeof(struct udphdr));
	} else {
		err = udp_gro_complete_segment(skb);
	}

	if (skb->remcsum_offload)
		skb_shinfo(skb)->gso_type |= SKB_GSO_TUNNEL_REMCSUM;

	return err;
}
EXPORT_SYMBOL(udp_gro_complete);

INDIRECT_CALLABLE_SCOPE int udp4_gro_complete(struct sk_buff *skb, int nhoff)
{
	const u16 offset = NAPI_GRO_CB(skb)->network_offsets[skb->encapsulation];
	const struct iphdr *iph = (struct iphdr *)(skb->data + offset);
	struct udphdr *uh = (struct udphdr *)(skb->data + nhoff);

	/* do fraglist only if there is no outer UDP encap (or we already processed it) */
	if (NAPI_GRO_CB(skb)->is_flist && !NAPI_GRO_CB(skb)->encap_mark) {
		uh->len = htons(skb->len - nhoff);

		skb_shinfo(skb)->gso_type |= (SKB_GSO_FRAGLIST|SKB_GSO_UDP_L4);
		skb_shinfo(skb)->gso_segs = NAPI_GRO_CB(skb)->count;

		__skb_incr_checksum_unnecessary(skb);

		return 0;
	}

	if (uh->check)
		uh->check = ~udp_v4_check(skb->len - nhoff, iph->saddr,
					  iph->daddr, 0);

	return udp_gro_complete(skb, nhoff, udp4_lib_lookup_skb);
}

int __init udpv4_offload_init(void)
{
	net_hotdata.udpv4_offload = (struct net_offload) {
		.callbacks = {
			.gso_segment = udp4_ufo_fragment,
			.gro_receive  =	udp4_gro_receive,
			.gro_complete =	udp4_gro_complete,
		},
	};
	return inet_add_offload(&net_hotdata.udpv4_offload, IPPROTO_UDP);
}<|MERGE_RESOLUTION|>--- conflicted
+++ resolved
@@ -433,36 +433,6 @@
 	return segs;
 }
 
-<<<<<<< HEAD
-static int skb_gro_receive_list(struct sk_buff *p, struct sk_buff *skb)
-{
-	if (unlikely(p->len + skb->len >= 65536))
-		return -E2BIG;
-
-	if (NAPI_GRO_CB(p)->last == p)
-		skb_shinfo(p)->frag_list = skb;
-	else
-		NAPI_GRO_CB(p)->last->next = skb;
-
-	skb_pull(skb, skb_gro_offset(skb));
-
-	NAPI_GRO_CB(p)->last = skb;
-	NAPI_GRO_CB(p)->count++;
-	p->data_len += skb->len;
-
-	/* sk ownership - if any - completely transferred to the aggregated packet */
-	skb->destructor = NULL;
-	skb->sk = NULL;
-	p->truesize += skb->truesize;
-	p->len += skb->len;
-
-	NAPI_GRO_CB(skb)->same_flow = 1;
-
-	return 0;
-}
-
-=======
->>>>>>> 0c383648
 
 #define UDP_GRO_CNT_MAX 64
 static struct sk_buff *udp_gro_receive_segment(struct list_head *head,
@@ -508,18 +478,7 @@
 			return p;
 		}
 
-<<<<<<< HEAD
-		flush = NAPI_GRO_CB(p)->flush;
-
-		if (NAPI_GRO_CB(p)->flush_id != 1 ||
-		    NAPI_GRO_CB(p)->count != 1 ||
-		    !NAPI_GRO_CB(p)->is_atomic)
-			flush |= NAPI_GRO_CB(p)->flush_id;
-		else
-			NAPI_GRO_CB(p)->is_atomic = false;
-=======
 		flush = gro_receive_network_flush(uh, uh2, p);
->>>>>>> 0c383648
 
 		/* Terminate the flow on len mismatch or if it grow "too much".
 		 * Under small packet flood GRO count could elsewhere grow a lot
