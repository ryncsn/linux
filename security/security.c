// SPDX-License-Identifier: GPL-2.0-or-later
/*
 * Security plug functions
 *
 * Copyright (C) 2001 WireX Communications, Inc <chris@wirex.com>
 * Copyright (C) 2001-2002 Greg Kroah-Hartman <greg@kroah.com>
 * Copyright (C) 2001 Networks Associates Technology, Inc <ssmalley@nai.com>
 * Copyright (C) 2016 Mellanox Technologies
 * Copyright (C) 2023 Microsoft Corporation <paul@paul-moore.com>
 */

#define pr_fmt(fmt) "LSM: " fmt

#include <linux/bpf.h>
#include <linux/capability.h>
#include <linux/dcache.h>
#include <linux/export.h>
#include <linux/init.h>
#include <linux/kernel.h>
#include <linux/kernel_read_file.h>
#include <linux/lsm_hooks.h>
#include <linux/integrity.h>
#include <linux/ima.h>
#include <linux/evm.h>
#include <linux/fsnotify.h>
#include <linux/mman.h>
#include <linux/mount.h>
#include <linux/personality.h>
#include <linux/backing-dev.h>
#include <linux/string.h>
#include <linux/msg.h>
#include <net/flow.h>

/* How many LSMs were built into the kernel? */
#define LSM_COUNT (__end_lsm_info - __start_lsm_info)

/*
 * These are descriptions of the reasons that can be passed to the
 * security_locked_down() LSM hook. Placing this array here allows
 * all security modules to use the same descriptions for auditing
 * purposes.
 */
const char *const lockdown_reasons[LOCKDOWN_CONFIDENTIALITY_MAX + 1] = {
	[LOCKDOWN_NONE] = "none",
	[LOCKDOWN_MODULE_SIGNATURE] = "unsigned module loading",
	[LOCKDOWN_DEV_MEM] = "/dev/mem,kmem,port",
	[LOCKDOWN_EFI_TEST] = "/dev/efi_test access",
	[LOCKDOWN_KEXEC] = "kexec of unsigned images",
	[LOCKDOWN_HIBERNATION] = "hibernation",
	[LOCKDOWN_PCI_ACCESS] = "direct PCI access",
	[LOCKDOWN_IOPORT] = "raw io port access",
	[LOCKDOWN_MSR] = "raw MSR access",
	[LOCKDOWN_ACPI_TABLES] = "modifying ACPI tables",
	[LOCKDOWN_DEVICE_TREE] = "modifying device tree contents",
	[LOCKDOWN_PCMCIA_CIS] = "direct PCMCIA CIS storage",
	[LOCKDOWN_TIOCSSERIAL] = "reconfiguration of serial port IO",
	[LOCKDOWN_MODULE_PARAMETERS] = "unsafe module parameters",
	[LOCKDOWN_MMIOTRACE] = "unsafe mmio",
	[LOCKDOWN_DEBUGFS] = "debugfs access",
	[LOCKDOWN_XMON_WR] = "xmon write access",
	[LOCKDOWN_BPF_WRITE_USER] = "use of bpf to write user RAM",
	[LOCKDOWN_DBG_WRITE_KERNEL] = "use of kgdb/kdb to write kernel RAM",
	[LOCKDOWN_RTAS_ERROR_INJECTION] = "RTAS error injection",
	[LOCKDOWN_INTEGRITY_MAX] = "integrity",
	[LOCKDOWN_KCORE] = "/proc/kcore access",
	[LOCKDOWN_KPROBES] = "use of kprobes",
	[LOCKDOWN_BPF_READ_KERNEL] = "use of bpf to read kernel RAM",
	[LOCKDOWN_DBG_READ_KERNEL] = "use of kgdb/kdb to read kernel RAM",
	[LOCKDOWN_PERF] = "unsafe use of perf",
	[LOCKDOWN_TRACEFS] = "use of tracefs",
	[LOCKDOWN_XMON_RW] = "xmon read and write access",
	[LOCKDOWN_XFRM_SECRET] = "xfrm SA secret",
	[LOCKDOWN_CONFIDENTIALITY_MAX] = "confidentiality",
};

struct security_hook_heads security_hook_heads __ro_after_init;
static BLOCKING_NOTIFIER_HEAD(blocking_lsm_notifier_chain);

static struct kmem_cache *lsm_file_cache;
static struct kmem_cache *lsm_inode_cache;

char *lsm_names;
static struct lsm_blob_sizes blob_sizes __ro_after_init;

/* Boot-time LSM user choice */
static __initdata const char *chosen_lsm_order;
static __initdata const char *chosen_major_lsm;

static __initconst const char *const builtin_lsm_order = CONFIG_LSM;

/* Ordered list of LSMs to initialize. */
static __initdata struct lsm_info **ordered_lsms;
static __initdata struct lsm_info *exclusive;

static __initdata bool debug;
#define init_debug(...)						\
	do {							\
		if (debug)					\
			pr_info(__VA_ARGS__);			\
	} while (0)

static bool __init is_enabled(struct lsm_info *lsm)
{
	if (!lsm->enabled)
		return false;

	return *lsm->enabled;
}

/* Mark an LSM's enabled flag. */
static int lsm_enabled_true __initdata = 1;
static int lsm_enabled_false __initdata = 0;
static void __init set_enabled(struct lsm_info *lsm, bool enabled)
{
	/*
	 * When an LSM hasn't configured an enable variable, we can use
	 * a hard-coded location for storing the default enabled state.
	 */
	if (!lsm->enabled) {
		if (enabled)
			lsm->enabled = &lsm_enabled_true;
		else
			lsm->enabled = &lsm_enabled_false;
	} else if (lsm->enabled == &lsm_enabled_true) {
		if (!enabled)
			lsm->enabled = &lsm_enabled_false;
	} else if (lsm->enabled == &lsm_enabled_false) {
		if (enabled)
			lsm->enabled = &lsm_enabled_true;
	} else {
		*lsm->enabled = enabled;
	}
}

/* Is an LSM already listed in the ordered LSMs list? */
static bool __init exists_ordered_lsm(struct lsm_info *lsm)
{
	struct lsm_info **check;

	for (check = ordered_lsms; *check; check++)
		if (*check == lsm)
			return true;

	return false;
}

/* Append an LSM to the list of ordered LSMs to initialize. */
static int last_lsm __initdata;
static void __init append_ordered_lsm(struct lsm_info *lsm, const char *from)
{
	/* Ignore duplicate selections. */
	if (exists_ordered_lsm(lsm))
		return;

	if (WARN(last_lsm == LSM_COUNT, "%s: out of LSM slots!?\n", from))
		return;

	/* Enable this LSM, if it is not already set. */
	if (!lsm->enabled)
		lsm->enabled = &lsm_enabled_true;
	ordered_lsms[last_lsm++] = lsm;

	init_debug("%s ordered: %s (%s)\n", from, lsm->name,
		   is_enabled(lsm) ? "enabled" : "disabled");
}

/* Is an LSM allowed to be initialized? */
static bool __init lsm_allowed(struct lsm_info *lsm)
{
	/* Skip if the LSM is disabled. */
	if (!is_enabled(lsm))
		return false;

	/* Not allowed if another exclusive LSM already initialized. */
	if ((lsm->flags & LSM_FLAG_EXCLUSIVE) && exclusive) {
		init_debug("exclusive disabled: %s\n", lsm->name);
		return false;
	}

	return true;
}

static void __init lsm_set_blob_size(int *need, int *lbs)
{
	int offset;

	if (*need <= 0)
		return;

	offset = ALIGN(*lbs, sizeof(void *));
	*lbs = offset + *need;
	*need = offset;
}

static void __init lsm_set_blob_sizes(struct lsm_blob_sizes *needed)
{
	if (!needed)
		return;

	lsm_set_blob_size(&needed->lbs_cred, &blob_sizes.lbs_cred);
	lsm_set_blob_size(&needed->lbs_file, &blob_sizes.lbs_file);
	/*
	 * The inode blob gets an rcu_head in addition to
	 * what the modules might need.
	 */
	if (needed->lbs_inode && blob_sizes.lbs_inode == 0)
		blob_sizes.lbs_inode = sizeof(struct rcu_head);
	lsm_set_blob_size(&needed->lbs_inode, &blob_sizes.lbs_inode);
	lsm_set_blob_size(&needed->lbs_ipc, &blob_sizes.lbs_ipc);
	lsm_set_blob_size(&needed->lbs_msg_msg, &blob_sizes.lbs_msg_msg);
	lsm_set_blob_size(&needed->lbs_superblock, &blob_sizes.lbs_superblock);
	lsm_set_blob_size(&needed->lbs_task, &blob_sizes.lbs_task);
	lsm_set_blob_size(&needed->lbs_xattr_count,
			  &blob_sizes.lbs_xattr_count);
}

/* Prepare LSM for initialization. */
static void __init prepare_lsm(struct lsm_info *lsm)
{
	int enabled = lsm_allowed(lsm);

	/* Record enablement (to handle any following exclusive LSMs). */
	set_enabled(lsm, enabled);

	/* If enabled, do pre-initialization work. */
	if (enabled) {
		if ((lsm->flags & LSM_FLAG_EXCLUSIVE) && !exclusive) {
			exclusive = lsm;
			init_debug("exclusive chosen:   %s\n", lsm->name);
		}

		lsm_set_blob_sizes(lsm->blobs);
	}
}

/* Initialize a given LSM, if it is enabled. */
static void __init initialize_lsm(struct lsm_info *lsm)
{
	if (is_enabled(lsm)) {
		int ret;

		init_debug("initializing %s\n", lsm->name);
		ret = lsm->init();
		WARN(ret, "%s failed to initialize: %d\n", lsm->name, ret);
	}
}

/* Populate ordered LSMs list from comma-separated LSM name list. */
static void __init ordered_lsm_parse(const char *order, const char *origin)
{
	struct lsm_info *lsm;
	char *sep, *name, *next;

	/* LSM_ORDER_FIRST is always first. */
	for (lsm = __start_lsm_info; lsm < __end_lsm_info; lsm++) {
		if (lsm->order == LSM_ORDER_FIRST)
			append_ordered_lsm(lsm, "  first");
	}

	/* Process "security=", if given. */
	if (chosen_major_lsm) {
		struct lsm_info *major;

		/*
		 * To match the original "security=" behavior, this
		 * explicitly does NOT fallback to another Legacy Major
		 * if the selected one was separately disabled: disable
		 * all non-matching Legacy Major LSMs.
		 */
		for (major = __start_lsm_info; major < __end_lsm_info;
		     major++) {
			if ((major->flags & LSM_FLAG_LEGACY_MAJOR) &&
			    strcmp(major->name, chosen_major_lsm) != 0) {
				set_enabled(major, false);
				init_debug("security=%s disabled: %s (only one legacy major LSM)\n",
					   chosen_major_lsm, major->name);
			}
		}
	}

	sep = kstrdup(order, GFP_KERNEL);
	next = sep;
	/* Walk the list, looking for matching LSMs. */
	while ((name = strsep(&next, ",")) != NULL) {
		bool found = false;

		for (lsm = __start_lsm_info; lsm < __end_lsm_info; lsm++) {
			if (strcmp(lsm->name, name) == 0) {
				if (lsm->order == LSM_ORDER_MUTABLE)
					append_ordered_lsm(lsm, origin);
				found = true;
			}
		}

		if (!found)
			init_debug("%s ignored: %s (not built into kernel)\n",
				   origin, name);
	}

	/* Process "security=", if given. */
	if (chosen_major_lsm) {
		for (lsm = __start_lsm_info; lsm < __end_lsm_info; lsm++) {
			if (exists_ordered_lsm(lsm))
				continue;
			if (strcmp(lsm->name, chosen_major_lsm) == 0)
				append_ordered_lsm(lsm, "security=");
		}
	}

	/* LSM_ORDER_LAST is always last. */
	for (lsm = __start_lsm_info; lsm < __end_lsm_info; lsm++) {
		if (lsm->order == LSM_ORDER_LAST)
			append_ordered_lsm(lsm, "   last");
	}

	/* Disable all LSMs not in the ordered list. */
	for (lsm = __start_lsm_info; lsm < __end_lsm_info; lsm++) {
		if (exists_ordered_lsm(lsm))
			continue;
		set_enabled(lsm, false);
		init_debug("%s skipped: %s (not in requested order)\n",
			   origin, lsm->name);
	}

	kfree(sep);
}

static void __init lsm_early_cred(struct cred *cred);
static void __init lsm_early_task(struct task_struct *task);

static int lsm_append(const char *new, char **result);

static void __init report_lsm_order(void)
{
	struct lsm_info **lsm, *early;
	int first = 0;

	pr_info("initializing lsm=");

	/* Report each enabled LSM name, comma separated. */
	for (early = __start_early_lsm_info;
	     early < __end_early_lsm_info; early++)
		if (is_enabled(early))
			pr_cont("%s%s", first++ == 0 ? "" : ",", early->name);
	for (lsm = ordered_lsms; *lsm; lsm++)
		if (is_enabled(*lsm))
			pr_cont("%s%s", first++ == 0 ? "" : ",", (*lsm)->name);

	pr_cont("\n");
}

static void __init ordered_lsm_init(void)
{
	struct lsm_info **lsm;

	ordered_lsms = kcalloc(LSM_COUNT + 1, sizeof(*ordered_lsms),
			       GFP_KERNEL);

	if (chosen_lsm_order) {
		if (chosen_major_lsm) {
			pr_warn("security=%s is ignored because it is superseded by lsm=%s\n",
				chosen_major_lsm, chosen_lsm_order);
			chosen_major_lsm = NULL;
		}
		ordered_lsm_parse(chosen_lsm_order, "cmdline");
	} else
		ordered_lsm_parse(builtin_lsm_order, "builtin");

	for (lsm = ordered_lsms; *lsm; lsm++)
		prepare_lsm(*lsm);

	report_lsm_order();

	init_debug("cred blob size       = %d\n", blob_sizes.lbs_cred);
	init_debug("file blob size       = %d\n", blob_sizes.lbs_file);
	init_debug("inode blob size      = %d\n", blob_sizes.lbs_inode);
	init_debug("ipc blob size        = %d\n", blob_sizes.lbs_ipc);
	init_debug("msg_msg blob size    = %d\n", blob_sizes.lbs_msg_msg);
	init_debug("superblock blob size = %d\n", blob_sizes.lbs_superblock);
	init_debug("task blob size       = %d\n", blob_sizes.lbs_task);
	init_debug("xattr slots          = %d\n", blob_sizes.lbs_xattr_count);

	/*
	 * Create any kmem_caches needed for blobs
	 */
	if (blob_sizes.lbs_file)
		lsm_file_cache = kmem_cache_create("lsm_file_cache",
						   blob_sizes.lbs_file, 0,
						   SLAB_PANIC, NULL);
	if (blob_sizes.lbs_inode)
		lsm_inode_cache = kmem_cache_create("lsm_inode_cache",
						    blob_sizes.lbs_inode, 0,
						    SLAB_PANIC, NULL);

	lsm_early_cred((struct cred *) current->cred);
	lsm_early_task(current);
	for (lsm = ordered_lsms; *lsm; lsm++)
		initialize_lsm(*lsm);

	kfree(ordered_lsms);
}

int __init early_security_init(void)
{
	struct lsm_info *lsm;

#define LSM_HOOK(RET, DEFAULT, NAME, ...) \
	INIT_HLIST_HEAD(&security_hook_heads.NAME);
#include "linux/lsm_hook_defs.h"
#undef LSM_HOOK

	for (lsm = __start_early_lsm_info; lsm < __end_early_lsm_info; lsm++) {
		if (!lsm->enabled)
			lsm->enabled = &lsm_enabled_true;
		prepare_lsm(lsm);
		initialize_lsm(lsm);
	}

	return 0;
}

/**
 * security_init - initializes the security framework
 *
 * This should be called early in the kernel initialization sequence.
 */
int __init security_init(void)
{
	struct lsm_info *lsm;

	init_debug("legacy security=%s\n", chosen_major_lsm ? : " *unspecified*");
	init_debug("  CONFIG_LSM=%s\n", builtin_lsm_order);
	init_debug("boot arg lsm=%s\n", chosen_lsm_order ? : " *unspecified*");

	/*
	 * Append the names of the early LSM modules now that kmalloc() is
	 * available
	 */
	for (lsm = __start_early_lsm_info; lsm < __end_early_lsm_info; lsm++) {
		init_debug("  early started: %s (%s)\n", lsm->name,
			   is_enabled(lsm) ? "enabled" : "disabled");
		if (lsm->enabled)
			lsm_append(lsm->name, &lsm_names);
	}

	/* Load LSMs in specified order. */
	ordered_lsm_init();

	return 0;
}

/* Save user chosen LSM */
static int __init choose_major_lsm(char *str)
{
	chosen_major_lsm = str;
	return 1;
}
__setup("security=", choose_major_lsm);

/* Explicitly choose LSM initialization order. */
static int __init choose_lsm_order(char *str)
{
	chosen_lsm_order = str;
	return 1;
}
__setup("lsm=", choose_lsm_order);

/* Enable LSM order debugging. */
static int __init enable_debug(char *str)
{
	debug = true;
	return 1;
}
__setup("lsm.debug", enable_debug);

static bool match_last_lsm(const char *list, const char *lsm)
{
	const char *last;

	if (WARN_ON(!list || !lsm))
		return false;
	last = strrchr(list, ',');
	if (last)
		/* Pass the comma, strcmp() will check for '\0' */
		last++;
	else
		last = list;
	return !strcmp(last, lsm);
}

static int lsm_append(const char *new, char **result)
{
	char *cp;

	if (*result == NULL) {
		*result = kstrdup(new, GFP_KERNEL);
		if (*result == NULL)
			return -ENOMEM;
	} else {
		/* Check if it is the last registered name */
		if (match_last_lsm(*result, new))
			return 0;
		cp = kasprintf(GFP_KERNEL, "%s,%s", *result, new);
		if (cp == NULL)
			return -ENOMEM;
		kfree(*result);
		*result = cp;
	}
	return 0;
}

/**
 * security_add_hooks - Add a modules hooks to the hook lists.
 * @hooks: the hooks to add
 * @count: the number of hooks to add
 * @lsm: the name of the security module
 *
 * Each LSM has to register its hooks with the infrastructure.
 */
void __init security_add_hooks(struct security_hook_list *hooks, int count,
			       const char *lsm)
{
	int i;

	for (i = 0; i < count; i++) {
		hooks[i].lsm = lsm;
		hlist_add_tail_rcu(&hooks[i].list, hooks[i].head);
	}

	/*
	 * Don't try to append during early_security_init(), we'll come back
	 * and fix this up afterwards.
	 */
	if (slab_is_available()) {
		if (lsm_append(lsm, &lsm_names) < 0)
			panic("%s - Cannot get early memory.\n", __func__);
	}
}

int call_blocking_lsm_notifier(enum lsm_event event, void *data)
{
	return blocking_notifier_call_chain(&blocking_lsm_notifier_chain,
					    event, data);
}
EXPORT_SYMBOL(call_blocking_lsm_notifier);

int register_blocking_lsm_notifier(struct notifier_block *nb)
{
	return blocking_notifier_chain_register(&blocking_lsm_notifier_chain,
						nb);
}
EXPORT_SYMBOL(register_blocking_lsm_notifier);

int unregister_blocking_lsm_notifier(struct notifier_block *nb)
{
	return blocking_notifier_chain_unregister(&blocking_lsm_notifier_chain,
						  nb);
}
EXPORT_SYMBOL(unregister_blocking_lsm_notifier);

/**
 * lsm_cred_alloc - allocate a composite cred blob
 * @cred: the cred that needs a blob
 * @gfp: allocation type
 *
 * Allocate the cred blob for all the modules
 *
 * Returns 0, or -ENOMEM if memory can't be allocated.
 */
static int lsm_cred_alloc(struct cred *cred, gfp_t gfp)
{
	if (blob_sizes.lbs_cred == 0) {
		cred->security = NULL;
		return 0;
	}

	cred->security = kzalloc(blob_sizes.lbs_cred, gfp);
	if (cred->security == NULL)
		return -ENOMEM;
	return 0;
}

/**
 * lsm_early_cred - during initialization allocate a composite cred blob
 * @cred: the cred that needs a blob
 *
 * Allocate the cred blob for all the modules
 */
static void __init lsm_early_cred(struct cred *cred)
{
	int rc = lsm_cred_alloc(cred, GFP_KERNEL);

	if (rc)
		panic("%s: Early cred alloc failed.\n", __func__);
}

/**
 * lsm_file_alloc - allocate a composite file blob
 * @file: the file that needs a blob
 *
 * Allocate the file blob for all the modules
 *
 * Returns 0, or -ENOMEM if memory can't be allocated.
 */
static int lsm_file_alloc(struct file *file)
{
	if (!lsm_file_cache) {
		file->f_security = NULL;
		return 0;
	}

	file->f_security = kmem_cache_zalloc(lsm_file_cache, GFP_KERNEL);
	if (file->f_security == NULL)
		return -ENOMEM;
	return 0;
}

/**
 * lsm_inode_alloc - allocate a composite inode blob
 * @inode: the inode that needs a blob
 *
 * Allocate the inode blob for all the modules
 *
 * Returns 0, or -ENOMEM if memory can't be allocated.
 */
int lsm_inode_alloc(struct inode *inode)
{
	if (!lsm_inode_cache) {
		inode->i_security = NULL;
		return 0;
	}

	inode->i_security = kmem_cache_zalloc(lsm_inode_cache, GFP_NOFS);
	if (inode->i_security == NULL)
		return -ENOMEM;
	return 0;
}

/**
 * lsm_task_alloc - allocate a composite task blob
 * @task: the task that needs a blob
 *
 * Allocate the task blob for all the modules
 *
 * Returns 0, or -ENOMEM if memory can't be allocated.
 */
static int lsm_task_alloc(struct task_struct *task)
{
	if (blob_sizes.lbs_task == 0) {
		task->security = NULL;
		return 0;
	}

	task->security = kzalloc(blob_sizes.lbs_task, GFP_KERNEL);
	if (task->security == NULL)
		return -ENOMEM;
	return 0;
}

/**
 * lsm_ipc_alloc - allocate a composite ipc blob
 * @kip: the ipc that needs a blob
 *
 * Allocate the ipc blob for all the modules
 *
 * Returns 0, or -ENOMEM if memory can't be allocated.
 */
static int lsm_ipc_alloc(struct kern_ipc_perm *kip)
{
	if (blob_sizes.lbs_ipc == 0) {
		kip->security = NULL;
		return 0;
	}

	kip->security = kzalloc(blob_sizes.lbs_ipc, GFP_KERNEL);
	if (kip->security == NULL)
		return -ENOMEM;
	return 0;
}

/**
 * lsm_msg_msg_alloc - allocate a composite msg_msg blob
 * @mp: the msg_msg that needs a blob
 *
 * Allocate the ipc blob for all the modules
 *
 * Returns 0, or -ENOMEM if memory can't be allocated.
 */
static int lsm_msg_msg_alloc(struct msg_msg *mp)
{
	if (blob_sizes.lbs_msg_msg == 0) {
		mp->security = NULL;
		return 0;
	}

	mp->security = kzalloc(blob_sizes.lbs_msg_msg, GFP_KERNEL);
	if (mp->security == NULL)
		return -ENOMEM;
	return 0;
}

/**
 * lsm_early_task - during initialization allocate a composite task blob
 * @task: the task that needs a blob
 *
 * Allocate the task blob for all the modules
 */
static void __init lsm_early_task(struct task_struct *task)
{
	int rc = lsm_task_alloc(task);

	if (rc)
		panic("%s: Early task alloc failed.\n", __func__);
}

/**
 * lsm_superblock_alloc - allocate a composite superblock blob
 * @sb: the superblock that needs a blob
 *
 * Allocate the superblock blob for all the modules
 *
 * Returns 0, or -ENOMEM if memory can't be allocated.
 */
static int lsm_superblock_alloc(struct super_block *sb)
{
	if (blob_sizes.lbs_superblock == 0) {
		sb->s_security = NULL;
		return 0;
	}

	sb->s_security = kzalloc(blob_sizes.lbs_superblock, GFP_KERNEL);
	if (sb->s_security == NULL)
		return -ENOMEM;
	return 0;
}

/*
 * The default value of the LSM hook is defined in linux/lsm_hook_defs.h and
 * can be accessed with:
 *
 *	LSM_RET_DEFAULT(<hook_name>)
 *
 * The macros below define static constants for the default value of each
 * LSM hook.
 */
#define LSM_RET_DEFAULT(NAME) (NAME##_default)
#define DECLARE_LSM_RET_DEFAULT_void(DEFAULT, NAME)
#define DECLARE_LSM_RET_DEFAULT_int(DEFAULT, NAME) \
	static const int __maybe_unused LSM_RET_DEFAULT(NAME) = (DEFAULT);
#define LSM_HOOK(RET, DEFAULT, NAME, ...) \
	DECLARE_LSM_RET_DEFAULT_##RET(DEFAULT, NAME)

#include <linux/lsm_hook_defs.h>
#undef LSM_HOOK

/*
 * Hook list operation macros.
 *
 * call_void_hook:
 *	This is a hook that does not return a value.
 *
 * call_int_hook:
 *	This is a hook that returns a value.
 */

#define call_void_hook(FUNC, ...)				\
	do {							\
		struct security_hook_list *P;			\
								\
		hlist_for_each_entry(P, &security_hook_heads.FUNC, list) \
			P->hook.FUNC(__VA_ARGS__);		\
	} while (0)

#define call_int_hook(FUNC, IRC, ...) ({			\
	int RC = IRC;						\
	do {							\
		struct security_hook_list *P;			\
								\
		hlist_for_each_entry(P, &security_hook_heads.FUNC, list) { \
			RC = P->hook.FUNC(__VA_ARGS__);		\
			if (RC != 0)				\
				break;				\
		}						\
	} while (0);						\
	RC;							\
})

/* Security operations */

/**
 * security_binder_set_context_mgr() - Check if becoming binder ctx mgr is ok
 * @mgr: task credentials of current binder process
 *
 * Check whether @mgr is allowed to be the binder context manager.
 *
 * Return: Return 0 if permission is granted.
 */
int security_binder_set_context_mgr(const struct cred *mgr)
{
	return call_int_hook(binder_set_context_mgr, 0, mgr);
}

/**
 * security_binder_transaction() - Check if a binder transaction is allowed
 * @from: sending process
 * @to: receiving process
 *
 * Check whether @from is allowed to invoke a binder transaction call to @to.
 *
 * Return: Returns 0 if permission is granted.
 */
int security_binder_transaction(const struct cred *from,
				const struct cred *to)
{
	return call_int_hook(binder_transaction, 0, from, to);
}

/**
 * security_binder_transfer_binder() - Check if a binder transfer is allowed
 * @from: sending process
 * @to: receiving process
 *
 * Check whether @from is allowed to transfer a binder reference to @to.
 *
 * Return: Returns 0 if permission is granted.
 */
int security_binder_transfer_binder(const struct cred *from,
				    const struct cred *to)
{
	return call_int_hook(binder_transfer_binder, 0, from, to);
}

/**
 * security_binder_transfer_file() - Check if a binder file xfer is allowed
 * @from: sending process
 * @to: receiving process
 * @file: file being transferred
 *
 * Check whether @from is allowed to transfer @file to @to.
 *
 * Return: Returns 0 if permission is granted.
 */
int security_binder_transfer_file(const struct cred *from,
				  const struct cred *to, const struct file *file)
{
	return call_int_hook(binder_transfer_file, 0, from, to, file);
}

/**
 * security_ptrace_access_check() - Check if tracing is allowed
 * @child: target process
 * @mode: PTRACE_MODE flags
 *
 * Check permission before allowing the current process to trace the @child
 * process.  Security modules may also want to perform a process tracing check
 * during an execve in the set_security or apply_creds hooks of tracing check
 * during an execve in the bprm_set_creds hook of binprm_security_ops if the
 * process is being traced and its security attributes would be changed by the
 * execve.
 *
 * Return: Returns 0 if permission is granted.
 */
int security_ptrace_access_check(struct task_struct *child, unsigned int mode)
{
	return call_int_hook(ptrace_access_check, 0, child, mode);
}

/**
 * security_ptrace_traceme() - Check if tracing is allowed
 * @parent: tracing process
 *
 * Check that the @parent process has sufficient permission to trace the
 * current process before allowing the current process to present itself to the
 * @parent process for tracing.
 *
 * Return: Returns 0 if permission is granted.
 */
int security_ptrace_traceme(struct task_struct *parent)
{
	return call_int_hook(ptrace_traceme, 0, parent);
}

/**
 * security_capget() - Get the capability sets for a process
 * @target: target process
 * @effective: effective capability set
 * @inheritable: inheritable capability set
 * @permitted: permitted capability set
 *
 * Get the @effective, @inheritable, and @permitted capability sets for the
 * @target process.  The hook may also perform permission checking to determine
 * if the current process is allowed to see the capability sets of the @target
 * process.
 *
 * Return: Returns 0 if the capability sets were successfully obtained.
 */
int security_capget(const struct task_struct *target,
		    kernel_cap_t *effective,
		    kernel_cap_t *inheritable,
		    kernel_cap_t *permitted)
{
	return call_int_hook(capget, 0, target,
			     effective, inheritable, permitted);
}

/**
 * security_capset() - Set the capability sets for a process
 * @new: new credentials for the target process
 * @old: current credentials of the target process
 * @effective: effective capability set
 * @inheritable: inheritable capability set
 * @permitted: permitted capability set
 *
 * Set the @effective, @inheritable, and @permitted capability sets for the
 * current process.
 *
 * Return: Returns 0 and update @new if permission is granted.
 */
int security_capset(struct cred *new, const struct cred *old,
		    const kernel_cap_t *effective,
		    const kernel_cap_t *inheritable,
		    const kernel_cap_t *permitted)
{
	return call_int_hook(capset, 0, new, old,
			     effective, inheritable, permitted);
}

/**
 * security_capable() - Check if a process has the necessary capability
 * @cred: credentials to examine
 * @ns: user namespace
 * @cap: capability requested
 * @opts: capability check options
 *
 * Check whether the @tsk process has the @cap capability in the indicated
 * credentials.  @cap contains the capability <include/linux/capability.h>.
 * @opts contains options for the capable check <include/linux/security.h>.
 *
 * Return: Returns 0 if the capability is granted.
 */
int security_capable(const struct cred *cred,
		     struct user_namespace *ns,
		     int cap,
		     unsigned int opts)
{
	return call_int_hook(capable, 0, cred, ns, cap, opts);
}

/**
 * security_quotactl() - Check if a quotactl() syscall is allowed for this fs
 * @cmds: commands
 * @type: type
 * @id: id
 * @sb: filesystem
 *
 * Check whether the quotactl syscall is allowed for this @sb.
 *
 * Return: Returns 0 if permission is granted.
 */
int security_quotactl(int cmds, int type, int id, struct super_block *sb)
{
	return call_int_hook(quotactl, 0, cmds, type, id, sb);
}

/**
 * security_quota_on() - Check if QUOTAON is allowed for a dentry
 * @dentry: dentry
 *
 * Check whether QUOTAON is allowed for @dentry.
 *
 * Return: Returns 0 if permission is granted.
 */
int security_quota_on(struct dentry *dentry)
{
	return call_int_hook(quota_on, 0, dentry);
}

/**
 * security_syslog() - Check if accessing the kernel message ring is allowed
 * @type: SYSLOG_ACTION_* type
 *
 * Check permission before accessing the kernel message ring or changing
 * logging to the console.  See the syslog(2) manual page for an explanation of
 * the @type values.
 *
 * Return: Return 0 if permission is granted.
 */
int security_syslog(int type)
{
	return call_int_hook(syslog, 0, type);
}

/**
 * security_settime64() - Check if changing the system time is allowed
 * @ts: new time
 * @tz: timezone
 *
 * Check permission to change the system time, struct timespec64 is defined in
 * <include/linux/time64.h> and timezone is defined in <include/linux/time.h>.
 *
 * Return: Returns 0 if permission is granted.
 */
int security_settime64(const struct timespec64 *ts, const struct timezone *tz)
{
	return call_int_hook(settime, 0, ts, tz);
}

/**
 * security_vm_enough_memory_mm() - Check if allocating a new mem map is allowed
 * @mm: mm struct
 * @pages: number of pages
 *
 * Check permissions for allocating a new virtual mapping.  If all LSMs return
 * a positive value, __vm_enough_memory() will be called with cap_sys_admin
 * set. If at least one LSM returns 0 or negative, __vm_enough_memory() will be
 * called with cap_sys_admin cleared.
 *
 * Return: Returns 0 if permission is granted by the LSM infrastructure to the
 *         caller.
 */
int security_vm_enough_memory_mm(struct mm_struct *mm, long pages)
{
	struct security_hook_list *hp;
	int cap_sys_admin = 1;
	int rc;

	/*
	 * The module will respond with a positive value if
	 * it thinks the __vm_enough_memory() call should be
	 * made with the cap_sys_admin set. If all of the modules
	 * agree that it should be set it will. If any module
	 * thinks it should not be set it won't.
	 */
	hlist_for_each_entry(hp, &security_hook_heads.vm_enough_memory, list) {
		rc = hp->hook.vm_enough_memory(mm, pages);
		if (rc <= 0) {
			cap_sys_admin = 0;
			break;
		}
	}
	return __vm_enough_memory(mm, pages, cap_sys_admin);
}

/**
 * security_bprm_creds_for_exec() - Prepare the credentials for exec()
 * @bprm: binary program information
 *
 * If the setup in prepare_exec_creds did not setup @bprm->cred->security
 * properly for executing @bprm->file, update the LSM's portion of
 * @bprm->cred->security to be what commit_creds needs to install for the new
 * program.  This hook may also optionally check permissions (e.g. for
 * transitions between security domains).  The hook must set @bprm->secureexec
 * to 1 if AT_SECURE should be set to request libc enable secure mode.  @bprm
 * contains the linux_binprm structure.
 *
 * Return: Returns 0 if the hook is successful and permission is granted.
 */
int security_bprm_creds_for_exec(struct linux_binprm *bprm)
{
	return call_int_hook(bprm_creds_for_exec, 0, bprm);
}

/**
 * security_bprm_creds_from_file() - Update linux_binprm creds based on file
 * @bprm: binary program information
 * @file: associated file
 *
 * If @file is setpcap, suid, sgid or otherwise marked to change privilege upon
 * exec, update @bprm->cred to reflect that change. This is called after
 * finding the binary that will be executed without an interpreter.  This
 * ensures that the credentials will not be derived from a script that the
 * binary will need to reopen, which when reopend may end up being a completely
 * different file.  This hook may also optionally check permissions (e.g. for
 * transitions between security domains).  The hook must set @bprm->secureexec
 * to 1 if AT_SECURE should be set to request libc enable secure mode.  The
 * hook must add to @bprm->per_clear any personality flags that should be
 * cleared from current->personality.  @bprm contains the linux_binprm
 * structure.
 *
 * Return: Returns 0 if the hook is successful and permission is granted.
 */
int security_bprm_creds_from_file(struct linux_binprm *bprm, struct file *file)
{
	return call_int_hook(bprm_creds_from_file, 0, bprm, file);
}

/**
 * security_bprm_check() - Mediate binary handler search
 * @bprm: binary program information
 *
 * This hook mediates the point when a search for a binary handler will begin.
 * It allows a check against the @bprm->cred->security value which was set in
 * the preceding creds_for_exec call.  The argv list and envp list are reliably
 * available in @bprm.  This hook may be called multiple times during a single
 * execve.  @bprm contains the linux_binprm structure.
 *
 * Return: Returns 0 if the hook is successful and permission is granted.
 */
int security_bprm_check(struct linux_binprm *bprm)
{
	int ret;

	ret = call_int_hook(bprm_check_security, 0, bprm);
	if (ret)
		return ret;
	return ima_bprm_check(bprm);
}

/**
 * security_bprm_committing_creds() - Install creds for a process during exec()
 * @bprm: binary program information
 *
 * Prepare to install the new security attributes of a process being
 * transformed by an execve operation, based on the old credentials pointed to
 * by @current->cred and the information set in @bprm->cred by the
 * bprm_creds_for_exec hook.  @bprm points to the linux_binprm structure.  This
 * hook is a good place to perform state changes on the process such as closing
 * open file descriptors to which access will no longer be granted when the
 * attributes are changed.  This is called immediately before commit_creds().
 */
void security_bprm_committing_creds(struct linux_binprm *bprm)
{
	call_void_hook(bprm_committing_creds, bprm);
}

/**
 * security_bprm_committed_creds() - Tidy up after cred install during exec()
 * @bprm: binary program information
 *
 * Tidy up after the installation of the new security attributes of a process
 * being transformed by an execve operation.  The new credentials have, by this
 * point, been set to @current->cred.  @bprm points to the linux_binprm
 * structure.  This hook is a good place to perform state changes on the
 * process such as clearing out non-inheritable signal state.  This is called
 * immediately after commit_creds().
 */
void security_bprm_committed_creds(struct linux_binprm *bprm)
{
	call_void_hook(bprm_committed_creds, bprm);
}

/**
 * security_fs_context_submount() - Initialise fc->security
 * @fc: new filesystem context
 * @reference: dentry reference for submount/remount
 *
 * Fill out the ->security field for a new fs_context.
 *
 * Return: Returns 0 on success or negative error code on failure.
 */
int security_fs_context_submount(struct fs_context *fc, struct super_block *reference)
{
	return call_int_hook(fs_context_submount, 0, fc, reference);
}

/**
 * security_fs_context_dup() - Duplicate a fs_context LSM blob
 * @fc: destination filesystem context
 * @src_fc: source filesystem context
 *
 * Allocate and attach a security structure to sc->security.  This pointer is
 * initialised to NULL by the caller.  @fc indicates the new filesystem context.
 * @src_fc indicates the original filesystem context.
 *
 * Return: Returns 0 on success or a negative error code on failure.
 */
int security_fs_context_dup(struct fs_context *fc, struct fs_context *src_fc)
{
	return call_int_hook(fs_context_dup, 0, fc, src_fc);
}

/**
 * security_fs_context_parse_param() - Configure a filesystem context
 * @fc: filesystem context
 * @param: filesystem parameter
 *
 * Userspace provided a parameter to configure a superblock.  The LSM can
 * consume the parameter or return it to the caller for use elsewhere.
 *
 * Return: If the parameter is used by the LSM it should return 0, if it is
 *         returned to the caller -ENOPARAM is returned, otherwise a negative
 *         error code is returned.
 */
int security_fs_context_parse_param(struct fs_context *fc,
				    struct fs_parameter *param)
{
	struct security_hook_list *hp;
	int trc;
	int rc = -ENOPARAM;

	hlist_for_each_entry(hp, &security_hook_heads.fs_context_parse_param,
			     list) {
		trc = hp->hook.fs_context_parse_param(fc, param);
		if (trc == 0)
			rc = 0;
		else if (trc != -ENOPARAM)
			return trc;
	}
	return rc;
}

/**
 * security_sb_alloc() - Allocate a super_block LSM blob
 * @sb: filesystem superblock
 *
 * Allocate and attach a security structure to the sb->s_security field.  The
 * s_security field is initialized to NULL when the structure is allocated.
 * @sb contains the super_block structure to be modified.
 *
 * Return: Returns 0 if operation was successful.
 */
int security_sb_alloc(struct super_block *sb)
{
	int rc = lsm_superblock_alloc(sb);

	if (unlikely(rc))
		return rc;
	rc = call_int_hook(sb_alloc_security, 0, sb);
	if (unlikely(rc))
		security_sb_free(sb);
	return rc;
}

/**
 * security_sb_delete() - Release super_block LSM associated objects
 * @sb: filesystem superblock
 *
 * Release objects tied to a superblock (e.g. inodes).  @sb contains the
 * super_block structure being released.
 */
void security_sb_delete(struct super_block *sb)
{
	call_void_hook(sb_delete, sb);
}

/**
 * security_sb_free() - Free a super_block LSM blob
 * @sb: filesystem superblock
 *
 * Deallocate and clear the sb->s_security field.  @sb contains the super_block
 * structure to be modified.
 */
void security_sb_free(struct super_block *sb)
{
	call_void_hook(sb_free_security, sb);
	kfree(sb->s_security);
	sb->s_security = NULL;
}

/**
 * security_free_mnt_opts() - Free memory associated with mount options
 * @mnt_opts: LSM processed mount options
 *
 * Free memory associated with @mnt_ops.
 */
void security_free_mnt_opts(void **mnt_opts)
{
	if (!*mnt_opts)
		return;
	call_void_hook(sb_free_mnt_opts, *mnt_opts);
	*mnt_opts = NULL;
}
EXPORT_SYMBOL(security_free_mnt_opts);

/**
 * security_sb_eat_lsm_opts() - Consume LSM mount options
 * @options: mount options
 * @mnt_opts: LSM processed mount options
 *
 * Eat (scan @options) and save them in @mnt_opts.
 *
 * Return: Returns 0 on success, negative values on failure.
 */
int security_sb_eat_lsm_opts(char *options, void **mnt_opts)
{
	return call_int_hook(sb_eat_lsm_opts, 0, options, mnt_opts);
}
EXPORT_SYMBOL(security_sb_eat_lsm_opts);

/**
 * security_sb_mnt_opts_compat() - Check if new mount options are allowed
 * @sb: filesystem superblock
 * @mnt_opts: new mount options
 *
 * Determine if the new mount options in @mnt_opts are allowed given the
 * existing mounted filesystem at @sb.  @sb superblock being compared.
 *
 * Return: Returns 0 if options are compatible.
 */
int security_sb_mnt_opts_compat(struct super_block *sb,
				void *mnt_opts)
{
	return call_int_hook(sb_mnt_opts_compat, 0, sb, mnt_opts);
}
EXPORT_SYMBOL(security_sb_mnt_opts_compat);

/**
 * security_sb_remount() - Verify no incompatible mount changes during remount
 * @sb: filesystem superblock
 * @mnt_opts: (re)mount options
 *
 * Extracts security system specific mount options and verifies no changes are
 * being made to those options.
 *
 * Return: Returns 0 if permission is granted.
 */
int security_sb_remount(struct super_block *sb,
			void *mnt_opts)
{
	return call_int_hook(sb_remount, 0, sb, mnt_opts);
}
EXPORT_SYMBOL(security_sb_remount);

/**
 * security_sb_kern_mount() - Check if a kernel mount is allowed
 * @sb: filesystem superblock
 *
 * Mount this @sb if allowed by permissions.
 *
 * Return: Returns 0 if permission is granted.
 */
int security_sb_kern_mount(struct super_block *sb)
{
	return call_int_hook(sb_kern_mount, 0, sb);
}

/**
 * security_sb_show_options() - Output the mount options for a superblock
 * @m: output file
 * @sb: filesystem superblock
 *
 * Show (print on @m) mount options for this @sb.
 *
 * Return: Returns 0 on success, negative values on failure.
 */
int security_sb_show_options(struct seq_file *m, struct super_block *sb)
{
	return call_int_hook(sb_show_options, 0, m, sb);
}

/**
 * security_sb_statfs() - Check if accessing fs stats is allowed
 * @dentry: superblock handle
 *
 * Check permission before obtaining filesystem statistics for the @mnt
 * mountpoint.  @dentry is a handle on the superblock for the filesystem.
 *
 * Return: Returns 0 if permission is granted.
 */
int security_sb_statfs(struct dentry *dentry)
{
	return call_int_hook(sb_statfs, 0, dentry);
}

/**
 * security_sb_mount() - Check permission for mounting a filesystem
 * @dev_name: filesystem backing device
 * @path: mount point
 * @type: filesystem type
 * @flags: mount flags
 * @data: filesystem specific data
 *
 * Check permission before an object specified by @dev_name is mounted on the
 * mount point named by @nd.  For an ordinary mount, @dev_name identifies a
 * device if the file system type requires a device.  For a remount
 * (@flags & MS_REMOUNT), @dev_name is irrelevant.  For a loopback/bind mount
 * (@flags & MS_BIND), @dev_name identifies the	pathname of the object being
 * mounted.
 *
 * Return: Returns 0 if permission is granted.
 */
int security_sb_mount(const char *dev_name, const struct path *path,
		      const char *type, unsigned long flags, void *data)
{
	return call_int_hook(sb_mount, 0, dev_name, path, type, flags, data);
}

/**
 * security_sb_umount() - Check permission for unmounting a filesystem
 * @mnt: mounted filesystem
 * @flags: unmount flags
 *
 * Check permission before the @mnt file system is unmounted.
 *
 * Return: Returns 0 if permission is granted.
 */
int security_sb_umount(struct vfsmount *mnt, int flags)
{
	return call_int_hook(sb_umount, 0, mnt, flags);
}

/**
 * security_sb_pivotroot() - Check permissions for pivoting the rootfs
 * @old_path: new location for current rootfs
 * @new_path: location of the new rootfs
 *
 * Check permission before pivoting the root filesystem.
 *
 * Return: Returns 0 if permission is granted.
 */
int security_sb_pivotroot(const struct path *old_path,
			  const struct path *new_path)
{
	return call_int_hook(sb_pivotroot, 0, old_path, new_path);
}

/**
 * security_sb_set_mnt_opts() - Set the mount options for a filesystem
 * @sb: filesystem superblock
 * @mnt_opts: binary mount options
 * @kern_flags: kernel flags (in)
 * @set_kern_flags: kernel flags (out)
 *
 * Set the security relevant mount options used for a superblock.
 *
 * Return: Returns 0 on success, error on failure.
 */
int security_sb_set_mnt_opts(struct super_block *sb,
			     void *mnt_opts,
			     unsigned long kern_flags,
			     unsigned long *set_kern_flags)
{
	return call_int_hook(sb_set_mnt_opts,
			     mnt_opts ? -EOPNOTSUPP : 0, sb,
			     mnt_opts, kern_flags, set_kern_flags);
}
EXPORT_SYMBOL(security_sb_set_mnt_opts);

/**
 * security_sb_clone_mnt_opts() - Duplicate superblock mount options
 * @oldsb: source superblock
 * @newsb: destination superblock
 * @kern_flags: kernel flags (in)
 * @set_kern_flags: kernel flags (out)
 *
 * Copy all security options from a given superblock to another.
 *
 * Return: Returns 0 on success, error on failure.
 */
int security_sb_clone_mnt_opts(const struct super_block *oldsb,
			       struct super_block *newsb,
			       unsigned long kern_flags,
			       unsigned long *set_kern_flags)
{
	return call_int_hook(sb_clone_mnt_opts, 0, oldsb, newsb,
			     kern_flags, set_kern_flags);
}
EXPORT_SYMBOL(security_sb_clone_mnt_opts);

/**
 * security_move_mount() - Check permissions for moving a mount
 * @from_path: source mount point
 * @to_path: destination mount point
 *
 * Check permission before a mount is moved.
 *
 * Return: Returns 0 if permission is granted.
 */
int security_move_mount(const struct path *from_path,
			const struct path *to_path)
{
	return call_int_hook(move_mount, 0, from_path, to_path);
}

/**
 * security_path_notify() - Check if setting a watch is allowed
 * @path: file path
 * @mask: event mask
 * @obj_type: file path type
 *
 * Check permissions before setting a watch on events as defined by @mask, on
 * an object at @path, whose type is defined by @obj_type.
 *
 * Return: Returns 0 if permission is granted.
 */
int security_path_notify(const struct path *path, u64 mask,
			 unsigned int obj_type)
{
	return call_int_hook(path_notify, 0, path, mask, obj_type);
}

/**
 * security_inode_alloc() - Allocate an inode LSM blob
 * @inode: the inode
 *
 * Allocate and attach a security structure to @inode->i_security.  The
 * i_security field is initialized to NULL when the inode structure is
 * allocated.
 *
 * Return: Return 0 if operation was successful.
 */
int security_inode_alloc(struct inode *inode)
{
	int rc = lsm_inode_alloc(inode);

	if (unlikely(rc))
		return rc;
	rc = call_int_hook(inode_alloc_security, 0, inode);
	if (unlikely(rc))
		security_inode_free(inode);
	return rc;
}

static void inode_free_by_rcu(struct rcu_head *head)
{
	/*
	 * The rcu head is at the start of the inode blob
	 */
	kmem_cache_free(lsm_inode_cache, head);
}

/**
 * security_inode_free() - Free an inode's LSM blob
 * @inode: the inode
 *
 * Deallocate the inode security structure and set @inode->i_security to NULL.
 */
void security_inode_free(struct inode *inode)
{
	integrity_inode_free(inode);
	call_void_hook(inode_free_security, inode);
	/*
	 * The inode may still be referenced in a path walk and
	 * a call to security_inode_permission() can be made
	 * after inode_free_security() is called. Ideally, the VFS
	 * wouldn't do this, but fixing that is a much harder
	 * job. For now, simply free the i_security via RCU, and
	 * leave the current inode->i_security pointer intact.
	 * The inode will be freed after the RCU grace period too.
	 */
	if (inode->i_security)
		call_rcu((struct rcu_head *)inode->i_security,
			 inode_free_by_rcu);
}

/**
 * security_dentry_init_security() - Perform dentry initialization
 * @dentry: the dentry to initialize
 * @mode: mode used to determine resource type
 * @name: name of the last path component
 * @xattr_name: name of the security/LSM xattr
 * @ctx: pointer to the resulting LSM context
 * @ctxlen: length of @ctx
 *
 * Compute a context for a dentry as the inode is not yet available since NFSv4
 * has no label backed by an EA anyway.  It is important to note that
 * @xattr_name does not need to be free'd by the caller, it is a static string.
 *
 * Return: Returns 0 on success, negative values on failure.
 */
int security_dentry_init_security(struct dentry *dentry, int mode,
				  const struct qstr *name,
				  const char **xattr_name, void **ctx,
				  u32 *ctxlen)
{
	struct security_hook_list *hp;
	int rc;

	/*
	 * Only one module will provide a security context.
	 */
	hlist_for_each_entry(hp, &security_hook_heads.dentry_init_security,
			     list) {
		rc = hp->hook.dentry_init_security(dentry, mode, name,
						   xattr_name, ctx, ctxlen);
		if (rc != LSM_RET_DEFAULT(dentry_init_security))
			return rc;
	}
	return LSM_RET_DEFAULT(dentry_init_security);
}
EXPORT_SYMBOL(security_dentry_init_security);

/**
 * security_dentry_create_files_as() - Perform dentry initialization
 * @dentry: the dentry to initialize
 * @mode: mode used to determine resource type
 * @name: name of the last path component
 * @old: creds to use for LSM context calculations
 * @new: creds to modify
 *
 * Compute a context for a dentry as the inode is not yet available and set
 * that context in passed in creds so that new files are created using that
 * context. Context is calculated using the passed in creds and not the creds
 * of the caller.
 *
 * Return: Returns 0 on success, error on failure.
 */
int security_dentry_create_files_as(struct dentry *dentry, int mode,
				    struct qstr *name,
				    const struct cred *old, struct cred *new)
{
	return call_int_hook(dentry_create_files_as, 0, dentry, mode,
			     name, old, new);
}
EXPORT_SYMBOL(security_dentry_create_files_as);

/**
 * security_inode_init_security() - Initialize an inode's LSM context
 * @inode: the inode
 * @dir: parent directory
 * @qstr: last component of the pathname
 * @initxattrs: callback function to write xattrs
 * @fs_data: filesystem specific data
 *
 * Obtain the security attribute name suffix and value to set on a newly
 * created inode and set up the incore security field for the new inode.  This
 * hook is called by the fs code as part of the inode creation transaction and
 * provides for atomic labeling of the inode, unlike the post_create/mkdir/...
 * hooks called by the VFS.
 *
 * The hook function is expected to populate the xattrs array, by calling
 * lsm_get_xattr_slot() to retrieve the slots reserved by the security module
 * with the lbs_xattr_count field of the lsm_blob_sizes structure.  For each
 * slot, the hook function should set ->name to the attribute name suffix
 * (e.g. selinux), to allocate ->value (will be freed by the caller) and set it
 * to the attribute value, to set ->value_len to the length of the value.  If
 * the security module does not use security attributes or does not wish to put
 * a security attribute on this particular inode, then it should return
 * -EOPNOTSUPP to skip this processing.
 *
 * Return: Returns 0 if the LSM successfully initialized all of the inode
 *         security attributes that are required, negative values otherwise.
 */
int security_inode_init_security(struct inode *inode, struct inode *dir,
				 const struct qstr *qstr,
				 const initxattrs initxattrs, void *fs_data)
{
	struct security_hook_list *hp;
	struct xattr *new_xattrs = NULL;
	int ret = -EOPNOTSUPP, xattr_count = 0;

	if (unlikely(IS_PRIVATE(inode)))
		return 0;

	if (!blob_sizes.lbs_xattr_count)
		return 0;

	if (initxattrs) {
		/* Allocate +1 for EVM and +1 as terminator. */
		new_xattrs = kcalloc(blob_sizes.lbs_xattr_count + 2,
				     sizeof(*new_xattrs), GFP_NOFS);
		if (!new_xattrs)
			return -ENOMEM;
	}

	hlist_for_each_entry(hp, &security_hook_heads.inode_init_security,
			     list) {
		ret = hp->hook.inode_init_security(inode, dir, qstr, new_xattrs,
						  &xattr_count);
		if (ret && ret != -EOPNOTSUPP)
			goto out;
		/*
		 * As documented in lsm_hooks.h, -EOPNOTSUPP in this context
		 * means that the LSM is not willing to provide an xattr, not
		 * that it wants to signal an error. Thus, continue to invoke
		 * the remaining LSMs.
		 */
	}

	/* If initxattrs() is NULL, xattr_count is zero, skip the call. */
	if (!xattr_count)
		goto out;

	ret = evm_inode_init_security(inode, dir, qstr, new_xattrs,
				      &xattr_count);
	if (ret)
		goto out;
	ret = initxattrs(inode, new_xattrs, fs_data);
out:
	for (; xattr_count > 0; xattr_count--)
		kfree(new_xattrs[xattr_count - 1].value);
	kfree(new_xattrs);
	return (ret == -EOPNOTSUPP) ? 0 : ret;
}
EXPORT_SYMBOL(security_inode_init_security);

/**
 * security_inode_init_security_anon() - Initialize an anonymous inode
 * @inode: the inode
 * @name: the anonymous inode class
 * @context_inode: an optional related inode
 *
 * Set up the incore security field for the new anonymous inode and return
 * whether the inode creation is permitted by the security module or not.
 *
 * Return: Returns 0 on success, -EACCES if the security module denies the
 * creation of this inode, or another -errno upon other errors.
 */
int security_inode_init_security_anon(struct inode *inode,
				      const struct qstr *name,
				      const struct inode *context_inode)
{
	return call_int_hook(inode_init_security_anon, 0, inode, name,
			     context_inode);
}

#ifdef CONFIG_SECURITY_PATH
/**
 * security_path_mknod() - Check if creating a special file is allowed
 * @dir: parent directory
 * @dentry: new file
 * @mode: new file mode
 * @dev: device number
 *
 * Check permissions when creating a file. Note that this hook is called even
 * if mknod operation is being done for a regular file.
 *
 * Return: Returns 0 if permission is granted.
 */
int security_path_mknod(const struct path *dir, struct dentry *dentry,
			umode_t mode, unsigned int dev)
{
	if (unlikely(IS_PRIVATE(d_backing_inode(dir->dentry))))
		return 0;
	return call_int_hook(path_mknod, 0, dir, dentry, mode, dev);
}
EXPORT_SYMBOL(security_path_mknod);

/**
 * security_path_mkdir() - Check if creating a new directory is allowed
 * @dir: parent directory
 * @dentry: new directory
 * @mode: new directory mode
 *
 * Check permissions to create a new directory in the existing directory.
 *
 * Return: Returns 0 if permission is granted.
 */
int security_path_mkdir(const struct path *dir, struct dentry *dentry,
			umode_t mode)
{
	if (unlikely(IS_PRIVATE(d_backing_inode(dir->dentry))))
		return 0;
	return call_int_hook(path_mkdir, 0, dir, dentry, mode);
}
EXPORT_SYMBOL(security_path_mkdir);

/**
 * security_path_rmdir() - Check if removing a directory is allowed
 * @dir: parent directory
 * @dentry: directory to remove
 *
 * Check the permission to remove a directory.
 *
 * Return: Returns 0 if permission is granted.
 */
int security_path_rmdir(const struct path *dir, struct dentry *dentry)
{
	if (unlikely(IS_PRIVATE(d_backing_inode(dir->dentry))))
		return 0;
	return call_int_hook(path_rmdir, 0, dir, dentry);
}

/**
 * security_path_unlink() - Check if removing a hard link is allowed
 * @dir: parent directory
 * @dentry: file
 *
 * Check the permission to remove a hard link to a file.
 *
 * Return: Returns 0 if permission is granted.
 */
int security_path_unlink(const struct path *dir, struct dentry *dentry)
{
	if (unlikely(IS_PRIVATE(d_backing_inode(dir->dentry))))
		return 0;
	return call_int_hook(path_unlink, 0, dir, dentry);
}
EXPORT_SYMBOL(security_path_unlink);

/**
 * security_path_symlink() - Check if creating a symbolic link is allowed
 * @dir: parent directory
 * @dentry: symbolic link
 * @old_name: file pathname
 *
 * Check the permission to create a symbolic link to a file.
 *
 * Return: Returns 0 if permission is granted.
 */
int security_path_symlink(const struct path *dir, struct dentry *dentry,
			  const char *old_name)
{
	if (unlikely(IS_PRIVATE(d_backing_inode(dir->dentry))))
		return 0;
	return call_int_hook(path_symlink, 0, dir, dentry, old_name);
}

/**
 * security_path_link - Check if creating a hard link is allowed
 * @old_dentry: existing file
 * @new_dir: new parent directory
 * @new_dentry: new link
 *
 * Check permission before creating a new hard link to a file.
 *
 * Return: Returns 0 if permission is granted.
 */
int security_path_link(struct dentry *old_dentry, const struct path *new_dir,
		       struct dentry *new_dentry)
{
	if (unlikely(IS_PRIVATE(d_backing_inode(old_dentry))))
		return 0;
	return call_int_hook(path_link, 0, old_dentry, new_dir, new_dentry);
}

/**
 * security_path_rename() - Check if renaming a file is allowed
 * @old_dir: parent directory of the old file
 * @old_dentry: the old file
 * @new_dir: parent directory of the new file
 * @new_dentry: the new file
 * @flags: flags
 *
 * Check for permission to rename a file or directory.
 *
 * Return: Returns 0 if permission is granted.
 */
int security_path_rename(const struct path *old_dir, struct dentry *old_dentry,
			 const struct path *new_dir, struct dentry *new_dentry,
			 unsigned int flags)
{
	if (unlikely(IS_PRIVATE(d_backing_inode(old_dentry)) ||
		     (d_is_positive(new_dentry) &&
		      IS_PRIVATE(d_backing_inode(new_dentry)))))
		return 0;

	return call_int_hook(path_rename, 0, old_dir, old_dentry, new_dir,
			     new_dentry, flags);
}
EXPORT_SYMBOL(security_path_rename);

/**
 * security_path_truncate() - Check if truncating a file is allowed
 * @path: file
 *
 * Check permission before truncating the file indicated by path.  Note that
 * truncation permissions may also be checked based on already opened files,
 * using the security_file_truncate() hook.
 *
 * Return: Returns 0 if permission is granted.
 */
int security_path_truncate(const struct path *path)
{
	if (unlikely(IS_PRIVATE(d_backing_inode(path->dentry))))
		return 0;
	return call_int_hook(path_truncate, 0, path);
}

/**
 * security_path_chmod() - Check if changing the file's mode is allowed
 * @path: file
 * @mode: new mode
 *
 * Check for permission to change a mode of the file @path. The new mode is
 * specified in @mode which is a bitmask of constants from
 * <include/uapi/linux/stat.h>.
 *
 * Return: Returns 0 if permission is granted.
 */
int security_path_chmod(const struct path *path, umode_t mode)
{
	if (unlikely(IS_PRIVATE(d_backing_inode(path->dentry))))
		return 0;
	return call_int_hook(path_chmod, 0, path, mode);
}

/**
 * security_path_chown() - Check if changing the file's owner/group is allowed
 * @path: file
 * @uid: file owner
 * @gid: file group
 *
 * Check for permission to change owner/group of a file or directory.
 *
 * Return: Returns 0 if permission is granted.
 */
int security_path_chown(const struct path *path, kuid_t uid, kgid_t gid)
{
	if (unlikely(IS_PRIVATE(d_backing_inode(path->dentry))))
		return 0;
	return call_int_hook(path_chown, 0, path, uid, gid);
}

/**
 * security_path_chroot() - Check if changing the root directory is allowed
 * @path: directory
 *
 * Check for permission to change root directory.
 *
 * Return: Returns 0 if permission is granted.
 */
int security_path_chroot(const struct path *path)
{
	return call_int_hook(path_chroot, 0, path);
}
#endif /* CONFIG_SECURITY_PATH */

/**
 * security_inode_create() - Check if creating a file is allowed
 * @dir: the parent directory
 * @dentry: the file being created
 * @mode: requested file mode
 *
 * Check permission to create a regular file.
 *
 * Return: Returns 0 if permission is granted.
 */
int security_inode_create(struct inode *dir, struct dentry *dentry,
			  umode_t mode)
{
	if (unlikely(IS_PRIVATE(dir)))
		return 0;
	return call_int_hook(inode_create, 0, dir, dentry, mode);
}
EXPORT_SYMBOL_GPL(security_inode_create);

/**
 * security_inode_link() - Check if creating a hard link is allowed
 * @old_dentry: existing file
 * @dir: new parent directory
 * @new_dentry: new link
 *
 * Check permission before creating a new hard link to a file.
 *
 * Return: Returns 0 if permission is granted.
 */
int security_inode_link(struct dentry *old_dentry, struct inode *dir,
			struct dentry *new_dentry)
{
	if (unlikely(IS_PRIVATE(d_backing_inode(old_dentry))))
		return 0;
	return call_int_hook(inode_link, 0, old_dentry, dir, new_dentry);
}

/**
 * security_inode_unlink() - Check if removing a hard link is allowed
 * @dir: parent directory
 * @dentry: file
 *
 * Check the permission to remove a hard link to a file.
 *
 * Return: Returns 0 if permission is granted.
 */
int security_inode_unlink(struct inode *dir, struct dentry *dentry)
{
	if (unlikely(IS_PRIVATE(d_backing_inode(dentry))))
		return 0;
	return call_int_hook(inode_unlink, 0, dir, dentry);
}

/**
 * security_inode_symlink() - Check if creating a symbolic link is allowed
 * @dir: parent directory
 * @dentry: symbolic link
 * @old_name: existing filename
 *
 * Check the permission to create a symbolic link to a file.
 *
 * Return: Returns 0 if permission is granted.
 */
int security_inode_symlink(struct inode *dir, struct dentry *dentry,
			   const char *old_name)
{
	if (unlikely(IS_PRIVATE(dir)))
		return 0;
	return call_int_hook(inode_symlink, 0, dir, dentry, old_name);
}

/**
 * security_inode_mkdir() - Check if creation a new director is allowed
 * @dir: parent directory
 * @dentry: new directory
 * @mode: new directory mode
 *
 * Check permissions to create a new directory in the existing directory
 * associated with inode structure @dir.
 *
 * Return: Returns 0 if permission is granted.
 */
int security_inode_mkdir(struct inode *dir, struct dentry *dentry, umode_t mode)
{
	if (unlikely(IS_PRIVATE(dir)))
		return 0;
	return call_int_hook(inode_mkdir, 0, dir, dentry, mode);
}
EXPORT_SYMBOL_GPL(security_inode_mkdir);

/**
 * security_inode_rmdir() - Check if removing a directory is allowed
 * @dir: parent directory
 * @dentry: directory to be removed
 *
 * Check the permission to remove a directory.
 *
 * Return: Returns 0 if permission is granted.
 */
int security_inode_rmdir(struct inode *dir, struct dentry *dentry)
{
	if (unlikely(IS_PRIVATE(d_backing_inode(dentry))))
		return 0;
	return call_int_hook(inode_rmdir, 0, dir, dentry);
}

/**
 * security_inode_mknod() - Check if creating a special file is allowed
 * @dir: parent directory
 * @dentry: new file
 * @mode: new file mode
 * @dev: device number
 *
 * Check permissions when creating a special file (or a socket or a fifo file
 * created via the mknod system call).  Note that if mknod operation is being
 * done for a regular file, then the create hook will be called and not this
 * hook.
 *
 * Return: Returns 0 if permission is granted.
 */
int security_inode_mknod(struct inode *dir, struct dentry *dentry,
			 umode_t mode, dev_t dev)
{
	if (unlikely(IS_PRIVATE(dir)))
		return 0;
	return call_int_hook(inode_mknod, 0, dir, dentry, mode, dev);
}

/**
 * security_inode_rename() - Check if renaming a file is allowed
 * @old_dir: parent directory of the old file
 * @old_dentry: the old file
 * @new_dir: parent directory of the new file
 * @new_dentry: the new file
 * @flags: flags
 *
 * Check for permission to rename a file or directory.
 *
 * Return: Returns 0 if permission is granted.
 */
int security_inode_rename(struct inode *old_dir, struct dentry *old_dentry,
			  struct inode *new_dir, struct dentry *new_dentry,
			  unsigned int flags)
{
	if (unlikely(IS_PRIVATE(d_backing_inode(old_dentry)) ||
		     (d_is_positive(new_dentry) &&
		      IS_PRIVATE(d_backing_inode(new_dentry)))))
		return 0;

	if (flags & RENAME_EXCHANGE) {
		int err = call_int_hook(inode_rename, 0, new_dir, new_dentry,
					old_dir, old_dentry);
		if (err)
			return err;
	}

	return call_int_hook(inode_rename, 0, old_dir, old_dentry,
			     new_dir, new_dentry);
}

/**
 * security_inode_readlink() - Check if reading a symbolic link is allowed
 * @dentry: link
 *
 * Check the permission to read the symbolic link.
 *
 * Return: Returns 0 if permission is granted.
 */
int security_inode_readlink(struct dentry *dentry)
{
	if (unlikely(IS_PRIVATE(d_backing_inode(dentry))))
		return 0;
	return call_int_hook(inode_readlink, 0, dentry);
}

/**
 * security_inode_follow_link() - Check if following a symbolic link is allowed
 * @dentry: link dentry
 * @inode: link inode
 * @rcu: true if in RCU-walk mode
 *
 * Check permission to follow a symbolic link when looking up a pathname.  If
 * @rcu is true, @inode is not stable.
 *
 * Return: Returns 0 if permission is granted.
 */
int security_inode_follow_link(struct dentry *dentry, struct inode *inode,
			       bool rcu)
{
	if (unlikely(IS_PRIVATE(inode)))
		return 0;
	return call_int_hook(inode_follow_link, 0, dentry, inode, rcu);
}

/**
 * security_inode_permission() - Check if accessing an inode is allowed
 * @inode: inode
 * @mask: access mask
 *
 * Check permission before accessing an inode.  This hook is called by the
 * existing Linux permission function, so a security module can use it to
 * provide additional checking for existing Linux permission checks.  Notice
 * that this hook is called when a file is opened (as well as many other
 * operations), whereas the file_security_ops permission hook is called when
 * the actual read/write operations are performed.
 *
 * Return: Returns 0 if permission is granted.
 */
int security_inode_permission(struct inode *inode, int mask)
{
	if (unlikely(IS_PRIVATE(inode)))
		return 0;
	return call_int_hook(inode_permission, 0, inode, mask);
}

/**
 * security_inode_setattr() - Check if setting file attributes is allowed
 * @idmap: idmap of the mount
 * @dentry: file
 * @attr: new attributes
 *
 * Check permission before setting file attributes.  Note that the kernel call
 * to notify_change is performed from several locations, whenever file
 * attributes change (such as when a file is truncated, chown/chmod operations,
 * transferring disk quotas, etc).
 *
 * Return: Returns 0 if permission is granted.
 */
int security_inode_setattr(struct mnt_idmap *idmap,
			   struct dentry *dentry, struct iattr *attr)
{
	int ret;

	if (unlikely(IS_PRIVATE(d_backing_inode(dentry))))
		return 0;
	ret = call_int_hook(inode_setattr, 0, dentry, attr);
	if (ret)
		return ret;
	return evm_inode_setattr(idmap, dentry, attr);
}
EXPORT_SYMBOL_GPL(security_inode_setattr);

/**
 * security_inode_getattr() - Check if getting file attributes is allowed
 * @path: file
 *
 * Check permission before obtaining file attributes.
 *
 * Return: Returns 0 if permission is granted.
 */
int security_inode_getattr(const struct path *path)
{
	if (unlikely(IS_PRIVATE(d_backing_inode(path->dentry))))
		return 0;
	return call_int_hook(inode_getattr, 0, path);
}

/**
 * security_inode_setxattr() - Check if setting file xattrs is allowed
 * @idmap: idmap of the mount
 * @dentry: file
 * @name: xattr name
 * @value: xattr value
 * @size: size of xattr value
 * @flags: flags
 *
 * Check permission before setting the extended attributes.
 *
 * Return: Returns 0 if permission is granted.
 */
int security_inode_setxattr(struct mnt_idmap *idmap,
			    struct dentry *dentry, const char *name,
			    const void *value, size_t size, int flags)
{
	int ret;

	if (unlikely(IS_PRIVATE(d_backing_inode(dentry))))
		return 0;
	/*
	 * SELinux and Smack integrate the cap call,
	 * so assume that all LSMs supplying this call do so.
	 */
	ret = call_int_hook(inode_setxattr, 1, idmap, dentry, name, value,
			    size, flags);

	if (ret == 1)
		ret = cap_inode_setxattr(dentry, name, value, size, flags);
	if (ret)
		return ret;
	ret = ima_inode_setxattr(dentry, name, value, size);
	if (ret)
		return ret;
	return evm_inode_setxattr(idmap, dentry, name, value, size);
}

/**
 * security_inode_set_acl() - Check if setting posix acls is allowed
 * @idmap: idmap of the mount
 * @dentry: file
 * @acl_name: acl name
 * @kacl: acl struct
 *
 * Check permission before setting posix acls, the posix acls in @kacl are
 * identified by @acl_name.
 *
 * Return: Returns 0 if permission is granted.
 */
int security_inode_set_acl(struct mnt_idmap *idmap,
			   struct dentry *dentry, const char *acl_name,
			   struct posix_acl *kacl)
{
	int ret;

	if (unlikely(IS_PRIVATE(d_backing_inode(dentry))))
		return 0;
	ret = call_int_hook(inode_set_acl, 0, idmap, dentry, acl_name,
			    kacl);
	if (ret)
		return ret;
	ret = ima_inode_set_acl(idmap, dentry, acl_name, kacl);
	if (ret)
		return ret;
	return evm_inode_set_acl(idmap, dentry, acl_name, kacl);
}

/**
 * security_inode_get_acl() - Check if reading posix acls is allowed
 * @idmap: idmap of the mount
 * @dentry: file
 * @acl_name: acl name
 *
 * Check permission before getting osix acls, the posix acls are identified by
 * @acl_name.
 *
 * Return: Returns 0 if permission is granted.
 */
int security_inode_get_acl(struct mnt_idmap *idmap,
			   struct dentry *dentry, const char *acl_name)
{
	if (unlikely(IS_PRIVATE(d_backing_inode(dentry))))
		return 0;
	return call_int_hook(inode_get_acl, 0, idmap, dentry, acl_name);
}

/**
 * security_inode_remove_acl() - Check if removing a posix acl is allowed
 * @idmap: idmap of the mount
 * @dentry: file
 * @acl_name: acl name
 *
 * Check permission before removing posix acls, the posix acls are identified
 * by @acl_name.
 *
 * Return: Returns 0 if permission is granted.
 */
int security_inode_remove_acl(struct mnt_idmap *idmap,
			      struct dentry *dentry, const char *acl_name)
{
	int ret;

	if (unlikely(IS_PRIVATE(d_backing_inode(dentry))))
		return 0;
	ret = call_int_hook(inode_remove_acl, 0, idmap, dentry, acl_name);
	if (ret)
		return ret;
	ret = ima_inode_remove_acl(idmap, dentry, acl_name);
	if (ret)
		return ret;
	return evm_inode_remove_acl(idmap, dentry, acl_name);
}

/**
 * security_inode_post_setxattr() - Update the inode after a setxattr operation
 * @dentry: file
 * @name: xattr name
 * @value: xattr value
 * @size: xattr value size
 * @flags: flags
 *
 * Update inode security field after successful setxattr operation.
 */
void security_inode_post_setxattr(struct dentry *dentry, const char *name,
				  const void *value, size_t size, int flags)
{
	if (unlikely(IS_PRIVATE(d_backing_inode(dentry))))
		return;
	call_void_hook(inode_post_setxattr, dentry, name, value, size, flags);
	evm_inode_post_setxattr(dentry, name, value, size);
}

/**
 * security_inode_getxattr() - Check if xattr access is allowed
 * @dentry: file
 * @name: xattr name
 *
 * Check permission before obtaining the extended attributes identified by
 * @name for @dentry.
 *
 * Return: Returns 0 if permission is granted.
 */
int security_inode_getxattr(struct dentry *dentry, const char *name)
{
	if (unlikely(IS_PRIVATE(d_backing_inode(dentry))))
		return 0;
	return call_int_hook(inode_getxattr, 0, dentry, name);
}

/**
 * security_inode_listxattr() - Check if listing xattrs is allowed
 * @dentry: file
 *
 * Check permission before obtaining the list of extended attribute names for
 * @dentry.
 *
 * Return: Returns 0 if permission is granted.
 */
int security_inode_listxattr(struct dentry *dentry)
{
	if (unlikely(IS_PRIVATE(d_backing_inode(dentry))))
		return 0;
	return call_int_hook(inode_listxattr, 0, dentry);
}

/**
 * security_inode_removexattr() - Check if removing an xattr is allowed
 * @idmap: idmap of the mount
 * @dentry: file
 * @name: xattr name
 *
 * Check permission before removing the extended attribute identified by @name
 * for @dentry.
 *
 * Return: Returns 0 if permission is granted.
 */
int security_inode_removexattr(struct mnt_idmap *idmap,
			       struct dentry *dentry, const char *name)
{
	int ret;

	if (unlikely(IS_PRIVATE(d_backing_inode(dentry))))
		return 0;
	/*
	 * SELinux and Smack integrate the cap call,
	 * so assume that all LSMs supplying this call do so.
	 */
	ret = call_int_hook(inode_removexattr, 1, idmap, dentry, name);
	if (ret == 1)
		ret = cap_inode_removexattr(idmap, dentry, name);
	if (ret)
		return ret;
	ret = ima_inode_removexattr(dentry, name);
	if (ret)
		return ret;
	return evm_inode_removexattr(idmap, dentry, name);
}

/**
 * security_inode_need_killpriv() - Check if security_inode_killpriv() required
 * @dentry: associated dentry
 *
 * Called when an inode has been changed to determine if
 * security_inode_killpriv() should be called.
 *
 * Return: Return <0 on error to abort the inode change operation, return 0 if
 *         security_inode_killpriv() does not need to be called, return >0 if
 *         security_inode_killpriv() does need to be called.
 */
int security_inode_need_killpriv(struct dentry *dentry)
{
	return call_int_hook(inode_need_killpriv, 0, dentry);
}

/**
 * security_inode_killpriv() - The setuid bit is removed, update LSM state
 * @idmap: idmap of the mount
 * @dentry: associated dentry
 *
 * The @dentry's setuid bit is being removed.  Remove similar security labels.
 * Called with the dentry->d_inode->i_mutex held.
 *
 * Return: Return 0 on success.  If error is returned, then the operation
 *         causing setuid bit removal is failed.
 */
int security_inode_killpriv(struct mnt_idmap *idmap,
			    struct dentry *dentry)
{
	return call_int_hook(inode_killpriv, 0, idmap, dentry);
}

/**
 * security_inode_getsecurity() - Get the xattr security label of an inode
 * @idmap: idmap of the mount
 * @inode: inode
 * @name: xattr name
 * @buffer: security label buffer
 * @alloc: allocation flag
 *
 * Retrieve a copy of the extended attribute representation of the security
 * label associated with @name for @inode via @buffer.  Note that @name is the
 * remainder of the attribute name after the security prefix has been removed.
 * @alloc is used to specify if the call should return a value via the buffer
 * or just the value length.
 *
 * Return: Returns size of buffer on success.
 */
int security_inode_getsecurity(struct mnt_idmap *idmap,
			       struct inode *inode, const char *name,
			       void **buffer, bool alloc)
{
	struct security_hook_list *hp;
	int rc;

	if (unlikely(IS_PRIVATE(inode)))
		return LSM_RET_DEFAULT(inode_getsecurity);
	/*
	 * Only one module will provide an attribute with a given name.
	 */
	hlist_for_each_entry(hp, &security_hook_heads.inode_getsecurity, list) {
		rc = hp->hook.inode_getsecurity(idmap, inode, name, buffer,
						alloc);
		if (rc != LSM_RET_DEFAULT(inode_getsecurity))
			return rc;
	}
	return LSM_RET_DEFAULT(inode_getsecurity);
}

/**
 * security_inode_setsecurity() - Set the xattr security label of an inode
 * @inode: inode
 * @name: xattr name
 * @value: security label
 * @size: length of security label
 * @flags: flags
 *
 * Set the security label associated with @name for @inode from the extended
 * attribute value @value.  @size indicates the size of the @value in bytes.
 * @flags may be XATTR_CREATE, XATTR_REPLACE, or 0. Note that @name is the
 * remainder of the attribute name after the security. prefix has been removed.
 *
 * Return: Returns 0 on success.
 */
int security_inode_setsecurity(struct inode *inode, const char *name,
			       const void *value, size_t size, int flags)
{
	struct security_hook_list *hp;
	int rc;

	if (unlikely(IS_PRIVATE(inode)))
		return LSM_RET_DEFAULT(inode_setsecurity);
	/*
	 * Only one module will provide an attribute with a given name.
	 */
	hlist_for_each_entry(hp, &security_hook_heads.inode_setsecurity, list) {
		rc = hp->hook.inode_setsecurity(inode, name, value, size,
						flags);
		if (rc != LSM_RET_DEFAULT(inode_setsecurity))
			return rc;
	}
	return LSM_RET_DEFAULT(inode_setsecurity);
}

/**
 * security_inode_listsecurity() - List the xattr security label names
 * @inode: inode
 * @buffer: buffer
 * @buffer_size: size of buffer
 *
 * Copy the extended attribute names for the security labels associated with
 * @inode into @buffer.  The maximum size of @buffer is specified by
 * @buffer_size.  @buffer may be NULL to request the size of the buffer
 * required.
 *
 * Return: Returns number of bytes used/required on success.
 */
int security_inode_listsecurity(struct inode *inode,
				char *buffer, size_t buffer_size)
{
	if (unlikely(IS_PRIVATE(inode)))
		return 0;
	return call_int_hook(inode_listsecurity, 0, inode, buffer, buffer_size);
}
EXPORT_SYMBOL(security_inode_listsecurity);

/**
 * security_inode_getsecid() - Get an inode's secid
 * @inode: inode
 * @secid: secid to return
 *
 * Get the secid associated with the node.  In case of failure, @secid will be
 * set to zero.
 */
void security_inode_getsecid(struct inode *inode, u32 *secid)
{
	call_void_hook(inode_getsecid, inode, secid);
}

/**
 * security_inode_copy_up() - Create new creds for an overlayfs copy-up op
 * @src: union dentry of copy-up file
 * @new: newly created creds
 *
 * A file is about to be copied up from lower layer to upper layer of overlay
 * filesystem. Security module can prepare a set of new creds and modify as
 * need be and return new creds. Caller will switch to new creds temporarily to
 * create new file and release newly allocated creds.
 *
 * Return: Returns 0 on success or a negative error code on error.
 */
int security_inode_copy_up(struct dentry *src, struct cred **new)
{
	return call_int_hook(inode_copy_up, 0, src, new);
}
EXPORT_SYMBOL(security_inode_copy_up);

/**
 * security_inode_copy_up_xattr() - Filter xattrs in an overlayfs copy-up op
 * @name: xattr name
 *
 * Filter the xattrs being copied up when a unioned file is copied up from a
 * lower layer to the union/overlay layer.   The caller is responsible for
 * reading and writing the xattrs, this hook is merely a filter.
 *
 * Return: Returns 0 to accept the xattr, 1 to discard the xattr, -EOPNOTSUPP
 *         if the security module does not know about attribute, or a negative
 *         error code to abort the copy up.
 */
int security_inode_copy_up_xattr(const char *name)
{
	struct security_hook_list *hp;
	int rc;

	/*
	 * The implementation can return 0 (accept the xattr), 1 (discard the
	 * xattr), -EOPNOTSUPP if it does not know anything about the xattr or
	 * any other error code in case of an error.
	 */
	hlist_for_each_entry(hp,
			     &security_hook_heads.inode_copy_up_xattr, list) {
		rc = hp->hook.inode_copy_up_xattr(name);
		if (rc != LSM_RET_DEFAULT(inode_copy_up_xattr))
			return rc;
	}

	return LSM_RET_DEFAULT(inode_copy_up_xattr);
}
EXPORT_SYMBOL(security_inode_copy_up_xattr);

/**
 * security_kernfs_init_security() - Init LSM context for a kernfs node
 * @kn_dir: parent kernfs node
 * @kn: the kernfs node to initialize
 *
 * Initialize the security context of a newly created kernfs node based on its
 * own and its parent's attributes.
 *
 * Return: Returns 0 if permission is granted.
 */
int security_kernfs_init_security(struct kernfs_node *kn_dir,
				  struct kernfs_node *kn)
{
	return call_int_hook(kernfs_init_security, 0, kn_dir, kn);
}

/**
 * security_file_permission() - Check file permissions
 * @file: file
 * @mask: requested permissions
 *
 * Check file permissions before accessing an open file.  This hook is called
 * by various operations that read or write files.  A security module can use
 * this hook to perform additional checking on these operations, e.g. to
 * revalidate permissions on use to support privilege bracketing or policy
 * changes.  Notice that this hook is used when the actual read/write
 * operations are performed, whereas the inode_security_ops hook is called when
 * a file is opened (as well as many other operations).  Although this hook can
 * be used to revalidate permissions for various system call operations that
 * read or write files, it does not address the revalidation of permissions for
 * memory-mapped files.  Security modules must handle this separately if they
 * need such revalidation.
 *
 * Return: Returns 0 if permission is granted.
 */
int security_file_permission(struct file *file, int mask)
{
	int ret;

	ret = call_int_hook(file_permission, 0, file, mask);
	if (ret)
		return ret;

	return fsnotify_perm(file, mask);
}

/**
 * security_file_alloc() - Allocate and init a file's LSM blob
 * @file: the file
 *
 * Allocate and attach a security structure to the file->f_security field.  The
 * security field is initialized to NULL when the structure is first created.
 *
 * Return: Return 0 if the hook is successful and permission is granted.
 */
int security_file_alloc(struct file *file)
{
	int rc = lsm_file_alloc(file);

	if (rc)
		return rc;
	rc = call_int_hook(file_alloc_security, 0, file);
	if (unlikely(rc))
		security_file_free(file);
	return rc;
}

/**
 * security_file_free() - Free a file's LSM blob
 * @file: the file
 *
 * Deallocate and free any security structures stored in file->f_security.
 */
void security_file_free(struct file *file)
{
	void *blob;

	call_void_hook(file_free_security, file);

	blob = file->f_security;
	if (blob) {
		file->f_security = NULL;
		kmem_cache_free(lsm_file_cache, blob);
	}
}

/**
 * security_file_ioctl() - Check if an ioctl is allowed
 * @file: associated file
 * @cmd: ioctl cmd
 * @arg: ioctl arguments
 *
 * Check permission for an ioctl operation on @file.  Note that @arg sometimes
 * represents a user space pointer; in other cases, it may be a simple integer
 * value.  When @arg represents a user space pointer, it should never be used
 * by the security module.
 *
 * Return: Returns 0 if permission is granted.
 */
int security_file_ioctl(struct file *file, unsigned int cmd, unsigned long arg)
{
	return call_int_hook(file_ioctl, 0, file, cmd, arg);
}
EXPORT_SYMBOL_GPL(security_file_ioctl);

static inline unsigned long mmap_prot(struct file *file, unsigned long prot)
{
	/*
	 * Does we have PROT_READ and does the application expect
	 * it to imply PROT_EXEC?  If not, nothing to talk about...
	 */
	if ((prot & (PROT_READ | PROT_EXEC)) != PROT_READ)
		return prot;
	if (!(current->personality & READ_IMPLIES_EXEC))
		return prot;
	/*
	 * if that's an anonymous mapping, let it.
	 */
	if (!file)
		return prot | PROT_EXEC;
	/*
	 * ditto if it's not on noexec mount, except that on !MMU we need
	 * NOMMU_MAP_EXEC (== VM_MAYEXEC) in this case
	 */
	if (!path_noexec(&file->f_path)) {
#ifndef CONFIG_MMU
		if (file->f_op->mmap_capabilities) {
			unsigned caps = file->f_op->mmap_capabilities(file);
			if (!(caps & NOMMU_MAP_EXEC))
				return prot;
		}
#endif
		return prot | PROT_EXEC;
	}
	/* anything on noexec mount won't get PROT_EXEC */
	return prot;
}

/**
 * security_mmap_file() - Check if mmap'ing a file is allowed
 * @file: file
 * @prot: protection applied by the kernel
 * @flags: flags
 *
 * Check permissions for a mmap operation.  The @file may be NULL, e.g. if
 * mapping anonymous memory.
 *
 * Return: Returns 0 if permission is granted.
 */
int security_mmap_file(struct file *file, unsigned long prot,
		       unsigned long flags)
{
	unsigned long prot_adj = mmap_prot(file, prot);
	int ret;

	ret = call_int_hook(mmap_file, 0, file, prot, prot_adj, flags);
	if (ret)
		return ret;
	return ima_file_mmap(file, prot, prot_adj, flags);
}

/**
 * security_mmap_addr() - Check if mmap'ing an address is allowed
 * @addr: address
 *
 * Check permissions for a mmap operation at @addr.
 *
 * Return: Returns 0 if permission is granted.
 */
int security_mmap_addr(unsigned long addr)
{
	return call_int_hook(mmap_addr, 0, addr);
}

/**
 * security_file_mprotect() - Check if changing memory protections is allowed
 * @vma: memory region
 * @reqprot: application requested protection
 * @prot: protection applied by the kernel
 *
 * Check permissions before changing memory access permissions.
 *
 * Return: Returns 0 if permission is granted.
 */
int security_file_mprotect(struct vm_area_struct *vma, unsigned long reqprot,
			   unsigned long prot)
{
	int ret;

	ret = call_int_hook(file_mprotect, 0, vma, reqprot, prot);
	if (ret)
		return ret;
	return ima_file_mprotect(vma, prot);
}

/**
 * security_file_lock() - Check if a file lock is allowed
 * @file: file
 * @cmd: lock operation (e.g. F_RDLCK, F_WRLCK)
 *
 * Check permission before performing file locking operations.  Note the hook
 * mediates both flock and fcntl style locks.
 *
 * Return: Returns 0 if permission is granted.
 */
int security_file_lock(struct file *file, unsigned int cmd)
{
	return call_int_hook(file_lock, 0, file, cmd);
}

/**
 * security_file_fcntl() - Check if fcntl() op is allowed
 * @file: file
 * @cmd: fcntl command
 * @arg: command argument
 *
 * Check permission before allowing the file operation specified by @cmd from
 * being performed on the file @file.  Note that @arg sometimes represents a
 * user space pointer; in other cases, it may be a simple integer value.  When
 * @arg represents a user space pointer, it should never be used by the
 * security module.
 *
 * Return: Returns 0 if permission is granted.
 */
int security_file_fcntl(struct file *file, unsigned int cmd, unsigned long arg)
{
	return call_int_hook(file_fcntl, 0, file, cmd, arg);
}

/**
 * security_file_set_fowner() - Set the file owner info in the LSM blob
 * @file: the file
 *
 * Save owner security information (typically from current->security) in
 * file->f_security for later use by the send_sigiotask hook.
 *
 * Return: Returns 0 on success.
 */
void security_file_set_fowner(struct file *file)
{
	call_void_hook(file_set_fowner, file);
}

/**
 * security_file_send_sigiotask() - Check if sending SIGIO/SIGURG is allowed
 * @tsk: target task
 * @fown: signal sender
 * @sig: signal to be sent, SIGIO is sent if 0
 *
 * Check permission for the file owner @fown to send SIGIO or SIGURG to the
 * process @tsk.  Note that this hook is sometimes called from interrupt.  Note
 * that the fown_struct, @fown, is never outside the context of a struct file,
 * so the file structure (and associated security information) can always be
 * obtained: container_of(fown, struct file, f_owner).
 *
 * Return: Returns 0 if permission is granted.
 */
int security_file_send_sigiotask(struct task_struct *tsk,
				 struct fown_struct *fown, int sig)
{
	return call_int_hook(file_send_sigiotask, 0, tsk, fown, sig);
}

/**
 * security_file_receive() - Check is receiving a file via IPC is allowed
 * @file: file being received
 *
 * This hook allows security modules to control the ability of a process to
 * receive an open file descriptor via socket IPC.
 *
 * Return: Returns 0 if permission is granted.
 */
int security_file_receive(struct file *file)
{
	return call_int_hook(file_receive, 0, file);
}

/**
 * security_file_open() - Save open() time state for late use by the LSM
 * @file:
 *
 * Save open-time permission checking state for later use upon file_permission,
 * and recheck access if anything has changed since inode_permission.
 *
 * Return: Returns 0 if permission is granted.
 */
int security_file_open(struct file *file)
{
	int ret;

	ret = call_int_hook(file_open, 0, file);
	if (ret)
		return ret;

	return fsnotify_perm(file, MAY_OPEN);
}

/**
 * security_file_truncate() - Check if truncating a file is allowed
 * @file: file
 *
 * Check permission before truncating a file, i.e. using ftruncate.  Note that
 * truncation permission may also be checked based on the path, using the
 * @path_truncate hook.
 *
 * Return: Returns 0 if permission is granted.
 */
int security_file_truncate(struct file *file)
{
	return call_int_hook(file_truncate, 0, file);
}

/**
 * security_task_alloc() - Allocate a task's LSM blob
 * @task: the task
 * @clone_flags: flags indicating what is being shared
 *
 * Handle allocation of task-related resources.
 *
 * Return: Returns a zero on success, negative values on failure.
 */
int security_task_alloc(struct task_struct *task, unsigned long clone_flags)
{
	int rc = lsm_task_alloc(task);

	if (rc)
		return rc;
	rc = call_int_hook(task_alloc, 0, task, clone_flags);
	if (unlikely(rc))
		security_task_free(task);
	return rc;
}

/**
 * security_task_free() - Free a task's LSM blob and related resources
 * @task: task
 *
 * Handle release of task-related resources.  Note that this can be called from
 * interrupt context.
 */
void security_task_free(struct task_struct *task)
{
	call_void_hook(task_free, task);

	kfree(task->security);
	task->security = NULL;
}

/**
 * security_cred_alloc_blank() - Allocate the min memory to allow cred_transfer
 * @cred: credentials
 * @gfp: gfp flags
 *
 * Only allocate sufficient memory and attach to @cred such that
 * cred_transfer() will not get ENOMEM.
 *
 * Return: Returns 0 on success, negative values on failure.
 */
int security_cred_alloc_blank(struct cred *cred, gfp_t gfp)
{
	int rc = lsm_cred_alloc(cred, gfp);

	if (rc)
		return rc;

	rc = call_int_hook(cred_alloc_blank, 0, cred, gfp);
	if (unlikely(rc))
		security_cred_free(cred);
	return rc;
}

/**
 * security_cred_free() - Free the cred's LSM blob and associated resources
 * @cred: credentials
 *
 * Deallocate and clear the cred->security field in a set of credentials.
 */
void security_cred_free(struct cred *cred)
{
	/*
	 * There is a failure case in prepare_creds() that
	 * may result in a call here with ->security being NULL.
	 */
	if (unlikely(cred->security == NULL))
		return;

	call_void_hook(cred_free, cred);

	kfree(cred->security);
	cred->security = NULL;
}

/**
 * security_prepare_creds() - Prepare a new set of credentials
 * @new: new credentials
 * @old: original credentials
 * @gfp: gfp flags
 *
 * Prepare a new set of credentials by copying the data from the old set.
 *
 * Return: Returns 0 on success, negative values on failure.
 */
int security_prepare_creds(struct cred *new, const struct cred *old, gfp_t gfp)
{
	int rc = lsm_cred_alloc(new, gfp);

	if (rc)
		return rc;

	rc = call_int_hook(cred_prepare, 0, new, old, gfp);
	if (unlikely(rc))
		security_cred_free(new);
	return rc;
}

/**
 * security_transfer_creds() - Transfer creds
 * @new: target credentials
 * @old: original credentials
 *
 * Transfer data from original creds to new creds.
 */
void security_transfer_creds(struct cred *new, const struct cred *old)
{
	call_void_hook(cred_transfer, new, old);
}

/**
 * security_cred_getsecid() - Get the secid from a set of credentials
 * @c: credentials
 * @secid: secid value
 *
 * Retrieve the security identifier of the cred structure @c.  In case of
 * failure, @secid will be set to zero.
 */
void security_cred_getsecid(const struct cred *c, u32 *secid)
{
	*secid = 0;
	call_void_hook(cred_getsecid, c, secid);
}
EXPORT_SYMBOL(security_cred_getsecid);

/**
 * security_kernel_act_as() - Set the kernel credentials to act as secid
 * @new: credentials
 * @secid: secid
 *
 * Set the credentials for a kernel service to act as (subjective context).
 * The current task must be the one that nominated @secid.
 *
 * Return: Returns 0 if successful.
 */
int security_kernel_act_as(struct cred *new, u32 secid)
{
	return call_int_hook(kernel_act_as, 0, new, secid);
}

/**
 * security_kernel_create_files_as() - Set file creation context using an inode
 * @new: target credentials
 * @inode: reference inode
 *
 * Set the file creation context in a set of credentials to be the same as the
 * objective context of the specified inode.  The current task must be the one
 * that nominated @inode.
 *
 * Return: Returns 0 if successful.
 */
int security_kernel_create_files_as(struct cred *new, struct inode *inode)
{
	return call_int_hook(kernel_create_files_as, 0, new, inode);
}

/**
 * security_kernel_module_request() - Check is loading a module is allowed
 * @kmod_name: module name
 *
 * Ability to trigger the kernel to automatically upcall to userspace for
 * userspace to load a kernel module with the given name.
 *
 * Return: Returns 0 if successful.
 */
int security_kernel_module_request(char *kmod_name)
{
	int ret;

	ret = call_int_hook(kernel_module_request, 0, kmod_name);
	if (ret)
		return ret;
	return integrity_kernel_module_request(kmod_name);
}

/**
 * security_kernel_read_file() - Read a file specified by userspace
 * @file: file
 * @id: file identifier
 * @contents: trust if security_kernel_post_read_file() will be called
 *
 * Read a file specified by userspace.
 *
 * Return: Returns 0 if permission is granted.
 */
int security_kernel_read_file(struct file *file, enum kernel_read_file_id id,
			      bool contents)
{
	int ret;

	ret = call_int_hook(kernel_read_file, 0, file, id, contents);
	if (ret)
		return ret;
	return ima_read_file(file, id, contents);
}
EXPORT_SYMBOL_GPL(security_kernel_read_file);

/**
 * security_kernel_post_read_file() - Read a file specified by userspace
 * @file: file
 * @buf: file contents
 * @size: size of file contents
 * @id: file identifier
 *
 * Read a file specified by userspace.  This must be paired with a prior call
 * to security_kernel_read_file() call that indicated this hook would also be
 * called, see security_kernel_read_file() for more information.
 *
 * Return: Returns 0 if permission is granted.
 */
int security_kernel_post_read_file(struct file *file, char *buf, loff_t size,
				   enum kernel_read_file_id id)
{
	int ret;

	ret = call_int_hook(kernel_post_read_file, 0, file, buf, size, id);
	if (ret)
		return ret;
	return ima_post_read_file(file, buf, size, id);
}
EXPORT_SYMBOL_GPL(security_kernel_post_read_file);

/**
 * security_kernel_load_data() - Load data provided by userspace
 * @id: data identifier
 * @contents: true if security_kernel_post_load_data() will be called
 *
 * Load data provided by userspace.
 *
 * Return: Returns 0 if permission is granted.
 */
int security_kernel_load_data(enum kernel_load_data_id id, bool contents)
{
	int ret;

	ret = call_int_hook(kernel_load_data, 0, id, contents);
	if (ret)
		return ret;
	return ima_load_data(id, contents);
}
EXPORT_SYMBOL_GPL(security_kernel_load_data);

/**
 * security_kernel_post_load_data() - Load userspace data from a non-file source
 * @buf: data
 * @size: size of data
 * @id: data identifier
 * @description: text description of data, specific to the id value
 *
 * Load data provided by a non-file source (usually userspace buffer).  This
 * must be paired with a prior security_kernel_load_data() call that indicated
 * this hook would also be called, see security_kernel_load_data() for more
 * information.
 *
 * Return: Returns 0 if permission is granted.
 */
int security_kernel_post_load_data(char *buf, loff_t size,
				   enum kernel_load_data_id id,
				   char *description)
{
	int ret;

	ret = call_int_hook(kernel_post_load_data, 0, buf, size, id,
			    description);
	if (ret)
		return ret;
	return ima_post_load_data(buf, size, id, description);
}
EXPORT_SYMBOL_GPL(security_kernel_post_load_data);

/**
 * security_task_fix_setuid() - Update LSM with new user id attributes
 * @new: updated credentials
 * @old: credentials being replaced
 * @flags: LSM_SETID_* flag values
 *
 * Update the module's state after setting one or more of the user identity
 * attributes of the current process.  The @flags parameter indicates which of
 * the set*uid system calls invoked this hook.  If @new is the set of
 * credentials that will be installed.  Modifications should be made to this
 * rather than to @current->cred.
 *
 * Return: Returns 0 on success.
 */
int security_task_fix_setuid(struct cred *new, const struct cred *old,
			     int flags)
{
	return call_int_hook(task_fix_setuid, 0, new, old, flags);
}

/**
 * security_task_fix_setgid() - Update LSM with new group id attributes
 * @new: updated credentials
 * @old: credentials being replaced
 * @flags: LSM_SETID_* flag value
 *
 * Update the module's state after setting one or more of the group identity
 * attributes of the current process.  The @flags parameter indicates which of
 * the set*gid system calls invoked this hook.  @new is the set of credentials
 * that will be installed.  Modifications should be made to this rather than to
 * @current->cred.
 *
 * Return: Returns 0 on success.
 */
int security_task_fix_setgid(struct cred *new, const struct cred *old,
			     int flags)
{
	return call_int_hook(task_fix_setgid, 0, new, old, flags);
}

/**
 * security_task_fix_setgroups() - Update LSM with new supplementary groups
 * @new: updated credentials
 * @old: credentials being replaced
 *
 * Update the module's state after setting the supplementary group identity
 * attributes of the current process.  @new is the set of credentials that will
 * be installed.  Modifications should be made to this rather than to
 * @current->cred.
 *
 * Return: Returns 0 on success.
 */
int security_task_fix_setgroups(struct cred *new, const struct cred *old)
{
	return call_int_hook(task_fix_setgroups, 0, new, old);
}

/**
 * security_task_setpgid() - Check if setting the pgid is allowed
 * @p: task being modified
 * @pgid: new pgid
 *
 * Check permission before setting the process group identifier of the process
 * @p to @pgid.
 *
 * Return: Returns 0 if permission is granted.
 */
int security_task_setpgid(struct task_struct *p, pid_t pgid)
{
	return call_int_hook(task_setpgid, 0, p, pgid);
}

/**
 * security_task_getpgid() - Check if getting the pgid is allowed
 * @p: task
 *
 * Check permission before getting the process group identifier of the process
 * @p.
 *
 * Return: Returns 0 if permission is granted.
 */
int security_task_getpgid(struct task_struct *p)
{
	return call_int_hook(task_getpgid, 0, p);
}

/**
 * security_task_getsid() - Check if getting the session id is allowed
 * @p: task
 *
 * Check permission before getting the session identifier of the process @p.
 *
 * Return: Returns 0 if permission is granted.
 */
int security_task_getsid(struct task_struct *p)
{
	return call_int_hook(task_getsid, 0, p);
}

/**
 * security_current_getsecid_subj() - Get the current task's subjective secid
 * @secid: secid value
 *
 * Retrieve the subjective security identifier of the current task and return
 * it in @secid.  In case of failure, @secid will be set to zero.
 */
void security_current_getsecid_subj(u32 *secid)
{
	*secid = 0;
	call_void_hook(current_getsecid_subj, secid);
}
EXPORT_SYMBOL(security_current_getsecid_subj);

/**
 * security_task_getsecid_obj() - Get a task's objective secid
 * @p: target task
 * @secid: secid value
 *
 * Retrieve the objective security identifier of the task_struct in @p and
 * return it in @secid. In case of failure, @secid will be set to zero.
 */
void security_task_getsecid_obj(struct task_struct *p, u32 *secid)
{
	*secid = 0;
	call_void_hook(task_getsecid_obj, p, secid);
}
EXPORT_SYMBOL(security_task_getsecid_obj);

/**
 * security_task_setnice() - Check if setting a task's nice value is allowed
 * @p: target task
 * @nice: nice value
 *
 * Check permission before setting the nice value of @p to @nice.
 *
 * Return: Returns 0 if permission is granted.
 */
int security_task_setnice(struct task_struct *p, int nice)
{
	return call_int_hook(task_setnice, 0, p, nice);
}

/**
 * security_task_setioprio() - Check if setting a task's ioprio is allowed
 * @p: target task
 * @ioprio: ioprio value
 *
 * Check permission before setting the ioprio value of @p to @ioprio.
 *
 * Return: Returns 0 if permission is granted.
 */
int security_task_setioprio(struct task_struct *p, int ioprio)
{
	return call_int_hook(task_setioprio, 0, p, ioprio);
}

/**
 * security_task_getioprio() - Check if getting a task's ioprio is allowed
 * @p: task
 *
 * Check permission before getting the ioprio value of @p.
 *
 * Return: Returns 0 if permission is granted.
 */
int security_task_getioprio(struct task_struct *p)
{
	return call_int_hook(task_getioprio, 0, p);
}

/**
 * security_task_prlimit() - Check if get/setting resources limits is allowed
 * @cred: current task credentials
 * @tcred: target task credentials
 * @flags: LSM_PRLIMIT_* flag bits indicating a get/set/both
 *
 * Check permission before getting and/or setting the resource limits of
 * another task.
 *
 * Return: Returns 0 if permission is granted.
 */
int security_task_prlimit(const struct cred *cred, const struct cred *tcred,
			  unsigned int flags)
{
	return call_int_hook(task_prlimit, 0, cred, tcred, flags);
}

/**
 * security_task_setrlimit() - Check if setting a new rlimit value is allowed
 * @p: target task's group leader
 * @resource: resource whose limit is being set
 * @new_rlim: new resource limit
 *
 * Check permission before setting the resource limits of process @p for
 * @resource to @new_rlim.  The old resource limit values can be examined by
 * dereferencing (p->signal->rlim + resource).
 *
 * Return: Returns 0 if permission is granted.
 */
int security_task_setrlimit(struct task_struct *p, unsigned int resource,
			    struct rlimit *new_rlim)
{
	return call_int_hook(task_setrlimit, 0, p, resource, new_rlim);
}

/**
 * security_task_setscheduler() - Check if setting sched policy/param is allowed
 * @p: target task
 *
 * Check permission before setting scheduling policy and/or parameters of
 * process @p.
 *
 * Return: Returns 0 if permission is granted.
 */
int security_task_setscheduler(struct task_struct *p)
{
	return call_int_hook(task_setscheduler, 0, p);
}

/**
 * security_task_getscheduler() - Check if getting scheduling info is allowed
 * @p: target task
 *
 * Check permission before obtaining scheduling information for process @p.
 *
 * Return: Returns 0 if permission is granted.
 */
int security_task_getscheduler(struct task_struct *p)
{
	return call_int_hook(task_getscheduler, 0, p);
}

/**
 * security_task_movememory() - Check if moving memory is allowed
 * @p: task
 *
 * Check permission before moving memory owned by process @p.
 *
 * Return: Returns 0 if permission is granted.
 */
int security_task_movememory(struct task_struct *p)
{
	return call_int_hook(task_movememory, 0, p);
}

/**
 * security_task_kill() - Check if sending a signal is allowed
 * @p: target process
 * @info: signal information
 * @sig: signal value
 * @cred: credentials of the signal sender, NULL if @current
 *
 * Check permission before sending signal @sig to @p.  @info can be NULL, the
 * constant 1, or a pointer to a kernel_siginfo structure.  If @info is 1 or
 * SI_FROMKERNEL(info) is true, then the signal should be viewed as coming from
 * the kernel and should typically be permitted.  SIGIO signals are handled
 * separately by the send_sigiotask hook in file_security_ops.
 *
 * Return: Returns 0 if permission is granted.
 */
int security_task_kill(struct task_struct *p, struct kernel_siginfo *info,
		       int sig, const struct cred *cred)
{
	return call_int_hook(task_kill, 0, p, info, sig, cred);
}

/**
 * security_task_prctl() - Check if a prctl op is allowed
 * @option: operation
 * @arg2: argument
 * @arg3: argument
 * @arg4: argument
 * @arg5: argument
 *
 * Check permission before performing a process control operation on the
 * current process.
 *
 * Return: Return -ENOSYS if no-one wanted to handle this op, any other value
 *         to cause prctl() to return immediately with that value.
 */
int security_task_prctl(int option, unsigned long arg2, unsigned long arg3,
			unsigned long arg4, unsigned long arg5)
{
	int thisrc;
	int rc = LSM_RET_DEFAULT(task_prctl);
	struct security_hook_list *hp;

	hlist_for_each_entry(hp, &security_hook_heads.task_prctl, list) {
		thisrc = hp->hook.task_prctl(option, arg2, arg3, arg4, arg5);
		if (thisrc != LSM_RET_DEFAULT(task_prctl)) {
			rc = thisrc;
			if (thisrc != 0)
				break;
		}
	}
	return rc;
}

/**
 * security_task_to_inode() - Set the security attributes of a task's inode
 * @p: task
 * @inode: inode
 *
 * Set the security attributes for an inode based on an associated task's
 * security attributes, e.g. for /proc/pid inodes.
 */
void security_task_to_inode(struct task_struct *p, struct inode *inode)
{
	call_void_hook(task_to_inode, p, inode);
}

/**
 * security_create_user_ns() - Check if creating a new userns is allowed
 * @cred: prepared creds
 *
 * Check permission prior to creating a new user namespace.
 *
 * Return: Returns 0 if successful, otherwise < 0 error code.
 */
int security_create_user_ns(const struct cred *cred)
{
	return call_int_hook(userns_create, 0, cred);
}

/**
 * security_ipc_permission() - Check if sysv ipc access is allowed
 * @ipcp: ipc permission structure
 * @flag: requested permissions
 *
 * Check permissions for access to IPC.
 *
 * Return: Returns 0 if permission is granted.
 */
int security_ipc_permission(struct kern_ipc_perm *ipcp, short flag)
{
	return call_int_hook(ipc_permission, 0, ipcp, flag);
}

/**
 * security_ipc_getsecid() - Get the sysv ipc object's secid
 * @ipcp: ipc permission structure
 * @secid: secid pointer
 *
 * Get the secid associated with the ipc object.  In case of failure, @secid
 * will be set to zero.
 */
void security_ipc_getsecid(struct kern_ipc_perm *ipcp, u32 *secid)
{
	*secid = 0;
	call_void_hook(ipc_getsecid, ipcp, secid);
}

/**
 * security_msg_msg_alloc() - Allocate a sysv ipc message LSM blob
 * @msg: message structure
 *
 * Allocate and attach a security structure to the msg->security field.  The
 * security field is initialized to NULL when the structure is first created.
 *
 * Return: Return 0 if operation was successful and permission is granted.
 */
int security_msg_msg_alloc(struct msg_msg *msg)
{
	int rc = lsm_msg_msg_alloc(msg);

	if (unlikely(rc))
		return rc;
	rc = call_int_hook(msg_msg_alloc_security, 0, msg);
	if (unlikely(rc))
		security_msg_msg_free(msg);
	return rc;
}

/**
 * security_msg_msg_free() - Free a sysv ipc message LSM blob
 * @msg: message structure
 *
 * Deallocate the security structure for this message.
 */
void security_msg_msg_free(struct msg_msg *msg)
{
	call_void_hook(msg_msg_free_security, msg);
	kfree(msg->security);
	msg->security = NULL;
}

/**
 * security_msg_queue_alloc() - Allocate a sysv ipc msg queue LSM blob
 * @msq: sysv ipc permission structure
 *
 * Allocate and attach a security structure to @msg. The security field is
 * initialized to NULL when the structure is first created.
 *
 * Return: Returns 0 if operation was successful and permission is granted.
 */
int security_msg_queue_alloc(struct kern_ipc_perm *msq)
{
	int rc = lsm_ipc_alloc(msq);

	if (unlikely(rc))
		return rc;
	rc = call_int_hook(msg_queue_alloc_security, 0, msq);
	if (unlikely(rc))
		security_msg_queue_free(msq);
	return rc;
}

/**
 * security_msg_queue_free() - Free a sysv ipc msg queue LSM blob
 * @msq: sysv ipc permission structure
 *
 * Deallocate security field @perm->security for the message queue.
 */
void security_msg_queue_free(struct kern_ipc_perm *msq)
{
	call_void_hook(msg_queue_free_security, msq);
	kfree(msq->security);
	msq->security = NULL;
}

/**
 * security_msg_queue_associate() - Check if a msg queue operation is allowed
 * @msq: sysv ipc permission structure
 * @msqflg: operation flags
 *
 * Check permission when a message queue is requested through the msgget system
 * call. This hook is only called when returning the message queue identifier
 * for an existing message queue, not when a new message queue is created.
 *
 * Return: Return 0 if permission is granted.
 */
int security_msg_queue_associate(struct kern_ipc_perm *msq, int msqflg)
{
	return call_int_hook(msg_queue_associate, 0, msq, msqflg);
}

/**
 * security_msg_queue_msgctl() - Check if a msg queue operation is allowed
 * @msq: sysv ipc permission structure
 * @cmd: operation
 *
 * Check permission when a message control operation specified by @cmd is to be
 * performed on the message queue with permissions.
 *
 * Return: Returns 0 if permission is granted.
 */
int security_msg_queue_msgctl(struct kern_ipc_perm *msq, int cmd)
{
	return call_int_hook(msg_queue_msgctl, 0, msq, cmd);
}

/**
 * security_msg_queue_msgsnd() - Check if sending a sysv ipc message is allowed
 * @msq: sysv ipc permission structure
 * @msg: message
 * @msqflg: operation flags
 *
 * Check permission before a message, @msg, is enqueued on the message queue
 * with permissions specified in @msq.
 *
 * Return: Returns 0 if permission is granted.
 */
int security_msg_queue_msgsnd(struct kern_ipc_perm *msq,
			      struct msg_msg *msg, int msqflg)
{
	return call_int_hook(msg_queue_msgsnd, 0, msq, msg, msqflg);
}

/**
 * security_msg_queue_msgrcv() - Check if receiving a sysv ipc msg is allowed
 * @msq: sysv ipc permission structure
 * @msg: message
 * @target: target task
 * @type: type of message requested
 * @mode: operation flags
 *
 * Check permission before a message, @msg, is removed from the message	queue.
 * The @target task structure contains a pointer to the process that will be
 * receiving the message (not equal to the current process when inline receives
 * are being performed).
 *
 * Return: Returns 0 if permission is granted.
 */
int security_msg_queue_msgrcv(struct kern_ipc_perm *msq, struct msg_msg *msg,
			      struct task_struct *target, long type, int mode)
{
	return call_int_hook(msg_queue_msgrcv, 0, msq, msg, target, type, mode);
}

/**
 * security_shm_alloc() - Allocate a sysv shm LSM blob
 * @shp: sysv ipc permission structure
 *
 * Allocate and attach a security structure to the @shp security field.  The
 * security field is initialized to NULL when the structure is first created.
 *
 * Return: Returns 0 if operation was successful and permission is granted.
 */
int security_shm_alloc(struct kern_ipc_perm *shp)
{
	int rc = lsm_ipc_alloc(shp);

	if (unlikely(rc))
		return rc;
	rc = call_int_hook(shm_alloc_security, 0, shp);
	if (unlikely(rc))
		security_shm_free(shp);
	return rc;
}

/**
 * security_shm_free() - Free a sysv shm LSM blob
 * @shp: sysv ipc permission structure
 *
 * Deallocate the security structure @perm->security for the memory segment.
 */
void security_shm_free(struct kern_ipc_perm *shp)
{
	call_void_hook(shm_free_security, shp);
	kfree(shp->security);
	shp->security = NULL;
}

/**
 * security_shm_associate() - Check if a sysv shm operation is allowed
 * @shp: sysv ipc permission structure
 * @shmflg: operation flags
 *
 * Check permission when a shared memory region is requested through the shmget
 * system call. This hook is only called when returning the shared memory
 * region identifier for an existing region, not when a new shared memory
 * region is created.
 *
 * Return: Returns 0 if permission is granted.
 */
int security_shm_associate(struct kern_ipc_perm *shp, int shmflg)
{
	return call_int_hook(shm_associate, 0, shp, shmflg);
}

/**
 * security_shm_shmctl() - Check if a sysv shm operation is allowed
 * @shp: sysv ipc permission structure
 * @cmd: operation
 *
 * Check permission when a shared memory control operation specified by @cmd is
 * to be performed on the shared memory region with permissions in @shp.
 *
 * Return: Return 0 if permission is granted.
 */
int security_shm_shmctl(struct kern_ipc_perm *shp, int cmd)
{
	return call_int_hook(shm_shmctl, 0, shp, cmd);
}

/**
 * security_shm_shmat() - Check if a sysv shm attach operation is allowed
 * @shp: sysv ipc permission structure
 * @shmaddr: address of memory region to attach
 * @shmflg: operation flags
 *
 * Check permissions prior to allowing the shmat system call to attach the
 * shared memory segment with permissions @shp to the data segment of the
 * calling process. The attaching address is specified by @shmaddr.
 *
 * Return: Returns 0 if permission is granted.
 */
int security_shm_shmat(struct kern_ipc_perm *shp,
		       char __user *shmaddr, int shmflg)
{
	return call_int_hook(shm_shmat, 0, shp, shmaddr, shmflg);
}

/**
 * security_sem_alloc() - Allocate a sysv semaphore LSM blob
 * @sma: sysv ipc permission structure
 *
 * Allocate and attach a security structure to the @sma security field. The
 * security field is initialized to NULL when the structure is first created.
 *
 * Return: Returns 0 if operation was successful and permission is granted.
 */
int security_sem_alloc(struct kern_ipc_perm *sma)
{
	int rc = lsm_ipc_alloc(sma);

	if (unlikely(rc))
		return rc;
	rc = call_int_hook(sem_alloc_security, 0, sma);
	if (unlikely(rc))
		security_sem_free(sma);
	return rc;
}

/**
 * security_sem_free() - Free a sysv semaphore LSM blob
 * @sma: sysv ipc permission structure
 *
 * Deallocate security structure @sma->security for the semaphore.
 */
void security_sem_free(struct kern_ipc_perm *sma)
{
	call_void_hook(sem_free_security, sma);
	kfree(sma->security);
	sma->security = NULL;
}

/**
 * security_sem_associate() - Check if a sysv semaphore operation is allowed
 * @sma: sysv ipc permission structure
 * @semflg: operation flags
 *
 * Check permission when a semaphore is requested through the semget system
 * call. This hook is only called when returning the semaphore identifier for
 * an existing semaphore, not when a new one must be created.
 *
 * Return: Returns 0 if permission is granted.
 */
int security_sem_associate(struct kern_ipc_perm *sma, int semflg)
{
	return call_int_hook(sem_associate, 0, sma, semflg);
}

/**
 * security_sem_semctl() - Check if a sysv semaphore operation is allowed
 * @sma: sysv ipc permission structure
 * @cmd: operation
 *
 * Check permission when a semaphore operation specified by @cmd is to be
 * performed on the semaphore.
 *
 * Return: Returns 0 if permission is granted.
 */
int security_sem_semctl(struct kern_ipc_perm *sma, int cmd)
{
	return call_int_hook(sem_semctl, 0, sma, cmd);
}

/**
 * security_sem_semop() - Check if a sysv semaphore operation is allowed
 * @sma: sysv ipc permission structure
 * @sops: operations to perform
 * @nsops: number of operations
 * @alter: flag indicating changes will be made
 *
 * Check permissions before performing operations on members of the semaphore
 * set. If the @alter flag is nonzero, the semaphore set may be modified.
 *
 * Return: Returns 0 if permission is granted.
 */
int security_sem_semop(struct kern_ipc_perm *sma, struct sembuf *sops,
		       unsigned nsops, int alter)
{
	return call_int_hook(sem_semop, 0, sma, sops, nsops, alter);
}

/**
 * security_d_instantiate() - Populate an inode's LSM state based on a dentry
 * @dentry: dentry
 * @inode: inode
 *
 * Fill in @inode security information for a @dentry if allowed.
 */
void security_d_instantiate(struct dentry *dentry, struct inode *inode)
{
	if (unlikely(inode && IS_PRIVATE(inode)))
		return;
	call_void_hook(d_instantiate, dentry, inode);
}
EXPORT_SYMBOL(security_d_instantiate);

/**
 * security_getprocattr() - Read an attribute for a task
 * @p: the task
 * @lsm: LSM name
 * @name: attribute name
 * @value: attribute value
 *
 * Read attribute @name for task @p and store it into @value if allowed.
 *
 * Return: Returns the length of @value on success, a negative value otherwise.
 */
int security_getprocattr(struct task_struct *p, const char *lsm,
			 const char *name, char **value)
{
	struct security_hook_list *hp;

	hlist_for_each_entry(hp, &security_hook_heads.getprocattr, list) {
		if (lsm != NULL && strcmp(lsm, hp->lsm))
			continue;
		return hp->hook.getprocattr(p, name, value);
	}
	return LSM_RET_DEFAULT(getprocattr);
}

/**
 * security_setprocattr() - Set an attribute for a task
 * @lsm: LSM name
 * @name: attribute name
 * @value: attribute value
 * @size: attribute value size
 *
 * Write (set) the current task's attribute @name to @value, size @size if
 * allowed.
 *
 * Return: Returns bytes written on success, a negative value otherwise.
 */
int security_setprocattr(const char *lsm, const char *name, void *value,
			 size_t size)
{
	struct security_hook_list *hp;

	hlist_for_each_entry(hp, &security_hook_heads.setprocattr, list) {
		if (lsm != NULL && strcmp(lsm, hp->lsm))
			continue;
		return hp->hook.setprocattr(name, value, size);
	}
	return LSM_RET_DEFAULT(setprocattr);
}

/**
 * security_netlink_send() - Save info and check if netlink sending is allowed
 * @sk: sending socket
 * @skb: netlink message
 *
 * Save security information for a netlink message so that permission checking
 * can be performed when the message is processed.  The security information
 * can be saved using the eff_cap field of the netlink_skb_parms structure.
 * Also may be used to provide fine grained control over message transmission.
 *
 * Return: Returns 0 if the information was successfully saved and message is
 *         allowed to be transmitted.
 */
int security_netlink_send(struct sock *sk, struct sk_buff *skb)
{
	return call_int_hook(netlink_send, 0, sk, skb);
}

/**
 * security_ismaclabel() - Check is the named attribute is a MAC label
 * @name: full extended attribute name
 *
 * Check if the extended attribute specified by @name represents a MAC label.
 *
 * Return: Returns 1 if name is a MAC attribute otherwise returns 0.
 */
int security_ismaclabel(const char *name)
{
	return call_int_hook(ismaclabel, 0, name);
}
EXPORT_SYMBOL(security_ismaclabel);

/**
 * security_secid_to_secctx() - Convert a secid to a secctx
 * @secid: secid
 * @secdata: secctx
 * @seclen: secctx length
 *
 * Convert secid to security context.  If @secdata is NULL the length of the
 * result will be returned in @seclen, but no @secdata will be returned.  This
 * does mean that the length could change between calls to check the length and
 * the next call which actually allocates and returns the @secdata.
 *
 * Return: Return 0 on success, error on failure.
 */
int security_secid_to_secctx(u32 secid, char **secdata, u32 *seclen)
{
	struct security_hook_list *hp;
	int rc;

	/*
	 * Currently, only one LSM can implement secid_to_secctx (i.e this
	 * LSM hook is not "stackable").
	 */
	hlist_for_each_entry(hp, &security_hook_heads.secid_to_secctx, list) {
		rc = hp->hook.secid_to_secctx(secid, secdata, seclen);
		if (rc != LSM_RET_DEFAULT(secid_to_secctx))
			return rc;
	}

	return LSM_RET_DEFAULT(secid_to_secctx);
}
EXPORT_SYMBOL(security_secid_to_secctx);

/**
 * security_secctx_to_secid() - Convert a secctx to a secid
 * @secdata: secctx
 * @seclen: length of secctx
 * @secid: secid
 *
 * Convert security context to secid.
 *
 * Return: Returns 0 on success, error on failure.
 */
int security_secctx_to_secid(const char *secdata, u32 seclen, u32 *secid)
{
	*secid = 0;
	return call_int_hook(secctx_to_secid, 0, secdata, seclen, secid);
}
EXPORT_SYMBOL(security_secctx_to_secid);

/**
 * security_release_secctx() - Free a secctx buffer
 * @secdata: secctx
 * @seclen: length of secctx
 *
 * Release the security context.
 */
void security_release_secctx(char *secdata, u32 seclen)
{
	call_void_hook(release_secctx, secdata, seclen);
}
EXPORT_SYMBOL(security_release_secctx);

/**
 * security_inode_invalidate_secctx() - Invalidate an inode's security label
 * @inode: inode
 *
 * Notify the security module that it must revalidate the security context of
 * an inode.
 */
void security_inode_invalidate_secctx(struct inode *inode)
{
	call_void_hook(inode_invalidate_secctx, inode);
}
EXPORT_SYMBOL(security_inode_invalidate_secctx);

/**
 * security_inode_notifysecctx() - Nofify the LSM of an inode's security label
 * @inode: inode
 * @ctx: secctx
 * @ctxlen: length of secctx
 *
 * Notify the security module of what the security context of an inode should
 * be.  Initializes the incore security context managed by the security module
 * for this inode.  Example usage: NFS client invokes this hook to initialize
 * the security context in its incore inode to the value provided by the server
 * for the file when the server returned the file's attributes to the client.
 * Must be called with inode->i_mutex locked.
 *
 * Return: Returns 0 on success, error on failure.
 */
int security_inode_notifysecctx(struct inode *inode, void *ctx, u32 ctxlen)
{
	return call_int_hook(inode_notifysecctx, 0, inode, ctx, ctxlen);
}
EXPORT_SYMBOL(security_inode_notifysecctx);

/**
 * security_inode_setsecctx() - Change the security label of an inode
 * @dentry: inode
 * @ctx: secctx
 * @ctxlen: length of secctx
 *
 * Change the security context of an inode.  Updates the incore security
 * context managed by the security module and invokes the fs code as needed
 * (via __vfs_setxattr_noperm) to update any backing xattrs that represent the
 * context.  Example usage: NFS server invokes this hook to change the security
 * context in its incore inode and on the backing filesystem to a value
 * provided by the client on a SETATTR operation.  Must be called with
 * inode->i_mutex locked.
 *
 * Return: Returns 0 on success, error on failure.
 */
int security_inode_setsecctx(struct dentry *dentry, void *ctx, u32 ctxlen)
{
	return call_int_hook(inode_setsecctx, 0, dentry, ctx, ctxlen);
}
EXPORT_SYMBOL(security_inode_setsecctx);

/**
 * security_inode_getsecctx() - Get the security label of an inode
 * @inode: inode
 * @ctx: secctx
 * @ctxlen: length of secctx
 *
 * On success, returns 0 and fills out @ctx and @ctxlen with the security
 * context for the given @inode.
 *
 * Return: Returns 0 on success, error on failure.
 */
int security_inode_getsecctx(struct inode *inode, void **ctx, u32 *ctxlen)
{
	return call_int_hook(inode_getsecctx, -EOPNOTSUPP, inode, ctx, ctxlen);
}
EXPORT_SYMBOL(security_inode_getsecctx);

#ifdef CONFIG_WATCH_QUEUE
/**
 * security_post_notification() - Check if a watch notification can be posted
 * @w_cred: credentials of the task that set the watch
 * @cred: credentials of the task which triggered the watch
 * @n: the notification
 *
 * Check to see if a watch notification can be posted to a particular queue.
 *
 * Return: Returns 0 if permission is granted.
 */
int security_post_notification(const struct cred *w_cred,
			       const struct cred *cred,
			       struct watch_notification *n)
{
	return call_int_hook(post_notification, 0, w_cred, cred, n);
}
#endif /* CONFIG_WATCH_QUEUE */

#ifdef CONFIG_KEY_NOTIFICATIONS
/**
 * security_watch_key() - Check if a task is allowed to watch for key events
 * @key: the key to watch
 *
 * Check to see if a process is allowed to watch for event notifications from
 * a key or keyring.
 *
 * Return: Returns 0 if permission is granted.
 */
int security_watch_key(struct key *key)
{
	return call_int_hook(watch_key, 0, key);
}
#endif /* CONFIG_KEY_NOTIFICATIONS */

#ifdef CONFIG_SECURITY_NETWORK
/**
 * security_unix_stream_connect() - Check if a AF_UNIX stream is allowed
 * @sock: originating sock
 * @other: peer sock
 * @newsk: new sock
 *
 * Check permissions before establishing a Unix domain stream connection
 * between @sock and @other.
 *
 * The @unix_stream_connect and @unix_may_send hooks were necessary because
 * Linux provides an alternative to the conventional file name space for Unix
 * domain sockets.  Whereas binding and connecting to sockets in the file name
 * space is mediated by the typical file permissions (and caught by the mknod
 * and permission hooks in inode_security_ops), binding and connecting to
 * sockets in the abstract name space is completely unmediated.  Sufficient
 * control of Unix domain sockets in the abstract name space isn't possible
 * using only the socket layer hooks, since we need to know the actual target
 * socket, which is not looked up until we are inside the af_unix code.
 *
 * Return: Returns 0 if permission is granted.
 */
int security_unix_stream_connect(struct sock *sock, struct sock *other,
				 struct sock *newsk)
{
	return call_int_hook(unix_stream_connect, 0, sock, other, newsk);
}
EXPORT_SYMBOL(security_unix_stream_connect);

/**
 * security_unix_may_send() - Check if AF_UNIX socket can send datagrams
 * @sock: originating sock
 * @other: peer sock
 *
 * Check permissions before connecting or sending datagrams from @sock to
 * @other.
 *
 * The @unix_stream_connect and @unix_may_send hooks were necessary because
 * Linux provides an alternative to the conventional file name space for Unix
 * domain sockets.  Whereas binding and connecting to sockets in the file name
 * space is mediated by the typical file permissions (and caught by the mknod
 * and permission hooks in inode_security_ops), binding and connecting to
 * sockets in the abstract name space is completely unmediated.  Sufficient
 * control of Unix domain sockets in the abstract name space isn't possible
 * using only the socket layer hooks, since we need to know the actual target
 * socket, which is not looked up until we are inside the af_unix code.
 *
 * Return: Returns 0 if permission is granted.
 */
int security_unix_may_send(struct socket *sock,  struct socket *other)
{
	return call_int_hook(unix_may_send, 0, sock, other);
}
EXPORT_SYMBOL(security_unix_may_send);

/**
 * security_socket_create() - Check if creating a new socket is allowed
 * @family: protocol family
 * @type: communications type
 * @protocol: requested protocol
 * @kern: set to 1 if a kernel socket is requested
 *
 * Check permissions prior to creating a new socket.
 *
 * Return: Returns 0 if permission is granted.
 */
int security_socket_create(int family, int type, int protocol, int kern)
{
	return call_int_hook(socket_create, 0, family, type, protocol, kern);
}

/**
 * security_socket_post_create() - Initialize a newly created socket
 * @sock: socket
 * @family: protocol family
 * @type: communications type
 * @protocol: requested protocol
 * @kern: set to 1 if a kernel socket is requested
 *
 * This hook allows a module to update or allocate a per-socket security
 * structure. Note that the security field was not added directly to the socket
 * structure, but rather, the socket security information is stored in the
 * associated inode.  Typically, the inode alloc_security hook will allocate
 * and attach security information to SOCK_INODE(sock)->i_security.  This hook
 * may be used to update the SOCK_INODE(sock)->i_security field with additional
 * information that wasn't available when the inode was allocated.
 *
 * Return: Returns 0 if permission is granted.
 */
int security_socket_post_create(struct socket *sock, int family,
				int type, int protocol, int kern)
{
	return call_int_hook(socket_post_create, 0, sock, family, type,
			     protocol, kern);
}

/**
 * security_socket_socketpair() - Check if creating a socketpair is allowed
 * @socka: first socket
 * @sockb: second socket
 *
 * Check permissions before creating a fresh pair of sockets.
 *
 * Return: Returns 0 if permission is granted and the connection was
 *         established.
 */
int security_socket_socketpair(struct socket *socka, struct socket *sockb)
{
	return call_int_hook(socket_socketpair, 0, socka, sockb);
}
EXPORT_SYMBOL(security_socket_socketpair);

/**
 * security_socket_bind() - Check if a socket bind operation is allowed
 * @sock: socket
 * @address: requested bind address
 * @addrlen: length of address
 *
 * Check permission before socket protocol layer bind operation is performed
 * and the socket @sock is bound to the address specified in the @address
 * parameter.
 *
 * Return: Returns 0 if permission is granted.
 */
int security_socket_bind(struct socket *sock,
			 struct sockaddr *address, int addrlen)
{
	return call_int_hook(socket_bind, 0, sock, address, addrlen);
}

/**
 * security_socket_connect() - Check if a socket connect operation is allowed
 * @sock: socket
 * @address: address of remote connection point
 * @addrlen: length of address
 *
 * Check permission before socket protocol layer connect operation attempts to
 * connect socket @sock to a remote address, @address.
 *
 * Return: Returns 0 if permission is granted.
 */
int security_socket_connect(struct socket *sock,
			    struct sockaddr *address, int addrlen)
{
	return call_int_hook(socket_connect, 0, sock, address, addrlen);
}

/**
 * security_socket_listen() - Check if a socket is allowed to listen
 * @sock: socket
 * @backlog: connection queue size
 *
 * Check permission before socket protocol layer listen operation.
 *
 * Return: Returns 0 if permission is granted.
 */
int security_socket_listen(struct socket *sock, int backlog)
{
	return call_int_hook(socket_listen, 0, sock, backlog);
}

/**
 * security_socket_accept() - Check if a socket is allowed to accept connections
 * @sock: listening socket
 * @newsock: newly creation connection socket
 *
 * Check permission before accepting a new connection.  Note that the new
 * socket, @newsock, has been created and some information copied to it, but
 * the accept operation has not actually been performed.
 *
 * Return: Returns 0 if permission is granted.
 */
int security_socket_accept(struct socket *sock, struct socket *newsock)
{
	return call_int_hook(socket_accept, 0, sock, newsock);
}

/**
 * security_socket_sendmsg() - Check is sending a message is allowed
 * @sock: sending socket
 * @msg: message to send
 * @size: size of message
 *
 * Check permission before transmitting a message to another socket.
 *
 * Return: Returns 0 if permission is granted.
 */
int security_socket_sendmsg(struct socket *sock, struct msghdr *msg, int size)
{
	return call_int_hook(socket_sendmsg, 0, sock, msg, size);
}

/**
 * security_socket_recvmsg() - Check if receiving a message is allowed
 * @sock: receiving socket
 * @msg: message to receive
 * @size: size of message
 * @flags: operational flags
 *
 * Check permission before receiving a message from a socket.
 *
 * Return: Returns 0 if permission is granted.
 */
int security_socket_recvmsg(struct socket *sock, struct msghdr *msg,
			    int size, int flags)
{
	return call_int_hook(socket_recvmsg, 0, sock, msg, size, flags);
}

/**
 * security_socket_getsockname() - Check if reading the socket addr is allowed
 * @sock: socket
 *
 * Check permission before reading the local address (name) of the socket
 * object.
 *
 * Return: Returns 0 if permission is granted.
 */
int security_socket_getsockname(struct socket *sock)
{
	return call_int_hook(socket_getsockname, 0, sock);
}

/**
 * security_socket_getpeername() - Check if reading the peer's addr is allowed
 * @sock: socket
 *
 * Check permission before the remote address (name) of a socket object.
 *
 * Return: Returns 0 if permission is granted.
 */
int security_socket_getpeername(struct socket *sock)
{
	return call_int_hook(socket_getpeername, 0, sock);
}

/**
 * security_socket_getsockopt() - Check if reading a socket option is allowed
 * @sock: socket
 * @level: option's protocol level
 * @optname: option name
 *
 * Check permissions before retrieving the options associated with socket
 * @sock.
 *
 * Return: Returns 0 if permission is granted.
 */
int security_socket_getsockopt(struct socket *sock, int level, int optname)
{
	return call_int_hook(socket_getsockopt, 0, sock, level, optname);
}

/**
 * security_socket_setsockopt() - Check if setting a socket option is allowed
 * @sock: socket
 * @level: option's protocol level
 * @optname: option name
 *
 * Check permissions before setting the options associated with socket @sock.
 *
 * Return: Returns 0 if permission is granted.
 */
int security_socket_setsockopt(struct socket *sock, int level, int optname)
{
	return call_int_hook(socket_setsockopt, 0, sock, level, optname);
}

/**
 * security_socket_shutdown() - Checks if shutting down the socket is allowed
 * @sock: socket
 * @how: flag indicating how sends and receives are handled
 *
 * Checks permission before all or part of a connection on the socket @sock is
 * shut down.
 *
 * Return: Returns 0 if permission is granted.
 */
int security_socket_shutdown(struct socket *sock, int how)
{
	return call_int_hook(socket_shutdown, 0, sock, how);
}

/**
 * security_sock_rcv_skb() - Check if an incoming network packet is allowed
 * @sk: destination sock
 * @skb: incoming packet
 *
 * Check permissions on incoming network packets.  This hook is distinct from
 * Netfilter's IP input hooks since it is the first time that the incoming
 * sk_buff @skb has been associated with a particular socket, @sk.  Must not
 * sleep inside this hook because some callers hold spinlocks.
 *
 * Return: Returns 0 if permission is granted.
 */
int security_sock_rcv_skb(struct sock *sk, struct sk_buff *skb)
{
	return call_int_hook(socket_sock_rcv_skb, 0, sk, skb);
}
EXPORT_SYMBOL(security_sock_rcv_skb);

/**
 * security_socket_getpeersec_stream() - Get the remote peer label
 * @sock: socket
 * @optval: destination buffer
 * @optlen: size of peer label copied into the buffer
 * @len: maximum size of the destination buffer
 *
 * This hook allows the security module to provide peer socket security state
 * for unix or connected tcp sockets to userspace via getsockopt SO_GETPEERSEC.
 * For tcp sockets this can be meaningful if the socket is associated with an
 * ipsec SA.
 *
 * Return: Returns 0 if all is well, otherwise, typical getsockopt return
 *         values.
 */
int security_socket_getpeersec_stream(struct socket *sock, sockptr_t optval,
				      sockptr_t optlen, unsigned int len)
{
	return call_int_hook(socket_getpeersec_stream, -ENOPROTOOPT, sock,
			     optval, optlen, len);
}

/**
 * security_socket_getpeersec_dgram() - Get the remote peer label
 * @sock: socket
 * @skb: datagram packet
 * @secid: remote peer label secid
 *
 * This hook allows the security module to provide peer socket security state
 * for udp sockets on a per-packet basis to userspace via getsockopt
 * SO_GETPEERSEC. The application must first have indicated the IP_PASSSEC
 * option via getsockopt. It can then retrieve the security state returned by
 * this hook for a packet via the SCM_SECURITY ancillary message type.
 *
 * Return: Returns 0 on success, error on failure.
 */
int security_socket_getpeersec_dgram(struct socket *sock,
				     struct sk_buff *skb, u32 *secid)
{
	return call_int_hook(socket_getpeersec_dgram, -ENOPROTOOPT, sock,
			     skb, secid);
}
EXPORT_SYMBOL(security_socket_getpeersec_dgram);

/**
 * security_sk_alloc() - Allocate and initialize a sock's LSM blob
 * @sk: sock
 * @family: protocol family
 * @priority: gfp flags
 *
 * Allocate and attach a security structure to the sk->sk_security field, which
 * is used to copy security attributes between local stream sockets.
 *
 * Return: Returns 0 on success, error on failure.
 */
int security_sk_alloc(struct sock *sk, int family, gfp_t priority)
{
	return call_int_hook(sk_alloc_security, 0, sk, family, priority);
}

/**
 * security_sk_free() - Free the sock's LSM blob
 * @sk: sock
 *
 * Deallocate security structure.
 */
void security_sk_free(struct sock *sk)
{
	call_void_hook(sk_free_security, sk);
}

/**
 * security_sk_clone() - Clone a sock's LSM state
 * @sk: original sock
 * @newsk: target sock
 *
 * Clone/copy security structure.
 */
void security_sk_clone(const struct sock *sk, struct sock *newsk)
{
	call_void_hook(sk_clone_security, sk, newsk);
}
EXPORT_SYMBOL(security_sk_clone);

<<<<<<< HEAD
void security_sk_classify_flow(const struct sock *sk, struct flowi_common *flic)
=======
/**
 * security_sk_classify_flow() - Set a flow's secid based on socket
 * @sk: original socket
 * @flic: target flow
 *
 * Set the target flow's secid to socket's secid.
 */
void security_sk_classify_flow(struct sock *sk, struct flowi_common *flic)
>>>>>>> 8e4672d6
{
	call_void_hook(sk_getsecid, sk, &flic->flowic_secid);
}
EXPORT_SYMBOL(security_sk_classify_flow);

/**
 * security_req_classify_flow() - Set a flow's secid based on request_sock
 * @req: request_sock
 * @flic: target flow
 *
 * Sets @flic's secid to @req's secid.
 */
void security_req_classify_flow(const struct request_sock *req,
				struct flowi_common *flic)
{
	call_void_hook(req_classify_flow, req, flic);
}
EXPORT_SYMBOL(security_req_classify_flow);

/**
 * security_sock_graft() - Reconcile LSM state when grafting a sock on a socket
 * @sk: sock being grafted
 * @parent: target parent socket
 *
 * Sets @parent's inode secid to @sk's secid and update @sk with any necessary
 * LSM state from @parent.
 */
void security_sock_graft(struct sock *sk, struct socket *parent)
{
	call_void_hook(sock_graft, sk, parent);
}
EXPORT_SYMBOL(security_sock_graft);

/**
 * security_inet_conn_request() - Set request_sock state using incoming connect
 * @sk: parent listening sock
 * @skb: incoming connection
 * @req: new request_sock
 *
 * Initialize the @req LSM state based on @sk and the incoming connect in @skb.
 *
 * Return: Returns 0 if permission is granted.
 */
int security_inet_conn_request(const struct sock *sk,
			       struct sk_buff *skb, struct request_sock *req)
{
	return call_int_hook(inet_conn_request, 0, sk, skb, req);
}
EXPORT_SYMBOL(security_inet_conn_request);

/**
 * security_inet_csk_clone() - Set new sock LSM state based on request_sock
 * @newsk: new sock
 * @req: connection request_sock
 *
 * Set that LSM state of @sock using the LSM state from @req.
 */
void security_inet_csk_clone(struct sock *newsk,
			     const struct request_sock *req)
{
	call_void_hook(inet_csk_clone, newsk, req);
}

/**
 * security_inet_conn_established() - Update sock's LSM state with connection
 * @sk: sock
 * @skb: connection packet
 *
 * Update @sock's LSM state to represent a new connection from @skb.
 */
void security_inet_conn_established(struct sock *sk,
				    struct sk_buff *skb)
{
	call_void_hook(inet_conn_established, sk, skb);
}
EXPORT_SYMBOL(security_inet_conn_established);

/**
 * security_secmark_relabel_packet() - Check if setting a secmark is allowed
 * @secid: new secmark value
 *
 * Check if the process should be allowed to relabel packets to @secid.
 *
 * Return: Returns 0 if permission is granted.
 */
int security_secmark_relabel_packet(u32 secid)
{
	return call_int_hook(secmark_relabel_packet, 0, secid);
}
EXPORT_SYMBOL(security_secmark_relabel_packet);

/**
 * security_secmark_refcount_inc() - Increment the secmark labeling rule count
 *
 * Tells the LSM to increment the number of secmark labeling rules loaded.
 */
void security_secmark_refcount_inc(void)
{
	call_void_hook(secmark_refcount_inc);
}
EXPORT_SYMBOL(security_secmark_refcount_inc);

/**
 * security_secmark_refcount_dec() - Decrement the secmark labeling rule count
 *
 * Tells the LSM to decrement the number of secmark labeling rules loaded.
 */
void security_secmark_refcount_dec(void)
{
	call_void_hook(secmark_refcount_dec);
}
EXPORT_SYMBOL(security_secmark_refcount_dec);

/**
 * security_tun_dev_alloc_security() - Allocate a LSM blob for a TUN device
 * @security: pointer to the LSM blob
 *
 * This hook allows a module to allocate a security structure for a TUN	device,
 * returning the pointer in @security.
 *
 * Return: Returns a zero on success, negative values on failure.
 */
int security_tun_dev_alloc_security(void **security)
{
	return call_int_hook(tun_dev_alloc_security, 0, security);
}
EXPORT_SYMBOL(security_tun_dev_alloc_security);

/**
 * security_tun_dev_free_security() - Free a TUN device LSM blob
 * @security: LSM blob
 *
 * This hook allows a module to free the security structure for a TUN device.
 */
void security_tun_dev_free_security(void *security)
{
	call_void_hook(tun_dev_free_security, security);
}
EXPORT_SYMBOL(security_tun_dev_free_security);

/**
 * security_tun_dev_create() - Check if creating a TUN device is allowed
 *
 * Check permissions prior to creating a new TUN device.
 *
 * Return: Returns 0 if permission is granted.
 */
int security_tun_dev_create(void)
{
	return call_int_hook(tun_dev_create, 0);
}
EXPORT_SYMBOL(security_tun_dev_create);

/**
 * security_tun_dev_attach_queue() - Check if attaching a TUN queue is allowed
 * @security: TUN device LSM blob
 *
 * Check permissions prior to attaching to a TUN device queue.
 *
 * Return: Returns 0 if permission is granted.
 */
int security_tun_dev_attach_queue(void *security)
{
	return call_int_hook(tun_dev_attach_queue, 0, security);
}
EXPORT_SYMBOL(security_tun_dev_attach_queue);

/**
 * security_tun_dev_attach() - Update TUN device LSM state on attach
 * @sk: associated sock
 * @security: TUN device LSM blob
 *
 * This hook can be used by the module to update any security state associated
 * with the TUN device's sock structure.
 *
 * Return: Returns 0 if permission is granted.
 */
int security_tun_dev_attach(struct sock *sk, void *security)
{
	return call_int_hook(tun_dev_attach, 0, sk, security);
}
EXPORT_SYMBOL(security_tun_dev_attach);

/**
 * security_tun_dev_open() - Update TUN device LSM state on open
 * @security: TUN device LSM blob
 *
 * This hook can be used by the module to update any security state associated
 * with the TUN device's security structure.
 *
 * Return: Returns 0 if permission is granted.
 */
int security_tun_dev_open(void *security)
{
	return call_int_hook(tun_dev_open, 0, security);
}
EXPORT_SYMBOL(security_tun_dev_open);

/**
 * security_sctp_assoc_request() - Update the LSM on a SCTP association req
 * @asoc: SCTP association
 * @skb: packet requesting the association
 *
 * Passes the @asoc and @chunk->skb of the association INIT packet to the LSM.
 *
 * Return: Returns 0 on success, error on failure.
 */
int security_sctp_assoc_request(struct sctp_association *asoc,
				struct sk_buff *skb)
{
	return call_int_hook(sctp_assoc_request, 0, asoc, skb);
}
EXPORT_SYMBOL(security_sctp_assoc_request);

/**
 * security_sctp_bind_connect() - Validate a list of addrs for a SCTP option
 * @sk: socket
 * @optname: SCTP option to validate
 * @address: list of IP addresses to validate
 * @addrlen: length of the address list
 *
 * Validiate permissions required for each address associated with sock	@sk.
 * Depending on @optname, the addresses will be treated as either a connect or
 * bind service. The @addrlen is calculated on each IPv4 and IPv6 address using
 * sizeof(struct sockaddr_in) or sizeof(struct sockaddr_in6).
 *
 * Return: Returns 0 on success, error on failure.
 */
int security_sctp_bind_connect(struct sock *sk, int optname,
			       struct sockaddr *address, int addrlen)
{
	return call_int_hook(sctp_bind_connect, 0, sk, optname,
			     address, addrlen);
}
EXPORT_SYMBOL(security_sctp_bind_connect);

/**
 * security_sctp_sk_clone() - Clone a SCTP sock's LSM state
 * @asoc: SCTP association
 * @sk: original sock
 * @newsk: target sock
 *
 * Called whenever a new socket is created by accept(2) (i.e. a TCP style
 * socket) or when a socket is 'peeled off' e.g userspace calls
 * sctp_peeloff(3).
 */
void security_sctp_sk_clone(struct sctp_association *asoc, struct sock *sk,
			    struct sock *newsk)
{
	call_void_hook(sctp_sk_clone, asoc, sk, newsk);
}
EXPORT_SYMBOL(security_sctp_sk_clone);

/**
 * security_sctp_assoc_established() - Update LSM state when assoc established
 * @asoc: SCTP association
 * @skb: packet establishing the association
 *
 * Passes the @asoc and @chunk->skb of the association COOKIE_ACK packet to the
 * security module.
 *
 * Return: Returns 0 if permission is granted.
 */
int security_sctp_assoc_established(struct sctp_association *asoc,
				    struct sk_buff *skb)
{
	return call_int_hook(sctp_assoc_established, 0, asoc, skb);
}
EXPORT_SYMBOL(security_sctp_assoc_established);

/**
 * security_mptcp_add_subflow() - Inherit the LSM label from the MPTCP socket
 * @sk: the owning MPTCP socket
 * @ssk: the new subflow
 *
 * Update the labeling for the given MPTCP subflow, to match the one of the
 * owning MPTCP socket. This hook has to be called after the socket creation and
 * initialization via the security_socket_create() and
 * security_socket_post_create() LSM hooks.
 *
 * Return: Returns 0 on success or a negative error code on failure.
 */
int security_mptcp_add_subflow(struct sock *sk, struct sock *ssk)
{
	return call_int_hook(mptcp_add_subflow, 0, sk, ssk);
}

#endif	/* CONFIG_SECURITY_NETWORK */

#ifdef CONFIG_SECURITY_INFINIBAND
/**
 * security_ib_pkey_access() - Check if access to an IB pkey is allowed
 * @sec: LSM blob
 * @subnet_prefix: subnet prefix of the port
 * @pkey: IB pkey
 *
 * Check permission to access a pkey when modifying a QP.
 *
 * Return: Returns 0 if permission is granted.
 */
int security_ib_pkey_access(void *sec, u64 subnet_prefix, u16 pkey)
{
	return call_int_hook(ib_pkey_access, 0, sec, subnet_prefix, pkey);
}
EXPORT_SYMBOL(security_ib_pkey_access);

/**
 * security_ib_endport_manage_subnet() - Check if SMPs traffic is allowed
 * @sec: LSM blob
 * @dev_name: IB device name
 * @port_num: port number
 *
 * Check permissions to send and receive SMPs on a end port.
 *
 * Return: Returns 0 if permission is granted.
 */
int security_ib_endport_manage_subnet(void *sec,
				      const char *dev_name, u8 port_num)
{
	return call_int_hook(ib_endport_manage_subnet, 0, sec,
			     dev_name, port_num);
}
EXPORT_SYMBOL(security_ib_endport_manage_subnet);

/**
 * security_ib_alloc_security() - Allocate an Infiniband LSM blob
 * @sec: LSM blob
 *
 * Allocate a security structure for Infiniband objects.
 *
 * Return: Returns 0 on success, non-zero on failure.
 */
int security_ib_alloc_security(void **sec)
{
	return call_int_hook(ib_alloc_security, 0, sec);
}
EXPORT_SYMBOL(security_ib_alloc_security);

/**
 * security_ib_free_security() - Free an Infiniband LSM blob
 * @sec: LSM blob
 *
 * Deallocate an Infiniband security structure.
 */
void security_ib_free_security(void *sec)
{
	call_void_hook(ib_free_security, sec);
}
EXPORT_SYMBOL(security_ib_free_security);
#endif	/* CONFIG_SECURITY_INFINIBAND */

#ifdef CONFIG_SECURITY_NETWORK_XFRM
/**
 * security_xfrm_policy_alloc() - Allocate a xfrm policy LSM blob
 * @ctxp: xfrm security context being added to the SPD
 * @sec_ctx: security label provided by userspace
 * @gfp: gfp flags
 *
 * Allocate a security structure to the xp->security field; the security field
 * is initialized to NULL when the xfrm_policy is allocated.
 *
 * Return:  Return 0 if operation was successful.
 */
int security_xfrm_policy_alloc(struct xfrm_sec_ctx **ctxp,
			       struct xfrm_user_sec_ctx *sec_ctx,
			       gfp_t gfp)
{
	return call_int_hook(xfrm_policy_alloc_security, 0, ctxp, sec_ctx, gfp);
}
EXPORT_SYMBOL(security_xfrm_policy_alloc);

/**
 * security_xfrm_policy_clone() - Clone xfrm policy LSM state
 * @old_ctx: xfrm security context
 * @new_ctxp: target xfrm security context
 *
 * Allocate a security structure in new_ctxp that contains the information from
 * the old_ctx structure.
 *
 * Return: Return 0 if operation was successful.
 */
int security_xfrm_policy_clone(struct xfrm_sec_ctx *old_ctx,
			       struct xfrm_sec_ctx **new_ctxp)
{
	return call_int_hook(xfrm_policy_clone_security, 0, old_ctx, new_ctxp);
}

/**
 * security_xfrm_policy_free() - Free a xfrm security context
 * @ctx: xfrm security context
 *
 * Free LSM resources associated with @ctx.
 */
void security_xfrm_policy_free(struct xfrm_sec_ctx *ctx)
{
	call_void_hook(xfrm_policy_free_security, ctx);
}
EXPORT_SYMBOL(security_xfrm_policy_free);

/**
 * security_xfrm_policy_delete() - Check if deleting a xfrm policy is allowed
 * @ctx: xfrm security context
 *
 * Authorize deletion of a SPD entry.
 *
 * Return: Returns 0 if permission is granted.
 */
int security_xfrm_policy_delete(struct xfrm_sec_ctx *ctx)
{
	return call_int_hook(xfrm_policy_delete_security, 0, ctx);
}

/**
 * security_xfrm_state_alloc() - Allocate a xfrm state LSM blob
 * @x: xfrm state being added to the SAD
 * @sec_ctx: security label provided by userspace
 *
 * Allocate a security structure to the @x->security field; the security field
 * is initialized to NULL when the xfrm_state is allocated. Set the context to
 * correspond to @sec_ctx.
 *
 * Return: Return 0 if operation was successful.
 */
int security_xfrm_state_alloc(struct xfrm_state *x,
			      struct xfrm_user_sec_ctx *sec_ctx)
{
	return call_int_hook(xfrm_state_alloc, 0, x, sec_ctx);
}
EXPORT_SYMBOL(security_xfrm_state_alloc);

/**
 * security_xfrm_state_alloc_acquire() - Allocate a xfrm state LSM blob
 * @x: xfrm state being added to the SAD
 * @polsec: associated policy's security context
 * @secid: secid from the flow
 *
 * Allocate a security structure to the x->security field; the security field
 * is initialized to NULL when the xfrm_state is allocated.  Set the context to
 * correspond to secid.
 *
 * Return: Returns 0 if operation was successful.
 */
int security_xfrm_state_alloc_acquire(struct xfrm_state *x,
				      struct xfrm_sec_ctx *polsec, u32 secid)
{
	return call_int_hook(xfrm_state_alloc_acquire, 0, x, polsec, secid);
}

/**
 * security_xfrm_state_delete() - Check if deleting a xfrm state is allowed
 * @x: xfrm state
 *
 * Authorize deletion of x->security.
 *
 * Return: Returns 0 if permission is granted.
 */
int security_xfrm_state_delete(struct xfrm_state *x)
{
	return call_int_hook(xfrm_state_delete_security, 0, x);
}
EXPORT_SYMBOL(security_xfrm_state_delete);

/**
 * security_xfrm_state_free() - Free a xfrm state
 * @x: xfrm state
 *
 * Deallocate x->security.
 */
void security_xfrm_state_free(struct xfrm_state *x)
{
	call_void_hook(xfrm_state_free_security, x);
}

/**
 * security_xfrm_policy_lookup() - Check if using a xfrm policy is allowed
 * @ctx: target xfrm security context
 * @fl_secid: flow secid used to authorize access
 *
 * Check permission when a flow selects a xfrm_policy for processing XFRMs on a
 * packet.  The hook is called when selecting either a per-socket policy or a
 * generic xfrm policy.
 *
 * Return: Return 0 if permission is granted, -ESRCH otherwise, or -errno on
 *         other errors.
 */
int security_xfrm_policy_lookup(struct xfrm_sec_ctx *ctx, u32 fl_secid)
{
	return call_int_hook(xfrm_policy_lookup, 0, ctx, fl_secid);
}

/**
 * security_xfrm_state_pol_flow_match() - Check for a xfrm match
 * @x: xfrm state to match
 * @xp: xfrm policy to check for a match
 * @flic: flow to check for a match.
 *
 * Check @xp and @flic for a match with @x.
 *
 * Return: Returns 1 if there is a match.
 */
int security_xfrm_state_pol_flow_match(struct xfrm_state *x,
				       struct xfrm_policy *xp,
				       const struct flowi_common *flic)
{
	struct security_hook_list *hp;
	int rc = LSM_RET_DEFAULT(xfrm_state_pol_flow_match);

	/*
	 * Since this function is expected to return 0 or 1, the judgment
	 * becomes difficult if multiple LSMs supply this call. Fortunately,
	 * we can use the first LSM's judgment because currently only SELinux
	 * supplies this call.
	 *
	 * For speed optimization, we explicitly break the loop rather than
	 * using the macro
	 */
	hlist_for_each_entry(hp, &security_hook_heads.xfrm_state_pol_flow_match,
			     list) {
		rc = hp->hook.xfrm_state_pol_flow_match(x, xp, flic);
		break;
	}
	return rc;
}

/**
 * security_xfrm_decode_session() - Determine the xfrm secid for a packet
 * @skb: xfrm packet
 * @secid: secid
 *
 * Decode the packet in @skb and return the security label in @secid.
 *
 * Return: Return 0 if all xfrms used have the same secid.
 */
int security_xfrm_decode_session(struct sk_buff *skb, u32 *secid)
{
	return call_int_hook(xfrm_decode_session, 0, skb, secid, 1);
}

void security_skb_classify_flow(struct sk_buff *skb, struct flowi_common *flic)
{
	int rc = call_int_hook(xfrm_decode_session, 0, skb, &flic->flowic_secid,
			       0);

	BUG_ON(rc);
}
EXPORT_SYMBOL(security_skb_classify_flow);
#endif	/* CONFIG_SECURITY_NETWORK_XFRM */

#ifdef CONFIG_KEYS
/**
 * security_key_alloc() - Allocate and initialize a kernel key LSM blob
 * @key: key
 * @cred: credentials
 * @flags: allocation flags
 *
 * Permit allocation of a key and assign security data. Note that key does not
 * have a serial number assigned at this point.
 *
 * Return: Return 0 if permission is granted, -ve error otherwise.
 */
int security_key_alloc(struct key *key, const struct cred *cred,
		       unsigned long flags)
{
	return call_int_hook(key_alloc, 0, key, cred, flags);
}

/**
 * security_key_free() - Free a kernel key LSM blob
 * @key: key
 *
 * Notification of destruction; free security data.
 */
void security_key_free(struct key *key)
{
	call_void_hook(key_free, key);
}

/**
 * security_key_permission() - Check if a kernel key operation is allowed
 * @key_ref: key reference
 * @cred: credentials of actor requesting access
 * @need_perm: requested permissions
 *
 * See whether a specific operational right is granted to a process on a key.
 *
 * Return: Return 0 if permission is granted, -ve error otherwise.
 */
int security_key_permission(key_ref_t key_ref, const struct cred *cred,
			    enum key_need_perm need_perm)
{
	return call_int_hook(key_permission, 0, key_ref, cred, need_perm);
}

/**
 * security_key_getsecurity() - Get the key's security label
 * @key: key
 * @buffer: security label buffer
 *
 * Get a textual representation of the security context attached to a key for
 * the purposes of honouring KEYCTL_GETSECURITY.  This function allocates the
 * storage for the NUL-terminated string and the caller should free it.
 *
 * Return: Returns the length of @buffer (including terminating NUL) or -ve if
 *         an error occurs.  May also return 0 (and a NULL buffer pointer) if
 *         there is no security label assigned to the key.
 */
int security_key_getsecurity(struct key *key, char **buffer)
{
	*buffer = NULL;
	return call_int_hook(key_getsecurity, 0, key, buffer);
}
#endif	/* CONFIG_KEYS */

#ifdef CONFIG_AUDIT
/**
 * security_audit_rule_init() - Allocate and init an LSM audit rule struct
 * @field: audit action
 * @op: rule operator
 * @rulestr: rule context
 * @lsmrule: receive buffer for audit rule struct
 *
 * Allocate and initialize an LSM audit rule structure.
 *
 * Return: Return 0 if @lsmrule has been successfully set, -EINVAL in case of
 *         an invalid rule.
 */
int security_audit_rule_init(u32 field, u32 op, char *rulestr, void **lsmrule)
{
	return call_int_hook(audit_rule_init, 0, field, op, rulestr, lsmrule);
}

/**
 * security_audit_rule_known() - Check if an audit rule contains LSM fields
 * @krule: audit rule
 *
 * Specifies whether given @krule contains any fields related to the current
 * LSM.
 *
 * Return: Returns 1 in case of relation found, 0 otherwise.
 */
int security_audit_rule_known(struct audit_krule *krule)
{
	return call_int_hook(audit_rule_known, 0, krule);
}

/**
 * security_audit_rule_free() - Free an LSM audit rule struct
 * @lsmrule: audit rule struct
 *
 * Deallocate the LSM audit rule structure previously allocated by
 * audit_rule_init().
 */
void security_audit_rule_free(void *lsmrule)
{
	call_void_hook(audit_rule_free, lsmrule);
}

/**
 * security_audit_rule_match() - Check if a label matches an audit rule
 * @secid: security label
 * @field: LSM audit field
 * @op: matching operator
 * @lsmrule: audit rule
 *
 * Determine if given @secid matches a rule previously approved by
 * security_audit_rule_known().
 *
 * Return: Returns 1 if secid matches the rule, 0 if it does not, -ERRNO on
 *         failure.
 */
int security_audit_rule_match(u32 secid, u32 field, u32 op, void *lsmrule)
{
	return call_int_hook(audit_rule_match, 0, secid, field, op, lsmrule);
}
#endif /* CONFIG_AUDIT */

#ifdef CONFIG_BPF_SYSCALL
/**
 * security_bpf() - Check if the bpf syscall operation is allowed
 * @cmd: command
 * @attr: bpf attribute
 * @size: size
 *
 * Do a initial check for all bpf syscalls after the attribute is copied into
 * the kernel. The actual security module can implement their own rules to
 * check the specific cmd they need.
 *
 * Return: Returns 0 if permission is granted.
 */
int security_bpf(int cmd, union bpf_attr *attr, unsigned int size)
{
	return call_int_hook(bpf, 0, cmd, attr, size);
}

/**
 * security_bpf_map() - Check if access to a bpf map is allowed
 * @map: bpf map
 * @fmode: mode
 *
 * Do a check when the kernel generates and returns a file descriptor for eBPF
 * maps.
 *
 * Return: Returns 0 if permission is granted.
 */
int security_bpf_map(struct bpf_map *map, fmode_t fmode)
{
	return call_int_hook(bpf_map, 0, map, fmode);
}

/**
 * security_bpf_prog() - Check if access to a bpf program is allowed
 * @prog: bpf program
 *
 * Do a check when the kernel generates and returns a file descriptor for eBPF
 * programs.
 *
 * Return: Returns 0 if permission is granted.
 */
int security_bpf_prog(struct bpf_prog *prog)
{
	return call_int_hook(bpf_prog, 0, prog);
}

/**
 * security_bpf_map_alloc() - Allocate a bpf map LSM blob
 * @map: bpf map
 *
 * Initialize the security field inside bpf map.
 *
 * Return: Returns 0 on success, error on failure.
 */
int security_bpf_map_alloc(struct bpf_map *map)
{
	return call_int_hook(bpf_map_alloc_security, 0, map);
}

/**
 * security_bpf_prog_alloc() - Allocate a bpf program LSM blob
 * @aux: bpf program aux info struct
 *
 * Initialize the security field inside bpf program.
 *
 * Return: Returns 0 on success, error on failure.
 */
int security_bpf_prog_alloc(struct bpf_prog_aux *aux)
{
	return call_int_hook(bpf_prog_alloc_security, 0, aux);
}

/**
 * security_bpf_map_free() - Free a bpf map's LSM blob
 * @map: bpf map
 *
 * Clean up the security information stored inside bpf map.
 */
void security_bpf_map_free(struct bpf_map *map)
{
	call_void_hook(bpf_map_free_security, map);
}

/**
 * security_bpf_prog_free() - Free a bpf program's LSM blob
 * @aux: bpf program aux info struct
 *
 * Clean up the security information stored inside bpf prog.
 */
void security_bpf_prog_free(struct bpf_prog_aux *aux)
{
	call_void_hook(bpf_prog_free_security, aux);
}
#endif /* CONFIG_BPF_SYSCALL */

/**
 * security_locked_down() - Check if a kernel feature is allowed
 * @what: requested kernel feature
 *
 * Determine whether a kernel feature that potentially enables arbitrary code
 * execution in kernel space should be permitted.
 *
 * Return: Returns 0 if permission is granted.
 */
int security_locked_down(enum lockdown_reason what)
{
	return call_int_hook(locked_down, 0, what);
}
EXPORT_SYMBOL(security_locked_down);

#ifdef CONFIG_PERF_EVENTS
/**
 * security_perf_event_open() - Check if a perf event open is allowed
 * @attr: perf event attribute
 * @type: type of event
 *
 * Check whether the @type of perf_event_open syscall is allowed.
 *
 * Return: Returns 0 if permission is granted.
 */
int security_perf_event_open(struct perf_event_attr *attr, int type)
{
	return call_int_hook(perf_event_open, 0, attr, type);
}

/**
 * security_perf_event_alloc() - Allocate a perf event LSM blob
 * @event: perf event
 *
 * Allocate and save perf_event security info.
 *
 * Return: Returns 0 on success, error on failure.
 */
int security_perf_event_alloc(struct perf_event *event)
{
	return call_int_hook(perf_event_alloc, 0, event);
}

/**
 * security_perf_event_free() - Free a perf event LSM blob
 * @event: perf event
 *
 * Release (free) perf_event security info.
 */
void security_perf_event_free(struct perf_event *event)
{
	call_void_hook(perf_event_free, event);
}

/**
 * security_perf_event_read() - Check if reading a perf event label is allowed
 * @event: perf event
 *
 * Read perf_event security info if allowed.
 *
 * Return: Returns 0 if permission is granted.
 */
int security_perf_event_read(struct perf_event *event)
{
	return call_int_hook(perf_event_read, 0, event);
}

/**
 * security_perf_event_write() - Check if writing a perf event label is allowed
 * @event: perf event
 *
 * Write perf_event security info if allowed.
 *
 * Return: Returns 0 if permission is granted.
 */
int security_perf_event_write(struct perf_event *event)
{
	return call_int_hook(perf_event_write, 0, event);
}
#endif /* CONFIG_PERF_EVENTS */

#ifdef CONFIG_IO_URING
/**
 * security_uring_override_creds() - Check if overriding creds is allowed
 * @new: new credentials
 *
 * Check if the current task, executing an io_uring operation, is allowed to
 * override it's credentials with @new.
 *
 * Return: Returns 0 if permission is granted.
 */
int security_uring_override_creds(const struct cred *new)
{
	return call_int_hook(uring_override_creds, 0, new);
}

/**
 * security_uring_sqpoll() - Check if IORING_SETUP_SQPOLL is allowed
 *
 * Check whether the current task is allowed to spawn a io_uring polling thread
 * (IORING_SETUP_SQPOLL).
 *
 * Return: Returns 0 if permission is granted.
 */
int security_uring_sqpoll(void)
{
	return call_int_hook(uring_sqpoll, 0);
}

/**
 * security_uring_cmd() - Check if a io_uring passthrough command is allowed
 * @ioucmd: command
 *
 * Check whether the file_operations uring_cmd is allowed to run.
 *
 * Return: Returns 0 if permission is granted.
 */
int security_uring_cmd(struct io_uring_cmd *ioucmd)
{
	return call_int_hook(uring_cmd, 0, ioucmd);
}
#endif /* CONFIG_IO_URING */<|MERGE_RESOLUTION|>--- conflicted
+++ resolved
@@ -4435,9 +4435,6 @@
 }
 EXPORT_SYMBOL(security_sk_clone);
 
-<<<<<<< HEAD
-void security_sk_classify_flow(const struct sock *sk, struct flowi_common *flic)
-=======
 /**
  * security_sk_classify_flow() - Set a flow's secid based on socket
  * @sk: original socket
@@ -4445,8 +4442,7 @@
  *
  * Set the target flow's secid to socket's secid.
  */
-void security_sk_classify_flow(struct sock *sk, struct flowi_common *flic)
->>>>>>> 8e4672d6
+void security_sk_classify_flow(const struct sock *sk, struct flowi_common *flic)
 {
 	call_void_hook(sk_getsecid, sk, &flic->flowic_secid);
 }
