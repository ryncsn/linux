/*
 * arch/arm/mach-ixp4xx/include/mach/system.h
 *
 * Copyright (C) 2002 Intel Corporation.
 *
 * This program is free software; you can redistribute it and/or modify
 * it under the terms of the GNU General Public License version 2 as
 * published by the Free Software Foundation.
 *
 */
static inline void arch_idle(void)
{
	/* ixp4xx does not implement the XScale PWRMODE register,
	 * so it must not call cpu_do_idle() here.
	 */
#if 0
	cpu_do_idle();
#endif
<<<<<<< HEAD
}


static inline void arch_reset(char mode, const char *cmd)
{
	if ( 1 && mode == 's') {
		/* Jump into ROM at address 0 */
		soft_restart(0);
	} else {
		/* Use on-chip reset capability */

		/* set the "key" register to enable access to
		 * "timer" and "enable" registers
		 */
		*IXP4XX_OSWK = IXP4XX_WDT_KEY;

		/* write 0 to the timer register for an immediate reset */
		*IXP4XX_OSWT = 0;

		*IXP4XX_OSWE = IXP4XX_WDT_RESET_ENABLE | IXP4XX_WDT_COUNT_ENABLE;
	}
}
=======
}
>>>>>>> 0575fb75
<|MERGE_RESOLUTION|>--- conflicted
+++ resolved
@@ -16,29 +16,4 @@
 #if 0
 	cpu_do_idle();
 #endif
-<<<<<<< HEAD
-}
-
-
-static inline void arch_reset(char mode, const char *cmd)
-{
-	if ( 1 && mode == 's') {
-		/* Jump into ROM at address 0 */
-		soft_restart(0);
-	} else {
-		/* Use on-chip reset capability */
-
-		/* set the "key" register to enable access to
-		 * "timer" and "enable" registers
-		 */
-		*IXP4XX_OSWK = IXP4XX_WDT_KEY;
-
-		/* write 0 to the timer register for an immediate reset */
-		*IXP4XX_OSWT = 0;
-
-		*IXP4XX_OSWE = IXP4XX_WDT_RESET_ENABLE | IXP4XX_WDT_COUNT_ENABLE;
-	}
-}
-=======
-}
->>>>>>> 0575fb75
+}