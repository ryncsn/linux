// SPDX-License-Identifier: GPL-2.0
/*
 * Samsung's Exynos5433 SoC device tree source
 *
 * Copyright (c) 2016 Samsung Electronics Co., Ltd.
 *
 * Samsung's Exynos5433 SoC device nodes are listed in this file.
 * Exynos5433 based board files can include this file and provide
 * values for board specific bindings.
 *
 * Note: This file does not include device nodes for all the controllers in
 * Exynos5433 SoC. As device tree coverage for Exynos5433 increases,
 * additional nodes can be added to this file.
 */

#include <dt-bindings/clock/exynos5433.h>
#include <dt-bindings/interrupt-controller/arm-gic.h>

/ {
	compatible = "samsung,exynos5433";
	#address-cells = <1>;
	#size-cells = <1>;

	interrupt-parent = <&gic>;

	arm_a53_pmu {
		compatible = "arm,cortex-a53-pmu", "arm,armv8-pmuv3";
		interrupts = <GIC_SPI 32 IRQ_TYPE_LEVEL_HIGH>,
			     <GIC_SPI 33 IRQ_TYPE_LEVEL_HIGH>,
			     <GIC_SPI 34 IRQ_TYPE_LEVEL_HIGH>,
			     <GIC_SPI 35 IRQ_TYPE_LEVEL_HIGH>;
		interrupt-affinity = <&cpu0>, <&cpu1>, <&cpu2>, <&cpu3>;
	};

	arm_a57_pmu {
		compatible = "arm,cortex-a57-pmu", "arm,armv8-pmuv3";
		interrupts = <GIC_SPI 52 IRQ_TYPE_LEVEL_HIGH>,
			     <GIC_SPI 53 IRQ_TYPE_LEVEL_HIGH>,
			     <GIC_SPI 54 IRQ_TYPE_LEVEL_HIGH>,
			     <GIC_SPI 55 IRQ_TYPE_LEVEL_HIGH>;
		interrupt-affinity = <&cpu4>, <&cpu5>, <&cpu6>, <&cpu7>;
	};

	xxti: clock {
		/* XXTI */
		compatible = "fixed-clock";
		clock-output-names = "oscclk";
		#clock-cells = <0>;
	};

	cpus {
		#address-cells = <1>;
		#size-cells = <0>;

		cpu0: cpu@100 {
			device_type = "cpu";
			compatible = "arm,cortex-a53";
			enable-method = "psci";
			reg = <0x100>;
			clock-frequency = <1300000000>;
			clocks = <&cmu_apollo CLK_SCLK_APOLLO>;
			clock-names = "apolloclk";
			operating-points-v2 = <&cluster_a53_opp_table>;
			#cooling-cells = <2>;
		};

		cpu1: cpu@101 {
			device_type = "cpu";
			compatible = "arm,cortex-a53";
			enable-method = "psci";
			reg = <0x101>;
			clock-frequency = <1300000000>;
			operating-points-v2 = <&cluster_a53_opp_table>;
			#cooling-cells = <2>;
		};

		cpu2: cpu@102 {
			device_type = "cpu";
			compatible = "arm,cortex-a53";
			enable-method = "psci";
			reg = <0x102>;
			clock-frequency = <1300000000>;
			operating-points-v2 = <&cluster_a53_opp_table>;
			#cooling-cells = <2>;
		};

		cpu3: cpu@103 {
			device_type = "cpu";
			compatible = "arm,cortex-a53";
			enable-method = "psci";
			reg = <0x103>;
			clock-frequency = <1300000000>;
			operating-points-v2 = <&cluster_a53_opp_table>;
			#cooling-cells = <2>;
		};

		cpu4: cpu@0 {
			device_type = "cpu";
			compatible = "arm,cortex-a57";
			enable-method = "psci";
			reg = <0x0>;
			clock-frequency = <1900000000>;
			clocks = <&cmu_atlas CLK_SCLK_ATLAS>;
			clock-names = "atlasclk";
			operating-points-v2 = <&cluster_a57_opp_table>;
			#cooling-cells = <2>;
		};

		cpu5: cpu@1 {
			device_type = "cpu";
			compatible = "arm,cortex-a57";
			enable-method = "psci";
			reg = <0x1>;
			clock-frequency = <1900000000>;
			operating-points-v2 = <&cluster_a57_opp_table>;
			#cooling-cells = <2>;
		};

		cpu6: cpu@2 {
			device_type = "cpu";
			compatible = "arm,cortex-a57";
			enable-method = "psci";
			reg = <0x2>;
			clock-frequency = <1900000000>;
			operating-points-v2 = <&cluster_a57_opp_table>;
			#cooling-cells = <2>;
		};

		cpu7: cpu@3 {
			device_type = "cpu";
			compatible = "arm,cortex-a57";
			enable-method = "psci";
			reg = <0x3>;
			clock-frequency = <1900000000>;
			operating-points-v2 = <&cluster_a57_opp_table>;
			#cooling-cells = <2>;
		};
	};

	cluster_a53_opp_table: opp_table0 {
		compatible = "operating-points-v2";
		opp-shared;

		opp-400000000 {
			opp-hz = /bits/ 64 <400000000>;
			opp-microvolt = <900000>;
		};
		opp-500000000 {
			opp-hz = /bits/ 64 <500000000>;
			opp-microvolt = <925000>;
		};
		opp-600000000 {
			opp-hz = /bits/ 64 <600000000>;
			opp-microvolt = <950000>;
		};
		opp-700000000 {
			opp-hz = /bits/ 64 <700000000>;
			opp-microvolt = <975000>;
		};
		opp-800000000 {
			opp-hz = /bits/ 64 <800000000>;
			opp-microvolt = <1000000>;
		};
		opp-900000000 {
			opp-hz = /bits/ 64 <900000000>;
			opp-microvolt = <1050000>;
		};
		opp-1000000000 {
			opp-hz = /bits/ 64 <1000000000>;
			opp-microvolt = <1075000>;
		};
		opp-1100000000 {
			opp-hz = /bits/ 64 <1100000000>;
			opp-microvolt = <1112500>;
		};
		opp-1200000000 {
			opp-hz = /bits/ 64 <1200000000>;
			opp-microvolt = <1112500>;
		};
		opp-1300000000 {
			opp-hz = /bits/ 64 <1300000000>;
			opp-microvolt = <1150000>;
		};
	};

	cluster_a57_opp_table: opp_table1 {
		compatible = "operating-points-v2";
		opp-shared;

		opp-500000000 {
			opp-hz = /bits/ 64 <500000000>;
			opp-microvolt = <900000>;
		};
		opp-600000000 {
			opp-hz = /bits/ 64 <600000000>;
			opp-microvolt = <900000>;
		};
		opp-700000000 {
			opp-hz = /bits/ 64 <700000000>;
			opp-microvolt = <912500>;
		};
		opp-800000000 {
			opp-hz = /bits/ 64 <800000000>;
			opp-microvolt = <912500>;
		};
		opp-900000000 {
			opp-hz = /bits/ 64 <900000000>;
			opp-microvolt = <937500>;
		};
		opp-1000000000 {
			opp-hz = /bits/ 64 <1000000000>;
			opp-microvolt = <975000>;
		};
		opp-1100000000 {
			opp-hz = /bits/ 64 <1100000000>;
			opp-microvolt = <1012500>;
		};
		opp-1200000000 {
			opp-hz = /bits/ 64 <1200000000>;
			opp-microvolt = <1037500>;
		};
		opp-1300000000 {
			opp-hz = /bits/ 64 <1300000000>;
			opp-microvolt = <1062500>;
		};
		opp-1400000000 {
			opp-hz = /bits/ 64 <1400000000>;
			opp-microvolt = <1087500>;
		};
		opp-1500000000 {
			opp-hz = /bits/ 64 <1500000000>;
			opp-microvolt = <1125000>;
		};
		opp-1600000000 {
			opp-hz = /bits/ 64 <1600000000>;
			opp-microvolt = <1137500>;
		};
		opp-1700000000 {
			opp-hz = /bits/ 64 <1700000000>;
			opp-microvolt = <1175000>;
		};
		opp-1800000000 {
			opp-hz = /bits/ 64 <1800000000>;
			opp-microvolt = <1212500>;
		};
		opp-1900000000 {
			opp-hz = /bits/ 64 <1900000000>;
			opp-microvolt = <1262500>;
		};
	};

	psci {
		compatible = "arm,psci";
		method = "smc";
		cpu_off = <0x84000002>;
		cpu_on = <0xC4000003>;
	};

	soc: soc {
		compatible = "simple-bus";
		#address-cells = <1>;
		#size-cells = <1>;
		ranges;

		chipid@10000000 {
			compatible = "samsung,exynos4210-chipid";
			reg = <0x10000000 0x100>;
		};

		cmu_top: clock-controller@10030000 {
			compatible = "samsung,exynos5433-cmu-top";
			reg = <0x10030000 0x1000>;
			#clock-cells = <1>;

			clock-names = "oscclk",
				"sclk_mphy_pll",
				"sclk_mfc_pll",
				"sclk_bus_pll";
			clocks = <&xxti>,
				<&cmu_cpif CLK_SCLK_MPHY_PLL>,
				<&cmu_mif CLK_SCLK_MFC_PLL>,
				<&cmu_mif CLK_SCLK_BUS_PLL>;
		};

		cmu_cpif: clock-controller@10fc0000 {
			compatible = "samsung,exynos5433-cmu-cpif";
			reg = <0x10fc0000 0x1000>;
			#clock-cells = <1>;

			clock-names = "oscclk";
			clocks = <&xxti>;
		};

		cmu_mif: clock-controller@105b0000 {
			compatible = "samsung,exynos5433-cmu-mif";
			reg = <0x105b0000 0x2000>;
			#clock-cells = <1>;

			clock-names = "oscclk",
				"sclk_mphy_pll";
			clocks = <&xxti>,
				<&cmu_cpif CLK_SCLK_MPHY_PLL>;
		};

		cmu_peric: clock-controller@14c80000 {
			compatible = "samsung,exynos5433-cmu-peric";
			reg = <0x14c80000 0x1000>;
			#clock-cells = <1>;
		};

		cmu_peris: clock-controller@10040000 {
			compatible = "samsung,exynos5433-cmu-peris";
			reg = <0x10040000 0x1000>;
			#clock-cells = <1>;
		};

		cmu_fsys: clock-controller@156e0000 {
			compatible = "samsung,exynos5433-cmu-fsys";
			reg = <0x156e0000 0x1000>;
			#clock-cells = <1>;

			clock-names = "oscclk",
				"sclk_ufs_mphy",
				"aclk_fsys_200",
				"sclk_pcie_100_fsys",
				"sclk_ufsunipro_fsys",
				"sclk_mmc2_fsys",
				"sclk_mmc1_fsys",
				"sclk_mmc0_fsys",
				"sclk_usbhost30_fsys",
				"sclk_usbdrd30_fsys";
			clocks = <&xxti>,
				<&cmu_cpif CLK_SCLK_UFS_MPHY>,
				<&cmu_top CLK_ACLK_FSYS_200>,
				<&cmu_top CLK_SCLK_PCIE_100_FSYS>,
				<&cmu_top CLK_SCLK_UFSUNIPRO_FSYS>,
				<&cmu_top CLK_SCLK_MMC2_FSYS>,
				<&cmu_top CLK_SCLK_MMC1_FSYS>,
				<&cmu_top CLK_SCLK_MMC0_FSYS>,
				<&cmu_top CLK_SCLK_USBHOST30_FSYS>,
				<&cmu_top CLK_SCLK_USBDRD30_FSYS>;
		};

		cmu_g2d: clock-controller@12460000 {
			compatible = "samsung,exynos5433-cmu-g2d";
			reg = <0x12460000 0x1000>;
			#clock-cells = <1>;

			clock-names = "oscclk",
				"aclk_g2d_266",
				"aclk_g2d_400";
			clocks = <&xxti>,
				<&cmu_top CLK_ACLK_G2D_266>,
				<&cmu_top CLK_ACLK_G2D_400>;
			power-domains = <&pd_g2d>;
		};

		cmu_disp: clock-controller@13b90000 {
			compatible = "samsung,exynos5433-cmu-disp";
			reg = <0x13b90000 0x1000>;
			#clock-cells = <1>;

			clock-names = "oscclk",
				"sclk_dsim1_disp",
				"sclk_dsim0_disp",
				"sclk_dsd_disp",
				"sclk_decon_tv_eclk_disp",
				"sclk_decon_vclk_disp",
				"sclk_decon_eclk_disp",
				"sclk_decon_tv_vclk_disp",
				"aclk_disp_333";
			clocks = <&xxti>,
				<&cmu_mif CLK_SCLK_DSIM1_DISP>,
				<&cmu_mif CLK_SCLK_DSIM0_DISP>,
				<&cmu_mif CLK_SCLK_DSD_DISP>,
				<&cmu_mif CLK_SCLK_DECON_TV_ECLK_DISP>,
				<&cmu_mif CLK_SCLK_DECON_VCLK_DISP>,
				<&cmu_mif CLK_SCLK_DECON_ECLK_DISP>,
				<&cmu_mif CLK_SCLK_DECON_TV_VCLK_DISP>,
				<&cmu_mif CLK_ACLK_DISP_333>;
			power-domains = <&pd_disp>;
		};

		cmu_aud: clock-controller@114c0000 {
			compatible = "samsung,exynos5433-cmu-aud";
			reg = <0x114c0000 0x1000>;
			#clock-cells = <1>;
			clock-names = "oscclk", "fout_aud_pll";
			clocks = <&xxti>, <&cmu_top CLK_FOUT_AUD_PLL>;
			power-domains = <&pd_aud>;
		};

		cmu_bus0: clock-controller@13600000 {
			compatible = "samsung,exynos5433-cmu-bus0";
			reg = <0x13600000 0x1000>;
			#clock-cells = <1>;

			clock-names = "aclk_bus0_400";
			clocks = <&cmu_top CLK_ACLK_BUS0_400>;
		};

		cmu_bus1: clock-controller@14800000 {
			compatible = "samsung,exynos5433-cmu-bus1";
			reg = <0x14800000 0x1000>;
			#clock-cells = <1>;

			clock-names = "aclk_bus1_400";
			clocks = <&cmu_top CLK_ACLK_BUS1_400>;
		};

		cmu_bus2: clock-controller@13400000 {
			compatible = "samsung,exynos5433-cmu-bus2";
			reg = <0x13400000 0x1000>;
			#clock-cells = <1>;

			clock-names = "oscclk", "aclk_bus2_400";
			clocks = <&xxti>, <&cmu_mif CLK_ACLK_BUS2_400>;
		};

		cmu_g3d: clock-controller@14aa0000 {
			compatible = "samsung,exynos5433-cmu-g3d";
			reg = <0x14aa0000 0x2000>;
			#clock-cells = <1>;

			clock-names = "oscclk", "aclk_g3d_400";
			clocks = <&xxti>, <&cmu_top CLK_ACLK_G3D_400>;
			power-domains = <&pd_g3d>;
		};

		cmu_gscl: clock-controller@13cf0000 {
			compatible = "samsung,exynos5433-cmu-gscl";
			reg = <0x13cf0000 0x1000>;
			#clock-cells = <1>;

			clock-names = "oscclk",
				"aclk_gscl_111",
				"aclk_gscl_333";
			clocks = <&xxti>,
				<&cmu_top CLK_ACLK_GSCL_111>,
				<&cmu_top CLK_ACLK_GSCL_333>;
			power-domains = <&pd_gscl>;
		};

		cmu_apollo: clock-controller@11900000 {
			compatible = "samsung,exynos5433-cmu-apollo";
			reg = <0x11900000 0x2000>;
			#clock-cells = <1>;

			clock-names = "oscclk", "sclk_bus_pll_apollo";
			clocks = <&xxti>, <&cmu_mif CLK_SCLK_BUS_PLL_APOLLO>;
		};

		cmu_atlas: clock-controller@11800000 {
			compatible = "samsung,exynos5433-cmu-atlas";
			reg = <0x11800000 0x2000>;
			#clock-cells = <1>;

			clock-names = "oscclk", "sclk_bus_pll_atlas";
			clocks = <&xxti>, <&cmu_mif CLK_SCLK_BUS_PLL_ATLAS>;
		};

		cmu_mscl: clock-controller@150d0000 {
			compatible = "samsung,exynos5433-cmu-mscl";
			reg = <0x150d0000 0x1000>;
			#clock-cells = <1>;

			clock-names = "oscclk",
				"sclk_jpeg_mscl",
				"aclk_mscl_400";
			clocks = <&xxti>,
				<&cmu_top CLK_SCLK_JPEG_MSCL>,
				<&cmu_top CLK_ACLK_MSCL_400>;
			power-domains = <&pd_mscl>;
		};

		cmu_mfc: clock-controller@15280000 {
			compatible = "samsung,exynos5433-cmu-mfc";
			reg = <0x15280000 0x1000>;
			#clock-cells = <1>;

			clock-names = "oscclk", "aclk_mfc_400";
			clocks = <&xxti>, <&cmu_top CLK_ACLK_MFC_400>;
			power-domains = <&pd_mfc>;
		};

		cmu_hevc: clock-controller@14f80000 {
			compatible = "samsung,exynos5433-cmu-hevc";
			reg = <0x14f80000 0x1000>;
			#clock-cells = <1>;

			clock-names = "oscclk", "aclk_hevc_400";
			clocks = <&xxti>, <&cmu_top CLK_ACLK_HEVC_400>;
			power-domains = <&pd_hevc>;
		};

		cmu_isp: clock-controller@146d0000 {
			compatible = "samsung,exynos5433-cmu-isp";
			reg = <0x146d0000 0x1000>;
			#clock-cells = <1>;

			clock-names = "oscclk",
				"aclk_isp_dis_400",
				"aclk_isp_400";
			clocks = <&xxti>,
				<&cmu_top CLK_ACLK_ISP_DIS_400>,
				<&cmu_top CLK_ACLK_ISP_400>;
			power-domains = <&pd_isp>;
		};

		cmu_cam0: clock-controller@120d0000 {
			compatible = "samsung,exynos5433-cmu-cam0";
			reg = <0x120d0000 0x1000>;
			#clock-cells = <1>;

			clock-names = "oscclk",
				"aclk_cam0_333",
				"aclk_cam0_400",
				"aclk_cam0_552";
			clocks = <&xxti>,
				<&cmu_top CLK_ACLK_CAM0_333>,
				<&cmu_top CLK_ACLK_CAM0_400>,
				<&cmu_top CLK_ACLK_CAM0_552>;
			power-domains = <&pd_cam0>;
		};

		cmu_cam1: clock-controller@145d0000 {
			compatible = "samsung,exynos5433-cmu-cam1";
			reg = <0x145d0000 0x1000>;
			#clock-cells = <1>;

			clock-names = "oscclk",
				"sclk_isp_uart_cam1",
				"sclk_isp_spi1_cam1",
				"sclk_isp_spi0_cam1",
				"aclk_cam1_333",
				"aclk_cam1_400",
				"aclk_cam1_552";
			clocks = <&xxti>,
				<&cmu_top CLK_SCLK_ISP_UART_CAM1>,
				<&cmu_top CLK_SCLK_ISP_SPI1_CAM1>,
				<&cmu_top CLK_SCLK_ISP_SPI0_CAM1>,
				<&cmu_top CLK_ACLK_CAM1_333>,
				<&cmu_top CLK_ACLK_CAM1_400>,
				<&cmu_top CLK_ACLK_CAM1_552>;
			power-domains = <&pd_cam1>;
		};

		cmu_imem: clock-controller@11060000 {
			compatible = "samsung,exynos5433-cmu-imem";
			reg = <0x11060000 0x1000>;
			#clock-cells = <1>;

			clock-names = "oscclk",
				"aclk_imem_sssx_266",
				"aclk_imem_266",
				"aclk_imem_200";
			clocks = <&xxti>,
				<&cmu_top CLK_DIV_ACLK_IMEM_SSSX_266>,
				<&cmu_top CLK_DIV_ACLK_IMEM_266>,
				<&cmu_top CLK_DIV_ACLK_IMEM_200>;
		};

<<<<<<< HEAD
=======
		slim_sss: slim-sss@11140000 {
			compatible = "samsung,exynos5433-slim-sss";
			reg = <0x11140000 0x1000>;
			interrupts = <GIC_SPI 312 IRQ_TYPE_LEVEL_HIGH>;
			clock-names = "aclk", "pclk";
			clocks = <&cmu_imem CLK_ACLK_SLIMSSS>,
				 <&cmu_imem CLK_PCLK_SLIMSSS>;
		};

>>>>>>> 0ecfebd2
		pd_gscl: power-domain@105c4000 {
			compatible = "samsung,exynos5433-pd";
			reg = <0x105c4000 0x20>;
			#power-domain-cells = <0>;
			label = "GSCL";
		};

		pd_cam0: power-domain@105c4020 {
			compatible = "samsung,exynos5433-pd";
			reg = <0x105c4020 0x20>;
			#power-domain-cells = <0>;
			power-domains = <&pd_cam1>;
			label = "CAM0";
		};

		pd_mscl: power-domain@105c4040 {
			compatible = "samsung,exynos5433-pd";
			reg = <0x105c4040 0x20>;
			#power-domain-cells = <0>;
			label = "MSCL";
		};

		pd_g3d: power-domain@105c4060 {
			compatible = "samsung,exynos5433-pd";
			reg = <0x105c4060 0x20>;
			#power-domain-cells = <0>;
			label = "G3D";
		};

		pd_disp: power-domain@105c4080 {
			compatible = "samsung,exynos5433-pd";
			reg = <0x105c4080 0x20>;
			#power-domain-cells = <0>;
			label = "DISP";
		};

		pd_cam1: power-domain@105c40a0 {
			compatible = "samsung,exynos5433-pd";
			reg = <0x105c40a0 0x20>;
			#power-domain-cells = <0>;
			label = "CAM1";
		};

		pd_aud: power-domain@105c40c0 {
			compatible = "samsung,exynos5433-pd";
			reg = <0x105c40c0 0x20>;
			#power-domain-cells = <0>;
			label = "AUD";
		};

		pd_g2d: power-domain@105c4120 {
			compatible = "samsung,exynos5433-pd";
			reg = <0x105c4120 0x20>;
			#power-domain-cells = <0>;
			label = "G2D";
		};

		pd_isp: power-domain@105c4140 {
			compatible = "samsung,exynos5433-pd";
			reg = <0x105c4140 0x20>;
			#power-domain-cells = <0>;
			power-domains = <&pd_cam0>;
			label = "ISP";
		};

		pd_mfc: power-domain@105c4180 {
			compatible = "samsung,exynos5433-pd";
			reg = <0x105c4180 0x20>;
			#power-domain-cells = <0>;
			label = "MFC";
		};

		pd_hevc: power-domain@105c41c0 {
			compatible = "samsung,exynos5433-pd";
			reg = <0x105c41c0 0x20>;
			#power-domain-cells = <0>;
			label = "HEVC";
		};

		tmu_atlas0: tmu@10060000 {
			compatible = "samsung,exynos5433-tmu";
			reg = <0x10060000 0x200>;
			interrupts = <GIC_SPI 95 IRQ_TYPE_LEVEL_HIGH>;
			clocks = <&cmu_peris CLK_PCLK_TMU0_APBIF>,
				<&cmu_peris CLK_SCLK_TMU0>;
			clock-names = "tmu_apbif", "tmu_sclk";
			#thermal-sensor-cells = <0>;
			status = "disabled";
		};

		tmu_atlas1: tmu@10068000 {
			compatible = "samsung,exynos5433-tmu";
			reg = <0x10068000 0x200>;
			interrupts = <GIC_SPI 96 IRQ_TYPE_LEVEL_HIGH>;
			clocks = <&cmu_peris CLK_PCLK_TMU0_APBIF>,
				<&cmu_peris CLK_SCLK_TMU0>;
			clock-names = "tmu_apbif", "tmu_sclk";
			#thermal-sensor-cells = <0>;
			status = "disabled";
		};

		tmu_g3d: tmu@10070000 {
			compatible = "samsung,exynos5433-tmu";
			reg = <0x10070000 0x200>;
			interrupts = <GIC_SPI 99 IRQ_TYPE_LEVEL_HIGH>;
			clocks = <&cmu_peris CLK_PCLK_TMU1_APBIF>,
				<&cmu_peris CLK_SCLK_TMU1>;
			clock-names = "tmu_apbif", "tmu_sclk";
			#thermal-sensor-cells = <0>;
			status = "disabled";
		};

		tmu_apollo: tmu@10078000 {
			compatible = "samsung,exynos5433-tmu";
			reg = <0x10078000 0x200>;
			interrupts = <GIC_SPI 115 IRQ_TYPE_LEVEL_HIGH>;
			clocks = <&cmu_peris CLK_PCLK_TMU1_APBIF>,
				<&cmu_peris CLK_SCLK_TMU1>;
			clock-names = "tmu_apbif", "tmu_sclk";
			#thermal-sensor-cells = <0>;
			status = "disabled";
		};

		tmu_isp: tmu@1007c000 {
			compatible = "samsung,exynos5433-tmu";
			reg = <0x1007c000 0x200>;
			interrupts = <GIC_SPI 94 IRQ_TYPE_LEVEL_HIGH>;
			clocks = <&cmu_peris CLK_PCLK_TMU1_APBIF>,
				<&cmu_peris CLK_SCLK_TMU1>;
			clock-names = "tmu_apbif", "tmu_sclk";
			#thermal-sensor-cells = <0>;
			status = "disabled";
		};

		mct@101c0000 {
			compatible = "samsung,exynos4210-mct";
			reg = <0x101c0000 0x800>;
			interrupts = <GIC_SPI 102 IRQ_TYPE_LEVEL_HIGH>,
				<GIC_SPI 103 IRQ_TYPE_LEVEL_HIGH>,
				<GIC_SPI 104 IRQ_TYPE_LEVEL_HIGH>,
				<GIC_SPI 105 IRQ_TYPE_LEVEL_HIGH>,
				<GIC_SPI 106 IRQ_TYPE_LEVEL_HIGH>,
				<GIC_SPI 107 IRQ_TYPE_LEVEL_HIGH>,
				<GIC_SPI 108 IRQ_TYPE_LEVEL_HIGH>,
				<GIC_SPI 109 IRQ_TYPE_LEVEL_HIGH>,
				<GIC_SPI 110 IRQ_TYPE_LEVEL_HIGH>,
				<GIC_SPI 111 IRQ_TYPE_LEVEL_HIGH>,
				<GIC_SPI 112 IRQ_TYPE_LEVEL_HIGH>,
				<GIC_SPI 113 IRQ_TYPE_LEVEL_HIGH>;
			clocks = <&xxti>, <&cmu_peris CLK_PCLK_MCT>;
			clock-names = "fin_pll", "mct";
		};

		ppmu_d0_cpu: ppmu@10480000 {
			compatible = "samsung,exynos-ppmu-v2";
			reg = <0x10480000 0x2000>;
			status = "disabled";
		};

		ppmu_d0_general: ppmu@10490000 {
			compatible = "samsung,exynos-ppmu-v2";
			reg = <0x10490000 0x2000>;
			status = "disabled";
		};

		ppmu_d1_cpu: ppmu@104b0000 {
			compatible = "samsung,exynos-ppmu-v2";
			reg = <0x104b0000 0x2000>;
			status = "disabled";
		};

		ppmu_d1_general: ppmu@104c0000 {
			compatible = "samsung,exynos-ppmu-v2";
			reg = <0x104c0000 0x2000>;
			status = "disabled";
		};

		pinctrl_alive: pinctrl@10580000 {
			compatible = "samsung,exynos5433-pinctrl";
			reg = <0x10580000 0x1a20>, <0x11090000 0x100>;

			wakeup-interrupt-controller {
				compatible = "samsung,exynos7-wakeup-eint";
				interrupts = <GIC_SPI 16 IRQ_TYPE_LEVEL_HIGH>;
			};
		};

		pinctrl_aud: pinctrl@114b0000 {
			compatible = "samsung,exynos5433-pinctrl";
			reg = <0x114b0000 0x1000>;
			interrupts = <GIC_SPI 68 IRQ_TYPE_LEVEL_HIGH>;
			power-domains = <&pd_aud>;
		};

		pinctrl_cpif: pinctrl@10fe0000 {
			compatible = "samsung,exynos5433-pinctrl";
			reg = <0x10fe0000 0x1000>;
			interrupts = <GIC_SPI 179 IRQ_TYPE_LEVEL_HIGH>;
		};

		pinctrl_ese: pinctrl@14ca0000 {
			compatible = "samsung,exynos5433-pinctrl";
			reg = <0x14ca0000 0x1000>;
			interrupts = <GIC_SPI 413 IRQ_TYPE_LEVEL_HIGH>;
		};

		pinctrl_finger: pinctrl@14cb0000 {
			compatible = "samsung,exynos5433-pinctrl";
			reg = <0x14cb0000 0x1000>;
			interrupts = <GIC_SPI 414 IRQ_TYPE_LEVEL_HIGH>;
		};

		pinctrl_fsys: pinctrl@15690000 {
			compatible = "samsung,exynos5433-pinctrl";
			reg = <0x15690000 0x1000>;
			interrupts = <GIC_SPI 229 IRQ_TYPE_LEVEL_HIGH>;
		};

		pinctrl_imem: pinctrl@11090000 {
			compatible = "samsung,exynos5433-pinctrl";
			reg = <0x11090000 0x1000>;
			interrupts = <GIC_SPI 325 IRQ_TYPE_LEVEL_HIGH>;
		};

		pinctrl_nfc: pinctrl@14cd0000 {
			compatible = "samsung,exynos5433-pinctrl";
			reg = <0x14cd0000 0x1000>;
			interrupts = <GIC_SPI 441 IRQ_TYPE_LEVEL_HIGH>;
		};

		pinctrl_peric: pinctrl@14cc0000 {
			compatible = "samsung,exynos5433-pinctrl";
			reg = <0x14cc0000 0x1100>;
			interrupts = <GIC_SPI 440 IRQ_TYPE_LEVEL_HIGH>;
		};

		pinctrl_touch: pinctrl@14ce0000 {
			compatible = "samsung,exynos5433-pinctrl";
			reg = <0x14ce0000 0x1100>;
			interrupts = <GIC_SPI 442 IRQ_TYPE_LEVEL_HIGH>;
		};

		pmu_system_controller: system-controller@105c0000 {
			compatible = "samsung,exynos5433-pmu", "syscon";
			reg = <0x105c0000 0x5008>;
			#clock-cells = <1>;
			clock-names = "clkout16";
			clocks = <&xxti>;

			reboot: syscon-reboot {
				compatible = "syscon-reboot";
				regmap = <&pmu_system_controller>;
				offset = <0x400>; /* SWRESET */
				mask = <0x1>;
			};
		};

		gic: interrupt-controller@11001000 {
			compatible = "arm,gic-400";
			#interrupt-cells = <3>;
			interrupt-controller;
			reg = <0x11001000 0x1000>,
				<0x11002000 0x2000>,
				<0x11004000 0x2000>,
				<0x11006000 0x2000>;
			interrupts = <GIC_PPI 9 0xf04>;
		};

		mipi_phy: video-phy {
			compatible = "samsung,exynos5433-mipi-video-phy";
			#phy-cells = <1>;
			samsung,pmu-syscon = <&pmu_system_controller>;
			samsung,cam0-sysreg = <&syscon_cam0>;
			samsung,cam1-sysreg = <&syscon_cam1>;
			samsung,disp-sysreg = <&syscon_disp>;
		};

		decon: decon@13800000 {
			compatible = "samsung,exynos5433-decon";
			reg = <0x13800000 0x2104>;
			clocks = <&cmu_disp CLK_PCLK_DECON>,
				<&cmu_disp CLK_ACLK_DECON>,
				<&cmu_disp CLK_ACLK_SMMU_DECON0X>,
				<&cmu_disp CLK_ACLK_XIU_DECON0X>,
				<&cmu_disp CLK_PCLK_SMMU_DECON0X>,
				<&cmu_disp CLK_ACLK_SMMU_DECON1X>,
				<&cmu_disp CLK_ACLK_XIU_DECON1X>,
				<&cmu_disp CLK_PCLK_SMMU_DECON1X>,
				<&cmu_disp CLK_SCLK_DECON_VCLK>,
				<&cmu_disp CLK_SCLK_DECON_ECLK>,
				<&cmu_disp CLK_SCLK_DSD>;
			clock-names = "pclk", "aclk_decon", "aclk_smmu_decon0x",
				"aclk_xiu_decon0x", "pclk_smmu_decon0x",
				"aclk_smmu_decon1x", "aclk_xiu_decon1x",
				"pclk_smmu_decon1x", "sclk_decon_vclk",
				"sclk_decon_eclk", "dsd";
			power-domains = <&pd_disp>;
			interrupt-names = "fifo", "vsync", "lcd_sys";
			interrupts = <GIC_SPI 201 IRQ_TYPE_LEVEL_HIGH>,
				     <GIC_SPI 202 IRQ_TYPE_LEVEL_HIGH>,
				     <GIC_SPI 203 IRQ_TYPE_LEVEL_HIGH>;
			samsung,disp-sysreg = <&syscon_disp>;
			status = "disabled";
			iommus = <&sysmmu_decon0x>, <&sysmmu_decon1x>;
			iommu-names = "m0", "m1";

			ports {
				#address-cells = <1>;
				#size-cells = <0>;

				port@0 {
					reg = <0>;
					decon_to_mic: endpoint {
						remote-endpoint =
							<&mic_to_decon>;
					};
				};
			};
		};

		decon_tv: decon@13880000 {
			compatible = "samsung,exynos5433-decon-tv";
			reg = <0x13880000 0x20b8>;
			clocks = <&cmu_disp CLK_PCLK_DECON_TV>,
				 <&cmu_disp CLK_ACLK_DECON_TV>,
				 <&cmu_disp CLK_ACLK_SMMU_TV0X>,
				 <&cmu_disp CLK_ACLK_XIU_TV0X>,
				 <&cmu_disp CLK_PCLK_SMMU_TV0X>,
				 <&cmu_disp CLK_ACLK_SMMU_TV1X>,
				 <&cmu_disp CLK_ACLK_XIU_TV1X>,
				 <&cmu_disp CLK_PCLK_SMMU_TV1X>,
				 <&cmu_disp CLK_SCLK_DECON_TV_VCLK>,
				 <&cmu_disp CLK_SCLK_DECON_TV_ECLK>,
				 <&cmu_disp CLK_SCLK_DSD>;
			clock-names = "pclk", "aclk_decon", "aclk_smmu_decon0x",
				      "aclk_xiu_decon0x", "pclk_smmu_decon0x",
				      "aclk_smmu_decon1x", "aclk_xiu_decon1x",
				      "pclk_smmu_decon1x", "sclk_decon_vclk",
				      "sclk_decon_eclk", "dsd";
			samsung,disp-sysreg = <&syscon_disp>;
			power-domains = <&pd_disp>;
			interrupt-names = "fifo", "vsync", "lcd_sys";
			interrupts = <GIC_SPI 210 IRQ_TYPE_LEVEL_HIGH>,
				     <GIC_SPI 211 IRQ_TYPE_LEVEL_HIGH>,
				     <GIC_SPI 212 IRQ_TYPE_LEVEL_HIGH>;
			status = "disabled";
			iommus = <&sysmmu_tv0x>, <&sysmmu_tv1x>;
			iommu-names = "m0", "m1";
		};

		dsi: dsi@13900000 {
			compatible = "samsung,exynos5433-mipi-dsi";
			reg = <0x13900000 0xC0>;
			interrupts = <GIC_SPI 205 IRQ_TYPE_LEVEL_HIGH>;
			phys = <&mipi_phy 1>;
			phy-names = "dsim";
			clocks = <&cmu_disp CLK_PCLK_DSIM0>,
				<&cmu_disp CLK_PHYCLK_MIPIDPHY0_BITCLKDIV8>,
				<&cmu_disp CLK_PHYCLK_MIPIDPHY0_RXCLKESC0>,
				<&cmu_disp CLK_SCLK_RGB_VCLK_TO_DSIM0>,
				<&cmu_disp CLK_SCLK_DSIM0>;
			clock-names = "bus_clk",
					"phyclk_mipidphy0_bitclkdiv8",
					"phyclk_mipidphy0_rxclkesc0",
					"sclk_rgb_vclk_to_dsim0",
					"sclk_mipi";
			power-domains = <&pd_disp>;
			status = "disabled";
			#address-cells = <1>;
			#size-cells = <0>;

			ports {
				#address-cells = <1>;
				#size-cells = <0>;

				port@0 {
					reg = <0>;
					dsi_to_mic: endpoint {
						remote-endpoint = <&mic_to_dsi>;
					};
				};
			};
		};

		mic: mic@13930000 {
			compatible = "samsung,exynos5433-mic";
			reg = <0x13930000 0x48>;
			clocks = <&cmu_disp CLK_PCLK_MIC0>,
				<&cmu_disp CLK_SCLK_RGB_VCLK_TO_MIC0>;
			clock-names = "pclk_mic0", "sclk_rgb_vclk_to_mic0";
			power-domains = <&pd_disp>;
			samsung,disp-syscon = <&syscon_disp>;
			status = "disabled";

			ports {
				#address-cells = <1>;
				#size-cells = <0>;

				port@0 {
					reg = <0>;
					mic_to_decon: endpoint {
						remote-endpoint =
							<&decon_to_mic>;
					};
				};

				port@1 {
					reg = <1>;
					mic_to_dsi: endpoint {
						remote-endpoint = <&dsi_to_mic>;
					};
				};
			};
		};

		hdmi: hdmi@13970000 {
			compatible = "samsung,exynos5433-hdmi";
			reg = <0x13970000 0x70000>;
			interrupts = <GIC_SPI 208 IRQ_TYPE_LEVEL_HIGH>;
			clocks = <&cmu_disp CLK_PCLK_HDMI>,
				<&cmu_disp CLK_PCLK_HDMIPHY>,
				<&cmu_disp CLK_PHYCLK_HDMIPHY_TMDS_CLKO>,
				<&cmu_disp CLK_PHYCLK_HDMI_PIXEL>,
				<&cmu_disp CLK_PHYCLK_HDMIPHY_TMDS_CLKO_PHY>,
				<&cmu_disp CLK_MOUT_PHYCLK_HDMIPHY_TMDS_CLKO_USER>,
				<&cmu_disp CLK_PHYCLK_HDMIPHY_PIXEL_CLKO_PHY>,
				<&cmu_disp CLK_MOUT_PHYCLK_HDMIPHY_PIXEL_CLKO_USER>,
				<&xxti>, <&cmu_disp CLK_SCLK_HDMI_SPDIF>;
			clock-names = "hdmi_pclk", "hdmi_i_pclk",
				"i_tmds_clk", "i_pixel_clk",
				"tmds_clko", "tmds_clko_user",
				"pixel_clko", "pixel_clko_user",
				"oscclk", "i_spdif_clk";
			phy = <&hdmiphy>;
			ddc = <&hsi2c_11>;
			samsung,syscon-phandle = <&pmu_system_controller>;
			samsung,sysreg-phandle = <&syscon_disp>;
			#sound-dai-cells = <0>;
			status = "disabled";
		};

		hdmiphy: hdmiphy@13af0000 {
			reg = <0x13af0000 0x80>;
		};

		syscon_disp: syscon@13b80000 {
			compatible = "syscon";
			reg = <0x13b80000 0x1010>;
		};

		syscon_cam0: syscon@120f0000 {
			compatible = "syscon";
			reg = <0x120f0000 0x1020>;
		};

		syscon_cam1: syscon@145f0000 {
			compatible = "syscon";
			reg = <0x145f0000 0x1038>;
		};

		gsc_0: video-scaler@13c00000 {
			compatible = "samsung,exynos5433-gsc";
			reg = <0x13c00000 0x1000>;
			interrupts = <GIC_SPI 297 IRQ_TYPE_LEVEL_HIGH>;
			clock-names = "pclk", "aclk", "aclk_xiu",
				      "aclk_gsclbend", "gsd";
			clocks = <&cmu_gscl CLK_PCLK_GSCL0>,
				 <&cmu_gscl CLK_ACLK_GSCL0>,
				 <&cmu_gscl CLK_ACLK_XIU_GSCLX>,
				 <&cmu_gscl CLK_ACLK_GSCLBEND_333>,
				 <&cmu_gscl CLK_ACLK_GSD>;
			iommus = <&sysmmu_gscl0>;
			power-domains = <&pd_gscl>;
		};

		gsc_1: video-scaler@13c10000 {
			compatible = "samsung,exynos5433-gsc";
			reg = <0x13c10000 0x1000>;
			interrupts = <GIC_SPI 298 IRQ_TYPE_LEVEL_HIGH>;
			clock-names = "pclk", "aclk", "aclk_xiu",
				      "aclk_gsclbend", "gsd";
			clocks = <&cmu_gscl CLK_PCLK_GSCL1>,
				 <&cmu_gscl CLK_ACLK_GSCL1>,
				 <&cmu_gscl CLK_ACLK_XIU_GSCLX>,
				 <&cmu_gscl CLK_ACLK_GSCLBEND_333>,
				 <&cmu_gscl CLK_ACLK_GSD>;
			iommus = <&sysmmu_gscl1>;
			power-domains = <&pd_gscl>;
		};

		gsc_2: video-scaler@13c20000 {
			compatible = "samsung,exynos5433-gsc";
			reg = <0x13c20000 0x1000>;
			interrupts = <GIC_SPI 299 IRQ_TYPE_LEVEL_HIGH>;
			clock-names = "pclk", "aclk", "aclk_xiu",
				      "aclk_gsclbend", "gsd";
			clocks = <&cmu_gscl CLK_PCLK_GSCL2>,
				 <&cmu_gscl CLK_ACLK_GSCL2>,
				 <&cmu_gscl CLK_ACLK_XIU_GSCLX>,
				 <&cmu_gscl CLK_ACLK_GSCLBEND_333>,
				 <&cmu_gscl CLK_ACLK_GSD>;
			iommus = <&sysmmu_gscl2>;
			power-domains = <&pd_gscl>;
		};

		scaler_0: scaler@15000000 {
			compatible = "samsung,exynos5433-scaler";
			reg = <0x15000000 0x1294>;
			interrupts = <0 402 IRQ_TYPE_LEVEL_HIGH>;
			clock-names = "pclk", "aclk", "aclk_xiu";
			clocks = <&cmu_mscl CLK_PCLK_M2MSCALER0>,
				 <&cmu_mscl CLK_ACLK_M2MSCALER0>,
				 <&cmu_mscl CLK_ACLK_XIU_MSCLX>;
			iommus = <&sysmmu_scaler_0>;
			power-domains = <&pd_mscl>;
		};

		scaler_1: scaler@15010000 {
			compatible = "samsung,exynos5433-scaler";
			reg = <0x15010000 0x1294>;
			interrupts = <0 403 IRQ_TYPE_LEVEL_HIGH>;
			clock-names = "pclk", "aclk", "aclk_xiu";
			clocks = <&cmu_mscl CLK_PCLK_M2MSCALER1>,
				 <&cmu_mscl CLK_ACLK_M2MSCALER1>,
				 <&cmu_mscl CLK_ACLK_XIU_MSCLX>;
			iommus = <&sysmmu_scaler_1>;
			power-domains = <&pd_mscl>;
		};

		jpeg: codec@15020000 {
			compatible = "samsung,exynos5433-jpeg";
			reg = <0x15020000 0x10000>;
			interrupts = <GIC_SPI 411 IRQ_TYPE_LEVEL_HIGH>;
			clock-names = "pclk", "aclk", "aclk_xiu", "sclk";
			clocks = <&cmu_mscl CLK_PCLK_JPEG>,
				 <&cmu_mscl CLK_ACLK_JPEG>,
				 <&cmu_mscl CLK_ACLK_XIU_MSCLX>,
				 <&cmu_mscl CLK_SCLK_JPEG>;
			iommus = <&sysmmu_jpeg>;
			power-domains = <&pd_mscl>;
		};

		mfc: codec@152e0000 {
			compatible = "samsung,exynos5433-mfc";
			reg = <0x152E0000 0x10000>;
			interrupts = <GIC_SPI 358 IRQ_TYPE_LEVEL_HIGH>;
			clock-names = "pclk", "aclk", "aclk_xiu";
			clocks = <&cmu_mfc CLK_PCLK_MFC>,
				 <&cmu_mfc CLK_ACLK_MFC>,
				 <&cmu_mfc CLK_ACLK_XIU_MFCX>;
			iommus = <&sysmmu_mfc_0>, <&sysmmu_mfc_1>;
			iommu-names = "left", "right";
			power-domains = <&pd_mfc>;
		};

		sysmmu_decon0x: sysmmu@13a00000 {
			compatible = "samsung,exynos-sysmmu";
			reg = <0x13a00000 0x1000>;
			interrupts = <GIC_SPI 192 IRQ_TYPE_LEVEL_HIGH>;
			clock-names = "pclk", "aclk";
			clocks = <&cmu_disp CLK_PCLK_SMMU_DECON0X>,
				<&cmu_disp CLK_ACLK_SMMU_DECON0X>;
			power-domains = <&pd_disp>;
			#iommu-cells = <0>;
		};

		sysmmu_decon1x: sysmmu@13a10000 {
			compatible = "samsung,exynos-sysmmu";
			reg = <0x13a10000 0x1000>;
			interrupts = <GIC_SPI 194 IRQ_TYPE_LEVEL_HIGH>;
			clock-names = "pclk", "aclk";
			clocks = <&cmu_disp CLK_PCLK_SMMU_DECON1X>,
				<&cmu_disp CLK_ACLK_SMMU_DECON1X>;
			#iommu-cells = <0>;
			power-domains = <&pd_disp>;
		};

		sysmmu_tv0x: sysmmu@13a20000 {
			compatible = "samsung,exynos-sysmmu";
			reg = <0x13a20000 0x1000>;
			interrupts = <GIC_SPI 214 IRQ_TYPE_LEVEL_HIGH>;
			clock-names = "pclk", "aclk";
			clocks = <&cmu_disp CLK_PCLK_SMMU_TV0X>,
				<&cmu_disp CLK_ACLK_SMMU_TV0X>;
			#iommu-cells = <0>;
			power-domains = <&pd_disp>;
		};

		sysmmu_tv1x: sysmmu@13a30000 {
			compatible = "samsung,exynos-sysmmu";
			reg = <0x13a30000 0x1000>;
			interrupts = <GIC_SPI 216 IRQ_TYPE_LEVEL_HIGH>;
			clock-names = "pclk", "aclk";
			clocks = <&cmu_disp CLK_PCLK_SMMU_TV1X>,
				<&cmu_disp CLK_ACLK_SMMU_TV1X>;
			#iommu-cells = <0>;
			power-domains = <&pd_disp>;
		};

		sysmmu_gscl0: sysmmu@13c80000 {
			compatible = "samsung,exynos-sysmmu";
			reg = <0x13C80000 0x1000>;
			interrupts = <GIC_SPI 288 IRQ_TYPE_LEVEL_HIGH>;
			clock-names = "aclk", "pclk";
			clocks = <&cmu_gscl CLK_ACLK_SMMU_GSCL0>,
				 <&cmu_gscl CLK_PCLK_SMMU_GSCL0>;
			#iommu-cells = <0>;
			power-domains = <&pd_gscl>;
		};

		sysmmu_gscl1: sysmmu@13c90000 {
			compatible = "samsung,exynos-sysmmu";
			reg = <0x13C90000 0x1000>;
			interrupts = <GIC_SPI 290 IRQ_TYPE_LEVEL_HIGH>;
			clock-names = "aclk", "pclk";
			clocks = <&cmu_gscl CLK_ACLK_SMMU_GSCL1>,
				 <&cmu_gscl CLK_PCLK_SMMU_GSCL1>;
			#iommu-cells = <0>;
			power-domains = <&pd_gscl>;
		};

		sysmmu_gscl2: sysmmu@13ca0000 {
			compatible = "samsung,exynos-sysmmu";
			reg = <0x13CA0000 0x1000>;
			interrupts = <GIC_SPI 292 IRQ_TYPE_LEVEL_HIGH>;
			clock-names = "aclk", "pclk";
			clocks = <&cmu_gscl CLK_ACLK_SMMU_GSCL2>,
				 <&cmu_gscl CLK_PCLK_SMMU_GSCL2>;
			#iommu-cells = <0>;
			power-domains = <&pd_gscl>;
		};

		sysmmu_scaler_0: sysmmu@15040000 {
			compatible = "samsung,exynos-sysmmu";
			reg = <0x15040000 0x1000>;
			interrupts = <GIC_SPI 404 IRQ_TYPE_LEVEL_HIGH>;
			clock-names = "pclk", "aclk";
			clocks = <&cmu_mscl CLK_PCLK_SMMU_M2MSCALER0>,
				 <&cmu_mscl CLK_ACLK_SMMU_M2MSCALER0>;
			#iommu-cells = <0>;
			power-domains = <&pd_mscl>;
		};

		sysmmu_scaler_1: sysmmu@15050000 {
			compatible = "samsung,exynos-sysmmu";
			reg = <0x15050000 0x1000>;
			interrupts = <GIC_SPI 406 IRQ_TYPE_LEVEL_HIGH>;
			clock-names = "pclk", "aclk";
			clocks = <&cmu_mscl CLK_PCLK_SMMU_M2MSCALER1>,
				 <&cmu_mscl CLK_ACLK_SMMU_M2MSCALER1>;
			#iommu-cells = <0>;
			power-domains = <&pd_mscl>;
		};

		sysmmu_jpeg: sysmmu@15060000 {
			compatible = "samsung,exynos-sysmmu";
			reg = <0x15060000 0x1000>;
			interrupts = <GIC_SPI 408 IRQ_TYPE_LEVEL_HIGH>;
			clock-names = "pclk", "aclk";
			clocks = <&cmu_mscl CLK_PCLK_SMMU_JPEG>,
				 <&cmu_mscl CLK_ACLK_SMMU_JPEG>;
			#iommu-cells = <0>;
			power-domains = <&pd_mscl>;
		};

		sysmmu_mfc_0: sysmmu@15200000 {
			compatible = "samsung,exynos-sysmmu";
			reg = <0x15200000 0x1000>;
			interrupts = <GIC_SPI 352 IRQ_TYPE_LEVEL_HIGH>;
			clock-names = "pclk", "aclk";
			clocks = <&cmu_mfc CLK_PCLK_SMMU_MFC_0>,
				 <&cmu_mfc CLK_ACLK_SMMU_MFC_0>;
			#iommu-cells = <0>;
			power-domains = <&pd_mfc>;
		};

		sysmmu_mfc_1: sysmmu@15210000 {
			compatible = "samsung,exynos-sysmmu";
			reg = <0x15210000 0x1000>;
			interrupts = <GIC_SPI 354 IRQ_TYPE_LEVEL_HIGH>;
			clock-names = "pclk", "aclk";
			clocks = <&cmu_mfc CLK_PCLK_SMMU_MFC_1>,
				 <&cmu_mfc CLK_ACLK_SMMU_MFC_1>;
			#iommu-cells = <0>;
			power-domains = <&pd_mfc>;
		};

		serial_0: serial@14c10000 {
			compatible = "samsung,exynos5433-uart";
			reg = <0x14c10000 0x100>;
			interrupts = <GIC_SPI 421 IRQ_TYPE_LEVEL_HIGH>;
			clocks = <&cmu_peric CLK_PCLK_UART0>,
				<&cmu_peric CLK_SCLK_UART0>;
			clock-names = "uart", "clk_uart_baud0";
			pinctrl-names = "default";
			pinctrl-0 = <&uart0_bus>;
			status = "disabled";
		};

		serial_1: serial@14c20000 {
			compatible = "samsung,exynos5433-uart";
			reg = <0x14c20000 0x100>;
			interrupts = <GIC_SPI 422 IRQ_TYPE_LEVEL_HIGH>;
			clocks = <&cmu_peric CLK_PCLK_UART1>,
				<&cmu_peric CLK_SCLK_UART1>;
			clock-names = "uart", "clk_uart_baud0";
			pinctrl-names = "default";
			pinctrl-0 = <&uart1_bus>;
			status = "disabled";
		};

		serial_2: serial@14c30000 {
			compatible = "samsung,exynos5433-uart";
			reg = <0x14c30000 0x100>;
			interrupts = <GIC_SPI 423 IRQ_TYPE_LEVEL_HIGH>;
			clocks = <&cmu_peric CLK_PCLK_UART2>,
				<&cmu_peric CLK_SCLK_UART2>;
			clock-names = "uart", "clk_uart_baud0";
			pinctrl-names = "default";
			pinctrl-0 = <&uart2_bus>;
			status = "disabled";
		};

		spi_0: spi@14d20000 {
			compatible = "samsung,exynos5433-spi";
			reg = <0x14d20000 0x100>;
			interrupts = <GIC_SPI 432 IRQ_TYPE_LEVEL_HIGH>;
			dmas = <&pdma0 9>, <&pdma0 8>;
			dma-names = "tx", "rx";
			#address-cells = <1>;
			#size-cells = <0>;
			clocks = <&cmu_peric CLK_PCLK_SPI0>,
				<&cmu_peric CLK_SCLK_SPI0>,
				<&cmu_peric CLK_SCLK_IOCLK_SPI0>;
			clock-names = "spi", "spi_busclk0", "spi_ioclk";
			samsung,spi-src-clk = <0>;
			pinctrl-names = "default";
			pinctrl-0 = <&spi0_bus>;
			num-cs = <1>;
			status = "disabled";
		};

		spi_1: spi@14d30000 {
			compatible = "samsung,exynos5433-spi";
			reg = <0x14d30000 0x100>;
			interrupts = <GIC_SPI 433 IRQ_TYPE_LEVEL_HIGH>;
			dmas = <&pdma0 11>, <&pdma0 10>;
			dma-names = "tx", "rx";
			#address-cells = <1>;
			#size-cells = <0>;
			clocks = <&cmu_peric CLK_PCLK_SPI1>,
				<&cmu_peric CLK_SCLK_SPI1>,
				<&cmu_peric CLK_SCLK_IOCLK_SPI1>;
			clock-names = "spi", "spi_busclk0", "spi_ioclk";
			samsung,spi-src-clk = <0>;
			pinctrl-names = "default";
			pinctrl-0 = <&spi1_bus>;
			num-cs = <1>;
			status = "disabled";
		};

		spi_2: spi@14d40000 {
			compatible = "samsung,exynos5433-spi";
			reg = <0x14d40000 0x100>;
			interrupts = <GIC_SPI 434 IRQ_TYPE_LEVEL_HIGH>;
			dmas = <&pdma0 13>, <&pdma0 12>;
			dma-names = "tx", "rx";
			#address-cells = <1>;
			#size-cells = <0>;
			clocks = <&cmu_peric CLK_PCLK_SPI2>,
				<&cmu_peric CLK_SCLK_SPI2>,
				<&cmu_peric CLK_SCLK_IOCLK_SPI2>;
			clock-names = "spi", "spi_busclk0", "spi_ioclk";
			samsung,spi-src-clk = <0>;
			pinctrl-names = "default";
			pinctrl-0 = <&spi2_bus>;
			num-cs = <1>;
			status = "disabled";
		};

		spi_3: spi@14d50000 {
			compatible = "samsung,exynos5433-spi";
			reg = <0x14d50000 0x100>;
			interrupts = <GIC_SPI 447 IRQ_TYPE_LEVEL_HIGH>;
			dmas = <&pdma0 23>, <&pdma0 22>;
			dma-names = "tx", "rx";
			#address-cells = <1>;
			#size-cells = <0>;
			clocks = <&cmu_peric CLK_PCLK_SPI3>,
				<&cmu_peric CLK_SCLK_SPI3>,
				<&cmu_peric CLK_SCLK_IOCLK_SPI3>;
			clock-names = "spi", "spi_busclk0", "spi_ioclk";
			samsung,spi-src-clk = <0>;
			pinctrl-names = "default";
			pinctrl-0 = <&spi3_bus>;
			num-cs = <1>;
			status = "disabled";
		};

		spi_4: spi@14d00000 {
			compatible = "samsung,exynos5433-spi";
			reg = <0x14d00000 0x100>;
			interrupts = <GIC_SPI 412 IRQ_TYPE_LEVEL_HIGH>;
			dmas = <&pdma0 25>, <&pdma0 24>;
			dma-names = "tx", "rx";
			#address-cells = <1>;
			#size-cells = <0>;
			clocks = <&cmu_peric CLK_PCLK_SPI4>,
				<&cmu_peric CLK_SCLK_SPI4>,
				<&cmu_peric CLK_SCLK_IOCLK_SPI4>;
			clock-names = "spi", "spi_busclk0", "spi_ioclk";
			samsung,spi-src-clk = <0>;
			pinctrl-names = "default";
			pinctrl-0 = <&spi4_bus>;
			num-cs = <1>;
			status = "disabled";
		};

		adc: adc@14d10000 {
			compatible = "samsung,exynos7-adc";
			reg = <0x14d10000 0x100>;
			interrupts = <GIC_SPI 438 IRQ_TYPE_LEVEL_HIGH>;
			clock-names = "adc";
			clocks = <&cmu_peric CLK_PCLK_ADCIF>;
			#io-channel-cells = <1>;
			io-channel-ranges;
			status = "disabled";
		};

		i2s1: i2s@14d60000 {
			compatible = "samsung,exynos7-i2s";
			reg = <0x14d60000 0x100>;
			dmas = <&pdma0 31 &pdma0 30>;
			dma-names = "tx", "rx";
			interrupts = <GIC_SPI 435 IRQ_TYPE_LEVEL_HIGH>;
			clocks = <&cmu_peric CLK_PCLK_I2S1>,
				 <&cmu_peric CLK_PCLK_I2S1>,
				 <&cmu_peric CLK_SCLK_I2S1>;
			clock-names = "iis", "i2s_opclk0", "i2s_opclk1";
			#clock-cells = <1>;
			samsung,supports-6ch;
			samsung,supports-rstclr;
			samsung,supports-tdm;
			samsung,supports-low-rfs;
			#sound-dai-cells = <1>;
			status = "disabled";
		};

		pwm: pwm@14dd0000 {
			compatible = "samsung,exynos4210-pwm";
			reg = <0x14dd0000 0x100>;
			interrupts = <GIC_SPI 416 IRQ_TYPE_LEVEL_HIGH>,
				     <GIC_SPI 417 IRQ_TYPE_LEVEL_HIGH>,
				     <GIC_SPI 418 IRQ_TYPE_LEVEL_HIGH>,
				     <GIC_SPI 419 IRQ_TYPE_LEVEL_HIGH>,
				     <GIC_SPI 420 IRQ_TYPE_LEVEL_HIGH>;
			samsung,pwm-outputs = <0>, <1>, <2>, <3>;
			clocks = <&cmu_peric CLK_PCLK_PWM>;
			clock-names = "timers";
			#pwm-cells = <3>;
			status = "disabled";
		};

		hsi2c_0: hsi2c@14e40000 {
			compatible = "samsung,exynos7-hsi2c";
			reg = <0x14e40000 0x1000>;
			interrupts = <GIC_SPI 428 IRQ_TYPE_LEVEL_HIGH>;
			#address-cells = <1>;
			#size-cells = <0>;
			pinctrl-names = "default";
			pinctrl-0 = <&hs_i2c0_bus>;
			clocks = <&cmu_peric CLK_PCLK_HSI2C0>;
			clock-names = "hsi2c";
			status = "disabled";
		};

		hsi2c_1: hsi2c@14e50000 {
			compatible = "samsung,exynos7-hsi2c";
			reg = <0x14e50000 0x1000>;
			interrupts = <GIC_SPI 429 IRQ_TYPE_LEVEL_HIGH>;
			#address-cells = <1>;
			#size-cells = <0>;
			pinctrl-names = "default";
			pinctrl-0 = <&hs_i2c1_bus>;
			clocks = <&cmu_peric CLK_PCLK_HSI2C1>;
			clock-names = "hsi2c";
			status = "disabled";
		};

		hsi2c_2: hsi2c@14e60000 {
			compatible = "samsung,exynos7-hsi2c";
			reg = <0x14e60000 0x1000>;
			interrupts = <GIC_SPI 430 IRQ_TYPE_LEVEL_HIGH>;
			#address-cells = <1>;
			#size-cells = <0>;
			pinctrl-names = "default";
			pinctrl-0 = <&hs_i2c2_bus>;
			clocks = <&cmu_peric CLK_PCLK_HSI2C2>;
			clock-names = "hsi2c";
			status = "disabled";
		};

		hsi2c_3: hsi2c@14e70000 {
			compatible = "samsung,exynos7-hsi2c";
			reg = <0x14e70000 0x1000>;
			interrupts = <GIC_SPI 431 IRQ_TYPE_LEVEL_HIGH>;
			#address-cells = <1>;
			#size-cells = <0>;
			pinctrl-names = "default";
			pinctrl-0 = <&hs_i2c3_bus>;
			clocks = <&cmu_peric CLK_PCLK_HSI2C3>;
			clock-names = "hsi2c";
			status = "disabled";
		};

		hsi2c_4: hsi2c@14ec0000 {
			compatible = "samsung,exynos7-hsi2c";
			reg = <0x14ec0000 0x1000>;
			interrupts = <GIC_SPI 424 IRQ_TYPE_LEVEL_HIGH>;
			#address-cells = <1>;
			#size-cells = <0>;
			pinctrl-names = "default";
			pinctrl-0 = <&hs_i2c4_bus>;
			clocks = <&cmu_peric CLK_PCLK_HSI2C4>;
			clock-names = "hsi2c";
			status = "disabled";
		};

		hsi2c_5: hsi2c@14ed0000 {
			compatible = "samsung,exynos7-hsi2c";
			reg = <0x14ed0000 0x1000>;
			interrupts = <GIC_SPI 425 IRQ_TYPE_LEVEL_HIGH>;
			#address-cells = <1>;
			#size-cells = <0>;
			pinctrl-names = "default";
			pinctrl-0 = <&hs_i2c5_bus>;
			clocks = <&cmu_peric CLK_PCLK_HSI2C5>;
			clock-names = "hsi2c";
			status = "disabled";
		};

		hsi2c_6: hsi2c@14ee0000 {
			compatible = "samsung,exynos7-hsi2c";
			reg = <0x14ee0000 0x1000>;
			interrupts = <GIC_SPI 426 IRQ_TYPE_LEVEL_HIGH>;
			#address-cells = <1>;
			#size-cells = <0>;
			pinctrl-names = "default";
			pinctrl-0 = <&hs_i2c6_bus>;
			clocks = <&cmu_peric CLK_PCLK_HSI2C6>;
			clock-names = "hsi2c";
			status = "disabled";
		};

		hsi2c_7: hsi2c@14ef0000 {
			compatible = "samsung,exynos7-hsi2c";
			reg = <0x14ef0000 0x1000>;
			interrupts = <GIC_SPI 427 IRQ_TYPE_LEVEL_HIGH>;
			#address-cells = <1>;
			#size-cells = <0>;
			pinctrl-names = "default";
			pinctrl-0 = <&hs_i2c7_bus>;
			clocks = <&cmu_peric CLK_PCLK_HSI2C7>;
			clock-names = "hsi2c";
			status = "disabled";
		};

		hsi2c_8: hsi2c@14d90000 {
			compatible = "samsung,exynos7-hsi2c";
			reg = <0x14d90000 0x1000>;
			interrupts = <GIC_SPI 443 IRQ_TYPE_LEVEL_HIGH>;
			#address-cells = <1>;
			#size-cells = <0>;
			pinctrl-names = "default";
			pinctrl-0 = <&hs_i2c8_bus>;
			clocks = <&cmu_peric CLK_PCLK_HSI2C8>;
			clock-names = "hsi2c";
			status = "disabled";
		};

		hsi2c_9: hsi2c@14da0000 {
			compatible = "samsung,exynos7-hsi2c";
			reg = <0x14da0000 0x1000>;
			interrupts = <GIC_SPI 444 IRQ_TYPE_LEVEL_HIGH>;
			#address-cells = <1>;
			#size-cells = <0>;
			pinctrl-names = "default";
			pinctrl-0 = <&hs_i2c9_bus>;
			clocks = <&cmu_peric CLK_PCLK_HSI2C9>;
			clock-names = "hsi2c";
			status = "disabled";
		};

		hsi2c_10: hsi2c@14de0000 {
			compatible = "samsung,exynos7-hsi2c";
			reg = <0x14de0000 0x1000>;
			interrupts = <GIC_SPI 445 IRQ_TYPE_LEVEL_HIGH>;
			#address-cells = <1>;
			#size-cells = <0>;
			pinctrl-names = "default";
			pinctrl-0 = <&hs_i2c10_bus>;
			clocks = <&cmu_peric CLK_PCLK_HSI2C10>;
			clock-names = "hsi2c";
			status = "disabled";
		};

		hsi2c_11: hsi2c@14df0000 {
			compatible = "samsung,exynos7-hsi2c";
			reg = <0x14df0000 0x1000>;
			interrupts = <GIC_SPI 446 IRQ_TYPE_LEVEL_HIGH>;
			#address-cells = <1>;
			#size-cells = <0>;
			pinctrl-names = "default";
			pinctrl-0 = <&hs_i2c11_bus>;
			clocks = <&cmu_peric CLK_PCLK_HSI2C11>;
			clock-names = "hsi2c";
			status = "disabled";
		};

		usbdrd30: usbdrd {
			compatible = "samsung,exynos5433-dwusb3";
			clocks = <&cmu_fsys CLK_ACLK_USBDRD30>,
				<&cmu_fsys CLK_SCLK_USBDRD30>,
				<&cmu_fsys CLK_PHYCLK_USBDRD30_UDRD30_PHYCLOCK>,
				<&cmu_fsys CLK_PHYCLK_USBDRD30_UDRD30_PIPE_PCLK>;
			clock-names = "aclk", "susp_clk", "phyclk", "pipe_pclk";
			#address-cells = <1>;
			#size-cells = <1>;
			ranges;
			status = "disabled";

			usbdrd_dwc3: dwc3@15400000 {
				compatible = "snps,dwc3";
				clocks = <&cmu_fsys CLK_SCLK_USBDRD30>,
					<&cmu_fsys CLK_ACLK_USBDRD30>,
					<&cmu_fsys CLK_SCLK_USBDRD30>;
				clock-names = "ref", "bus_early", "suspend";
				reg = <0x15400000 0x10000>;
				interrupts = <GIC_SPI 231 IRQ_TYPE_LEVEL_HIGH>;
				phys = <&usbdrd30_phy 0>, <&usbdrd30_phy 1>;
				phy-names = "usb2-phy", "usb3-phy";
			};
		};

		usbdrd30_phy: phy@15500000 {
			compatible = "samsung,exynos5433-usbdrd-phy";
			reg = <0x15500000 0x100>;
			clocks = <&cmu_fsys CLK_ACLK_USBDRD30>, <&xxti>,
				<&cmu_fsys CLK_PHYCLK_USBDRD30_UDRD30_PHYCLOCK>,
				<&cmu_fsys CLK_PHYCLK_USBDRD30_UDRD30_PIPE_PCLK>,
				<&cmu_fsys CLK_SCLK_USBDRD30>;
			clock-names = "phy", "ref", "phy_utmi", "phy_pipe",
					"itp";
			#phy-cells = <1>;
			samsung,pmu-syscon = <&pmu_system_controller>;
			status = "disabled";
		};

		usbhost30_phy: phy@15580000 {
			compatible = "samsung,exynos5433-usbdrd-phy";
			reg = <0x15580000 0x100>;
			clocks = <&cmu_fsys CLK_ACLK_USBHOST30>, <&xxti>,
				<&cmu_fsys CLK_PHYCLK_USBHOST30_UHOST30_PHYCLOCK>,
				<&cmu_fsys CLK_PHYCLK_USBHOST30_UHOST30_PIPE_PCLK>,
				<&cmu_fsys CLK_SCLK_USBHOST30>;
			clock-names = "phy", "ref", "phy_utmi", "phy_pipe",
					"itp";
			#phy-cells = <1>;
			samsung,pmu-syscon = <&pmu_system_controller>;
			status = "disabled";
		};

		usbhost30: usbhost {
			compatible = "samsung,exynos5433-dwusb3";
			clocks = <&cmu_fsys CLK_ACLK_USBHOST30>,
				<&cmu_fsys CLK_SCLK_USBHOST30>,
				<&cmu_fsys CLK_PHYCLK_USBHOST30_UHOST30_PHYCLOCK>,
				<&cmu_fsys CLK_PHYCLK_USBHOST30_UHOST30_PIPE_PCLK>;
			clock-names = "aclk", "susp_clk", "phyclk", "pipe_pclk";
			#address-cells = <1>;
			#size-cells = <1>;
			ranges;
			status = "disabled";

			usbhost_dwc3: dwc3@15a00000 {
				compatible = "snps,dwc3";
				clocks = <&cmu_fsys CLK_SCLK_USBHOST30>,
					<&cmu_fsys CLK_ACLK_USBHOST30>,
					<&cmu_fsys CLK_SCLK_USBHOST30>;
				clock-names = "ref", "bus_early", "suspend";
				reg = <0x15a00000 0x10000>;
				interrupts = <GIC_SPI 244 IRQ_TYPE_LEVEL_HIGH>;
				phys = <&usbhost30_phy 0>, <&usbhost30_phy 1>;
				phy-names = "usb2-phy", "usb3-phy";
			};
		};

		mshc_0: mshc@15540000 {
			compatible = "samsung,exynos7-dw-mshc-smu";
			interrupts = <GIC_SPI 225 IRQ_TYPE_LEVEL_HIGH>;
			#address-cells = <1>;
			#size-cells = <0>;
			reg = <0x15540000 0x2000>;
			clocks = <&cmu_fsys CLK_ACLK_MMC0>,
				<&cmu_fsys CLK_SCLK_MMC0>;
			clock-names = "biu", "ciu";
			fifo-depth = <0x40>;
			status = "disabled";
		};

		mshc_1: mshc@15550000 {
			compatible = "samsung,exynos7-dw-mshc-smu";
			interrupts = <GIC_SPI 226 IRQ_TYPE_LEVEL_HIGH>;
			#address-cells = <1>;
			#size-cells = <0>;
			reg = <0x15550000 0x2000>;
			clocks = <&cmu_fsys CLK_ACLK_MMC1>,
				<&cmu_fsys CLK_SCLK_MMC1>;
			clock-names = "biu", "ciu";
			fifo-depth = <0x40>;
			status = "disabled";
		};

		mshc_2: mshc@15560000 {
			compatible = "samsung,exynos7-dw-mshc-smu";
			interrupts = <GIC_SPI 227 IRQ_TYPE_LEVEL_HIGH>;
			#address-cells = <1>;
			#size-cells = <0>;
			reg = <0x15560000 0x2000>;
			clocks = <&cmu_fsys CLK_ACLK_MMC2>,
				<&cmu_fsys CLK_SCLK_MMC2>;
			clock-names = "biu", "ciu";
			fifo-depth = <0x40>;
			status = "disabled";
		};

		amba {
			compatible = "simple-bus";
			#address-cells = <1>;
			#size-cells = <1>;
			ranges;

			pdma0: pdma@15610000 {
				compatible = "arm,pl330", "arm,primecell";
				reg = <0x15610000 0x1000>;
				interrupts = <GIC_SPI 228 IRQ_TYPE_LEVEL_HIGH>;
				clocks = <&cmu_fsys CLK_PDMA0>;
				clock-names = "apb_pclk";
				#dma-cells = <1>;
				#dma-channels = <8>;
				#dma-requests = <32>;
			};

			pdma1: pdma@15600000 {
				compatible = "arm,pl330", "arm,primecell";
				reg = <0x15600000 0x1000>;
				interrupts = <GIC_SPI 246 IRQ_TYPE_LEVEL_HIGH>;
				clocks = <&cmu_fsys CLK_PDMA1>;
				clock-names = "apb_pclk";
				#dma-cells = <1>;
				#dma-channels = <8>;
				#dma-requests = <32>;
			};
		};

		audio-subsystem@11400000 {
			compatible = "samsung,exynos5433-lpass";
			reg = <0x11400000 0x100>, <0x11500000 0x08>;
			clocks = <&cmu_aud CLK_PCLK_SFR0_CTRL>;
			clock-names = "sfr0_ctrl";
			samsung,pmu-syscon = <&pmu_system_controller>;
			power-domains = <&pd_aud>;
			#address-cells = <1>;
			#size-cells = <1>;
			ranges;

			adma: adma@11420000 {
				compatible = "arm,pl330", "arm,primecell";
				reg = <0x11420000 0x1000>;
				interrupts = <GIC_SPI 73 IRQ_TYPE_LEVEL_HIGH>;
				clocks = <&cmu_aud CLK_ACLK_DMAC>;
				clock-names = "apb_pclk";
				#dma-cells = <1>;
				#dma-channels = <8>;
				#dma-requests = <32>;
				power-domains = <&pd_aud>;
			};

			i2s0: i2s@11440000 {
				compatible = "samsung,exynos7-i2s";
				reg = <0x11440000 0x100>;
				dmas = <&adma 0 &adma 2>;
				dma-names = "tx", "rx";
				interrupts = <GIC_SPI 70 IRQ_TYPE_LEVEL_HIGH>;
				#address-cells = <1>;
				#size-cells = <0>;
				clocks = <&cmu_aud CLK_PCLK_AUD_I2S>,
					<&cmu_aud CLK_SCLK_AUD_I2S>,
					<&cmu_aud CLK_SCLK_I2S_BCLK>;
				clock-names = "iis", "i2s_opclk0", "i2s_opclk1";
				#clock-cells = <1>;
				pinctrl-names = "default";
				pinctrl-0 = <&i2s0_bus>;
				power-domains = <&pd_aud>;
				#sound-dai-cells = <1>;
				status = "disabled";
			};

			serial_3: serial@11460000 {
				compatible = "samsung,exynos5433-uart";
				reg = <0x11460000 0x100>;
				interrupts = <GIC_SPI 67 IRQ_TYPE_LEVEL_HIGH>;
				clocks = <&cmu_aud CLK_PCLK_AUD_UART>,
					<&cmu_aud CLK_SCLK_AUD_UART>;
				clock-names = "uart", "clk_uart_baud0";
				pinctrl-names = "default";
				pinctrl-0 = <&uart_aud_bus>;
				power-domains = <&pd_aud>;
				status = "disabled";
			};
		};
	};

	timer: timer {
		compatible = "arm,armv8-timer";
		interrupts = <GIC_PPI 13
				(GIC_CPU_MASK_SIMPLE(8) | IRQ_TYPE_LEVEL_HIGH)>,
			<GIC_PPI 14
				(GIC_CPU_MASK_SIMPLE(8) | IRQ_TYPE_LEVEL_HIGH)>,
			<GIC_PPI 11
				(GIC_CPU_MASK_SIMPLE(8) | IRQ_TYPE_LEVEL_HIGH)>,
			<GIC_PPI 10
				(GIC_CPU_MASK_SIMPLE(8) | IRQ_TYPE_LEVEL_HIGH)>;
	};
};

#include "exynos5433-bus.dtsi"
#include "exynos5433-pinctrl.dtsi"
#include "exynos5433-tmu.dtsi"<|MERGE_RESOLUTION|>--- conflicted
+++ resolved
@@ -560,8 +560,6 @@
 				<&cmu_top CLK_DIV_ACLK_IMEM_200>;
 		};
 
-<<<<<<< HEAD
-=======
 		slim_sss: slim-sss@11140000 {
 			compatible = "samsung,exynos5433-slim-sss";
 			reg = <0x11140000 0x1000>;
@@ -571,7 +569,6 @@
 				 <&cmu_imem CLK_PCLK_SLIMSSS>;
 		};
 
->>>>>>> 0ecfebd2
 		pd_gscl: power-domain@105c4000 {
 			compatible = "samsung,exynos5433-pd";
 			reg = <0x105c4000 0x20>;
