# SPDX-License-Identifier: GPL-2.0-only
config ARCH_HAS_RESET_CONTROLLER
	bool

menuconfig RESET_CONTROLLER
	bool "Reset Controller Support"
	default y if ARCH_HAS_RESET_CONTROLLER
	help
	  Generic Reset Controller support.

	  This framework is designed to abstract reset handling of devices
	  via GPIOs or SoC-internal reset controller modules.

	  If unsure, say no.

if RESET_CONTROLLER

config RESET_A10SR
	tristate "Altera Arria10 System Resource Reset"
	depends on MFD_ALTERA_A10SR
	help
	  This option enables support for the external reset functions for
	  peripheral PHYs on the Altera Arria10 System Resource Chip.

config RESET_ATH79
	bool "AR71xx Reset Driver" if COMPILE_TEST
	default ATH79
	help
	  This enables the ATH79 reset controller driver that supports the
	  AR71xx SoC reset controller.

config RESET_AXS10X
	bool "AXS10x Reset Driver" if COMPILE_TEST
	default ARC_PLAT_AXS10X
	help
	  This enables the reset controller driver for AXS10x.

config RESET_BCM6345
	bool "BCM6345 Reset Controller"
	depends on BMIPS_GENERIC || COMPILE_TEST
	default BMIPS_GENERIC
	help
	  This enables the reset controller driver for BCM6345 SoCs.

config RESET_BERLIN
	bool "Berlin Reset Driver" if COMPILE_TEST
	default ARCH_BERLIN
	help
	  This enables the reset controller driver for Marvell Berlin SoCs.

config RESET_BRCMSTB
	tristate "Broadcom STB reset controller"
	depends on ARCH_BRCMSTB || COMPILE_TEST
	default ARCH_BRCMSTB
	help
	  This enables the reset controller driver for Broadcom STB SoCs using
	  a SUN_TOP_CTRL_SW_INIT style controller.

config RESET_BRCMSTB_RESCAL
	bool "Broadcom STB RESCAL reset controller"
	depends on HAS_IOMEM
	default ARCH_BRCMSTB || COMPILE_TEST
	help
	  This enables the RESCAL reset controller for SATA, PCIe0, or PCIe1 on
	  BCM7216.

config RESET_HSDK
	bool "Synopsys HSDK Reset Driver"
	depends on HAS_IOMEM
	depends on ARC_SOC_HSDK || COMPILE_TEST
	help
	  This enables the reset controller driver for HSDK board.

config RESET_IMX7
	tristate "i.MX7/8 Reset Driver"
	depends on HAS_IOMEM
	depends on SOC_IMX7D || (ARM64 && ARCH_MXC) || COMPILE_TEST
	default y if SOC_IMX7D
	select MFD_SYSCON
	help
	  This enables the reset controller driver for i.MX7 SoCs.

config RESET_INTEL_GW
	bool "Intel Reset Controller Driver"
	depends on OF && HAS_IOMEM
	select REGMAP_MMIO
	help
	  This enables the reset controller driver for Intel Gateway SoCs.
	  Say Y to control the reset signals provided by reset controller.
	  Otherwise, say N.

config RESET_LANTIQ
	bool "Lantiq XWAY Reset Driver" if COMPILE_TEST
	default SOC_TYPE_XWAY
	help
	  This enables the reset controller driver for Lantiq / Intel XWAY SoCs.

config RESET_LPC18XX
	bool "LPC18xx/43xx Reset Driver" if COMPILE_TEST
	default ARCH_LPC18XX
	help
	  This enables the reset controller driver for NXP LPC18xx/43xx SoCs.

config RESET_MESON
	tristate "Meson Reset Driver"
	depends on ARCH_MESON || COMPILE_TEST
	default ARCH_MESON
	help
	  This enables the reset driver for Amlogic Meson SoCs.

config RESET_MESON_AUDIO_ARB
	tristate "Meson Audio Memory Arbiter Reset Driver"
	depends on ARCH_MESON || COMPILE_TEST
	help
	  This enables the reset driver for Audio Memory Arbiter of
	  Amlogic's A113 based SoCs

config RESET_NPCM
	bool "NPCM BMC Reset Driver" if COMPILE_TEST
	default ARCH_NPCM
	help
	  This enables the reset controller driver for Nuvoton NPCM
	  BMC SoCs.

config RESET_OXNAS
	bool

config RESET_PISTACHIO
	bool "Pistachio Reset Driver" if COMPILE_TEST
	default MACH_PISTACHIO
	help
	  This enables the reset driver for ImgTec Pistachio SoCs.

config RESET_QCOM_AOSS
	tristate "Qcom AOSS Reset Driver"
	depends on ARCH_QCOM || COMPILE_TEST
	help
	  This enables the AOSS (always on subsystem) reset driver
	  for Qualcomm SDM845 SoCs. Say Y if you want to control
	  reset signals provided by AOSS for Modem, Venus, ADSP,
	  GPU, Camera, Wireless, Display subsystem. Otherwise, say N.

config RESET_QCOM_PDC
	tristate "Qualcomm PDC Reset Driver"
	depends on ARCH_QCOM || COMPILE_TEST
	help
	  This enables the PDC (Power Domain Controller) reset driver
	  for Qualcomm Technologies Inc SDM845 SoCs. Say Y if you want
	  to control reset signals provided by PDC for Modem, Compute,
	  Display, GPU, Debug, AOP, Sensors, Audio, SP and APPS.

config RESET_RASPBERRYPI
	tristate "Raspberry Pi 4 Firmware Reset Driver"
	depends on RASPBERRYPI_FIRMWARE || (RASPBERRYPI_FIRMWARE=n && COMPILE_TEST)
	default USB_XHCI_PCI
	help
	  Raspberry Pi 4's co-processor controls some of the board's HW
	  initialization process, but it's up to Linux to trigger it when
	  relevant. This driver provides a reset controller capable of
	  interfacing with RPi4's co-processor and model these firmware
	  initialization routines as reset lines.

config RESET_SCMI
	tristate "Reset driver controlled via ARM SCMI interface"
	depends on ARM_SCMI_PROTOCOL || COMPILE_TEST
	default ARM_SCMI_PROTOCOL
	help
	  This driver provides support for reset signal/domains that are
	  controlled by firmware that implements the SCMI interface.

	  This driver uses SCMI Message Protocol to interact with the
	  firmware controlling all the reset signals.

config RESET_SIMPLE
	bool "Simple Reset Controller Driver" if COMPILE_TEST
<<<<<<< HEAD
	default ARCH_AGILEX || ARCH_ASPEED || ARCH_BITMAIN || ARCH_REALTEK || ARCH_STM32 || ARCH_STRATIX10 || ARCH_SUNXI || ARC
=======
	default ARCH_AGILEX || ARCH_ASPEED || ARCH_BCM4908 || ARCH_BITMAIN || ARCH_REALTEK || ARCH_STM32 || ARCH_STRATIX10 || ARCH_SUNXI || ARCH_ZX || ARC
>>>>>>> 4f79a8b0
	help
	  This enables a simple reset controller driver for reset lines that
	  that can be asserted and deasserted by toggling bits in a contiguous,
	  exclusive register space.

	  Currently this driver supports:
	   - Altera SoCFPGAs
	   - ASPEED BMC SoCs
	   - Bitmain BM1880 SoC
	   - Realtek SoCs
	   - RCC reset controller in STM32 MCUs
	   - Allwinner SoCs
	   - ZTE's zx2967 family

config RESET_STM32MP157
	bool "STM32MP157 Reset Driver" if COMPILE_TEST
	default MACH_STM32MP157
	help
	  This enables the RCC reset controller driver for STM32 MPUs.

config RESET_SOCFPGA
	bool "SoCFPGA Reset Driver" if COMPILE_TEST && !ARCH_SOCFPGA
	default ARCH_SOCFPGA
	select RESET_SIMPLE
	help
	  This enables the reset driver for the SoCFPGA ARMv7 platforms. This
	  driver gets initialized early during platform init calls.

config RESET_SUNXI
	bool "Allwinner SoCs Reset Driver" if COMPILE_TEST && !ARCH_SUNXI
	default ARCH_SUNXI
	select RESET_SIMPLE
	help
	  This enables the reset driver for Allwinner SoCs.

config RESET_TI_SCI
	tristate "TI System Control Interface (TI-SCI) reset driver"
	depends on TI_SCI_PROTOCOL
	help
	  This enables the reset driver support over TI System Control Interface
	  available on some new TI's SoCs. If you wish to use reset resources
	  managed by the TI System Controller, say Y here. Otherwise, say N.

config RESET_TI_SYSCON
	tristate "TI SYSCON Reset Driver"
	depends on HAS_IOMEM
	select MFD_SYSCON
	help
	  This enables the reset driver support for TI devices with
	  memory-mapped reset registers as part of a syscon device node. If
	  you wish to use the reset framework for such memory-mapped devices,
	  say Y here. Otherwise, say N.

config RESET_UNIPHIER
	tristate "Reset controller driver for UniPhier SoCs"
	depends on ARCH_UNIPHIER || COMPILE_TEST
	depends on OF && MFD_SYSCON
	default ARCH_UNIPHIER
	help
	  Support for reset controllers on UniPhier SoCs.
	  Say Y if you want to control reset signals provided by System Control
	  block, Media I/O block, Peripheral Block.

config RESET_UNIPHIER_GLUE
	tristate "Reset driver in glue layer for UniPhier SoCs"
	depends on (ARCH_UNIPHIER || COMPILE_TEST) && OF
	default ARCH_UNIPHIER
	select RESET_SIMPLE
	help
	  Support for peripheral core reset included in its own glue layer
	  on UniPhier SoCs. Say Y if you want to control reset signals
	  provided by the glue layer.

config RESET_ZYNQ
	bool "ZYNQ Reset Driver" if COMPILE_TEST
	default ARCH_ZYNQ
	help
	  This enables the reset controller driver for Xilinx Zynq SoCs.

source "drivers/reset/sti/Kconfig"
source "drivers/reset/hisilicon/Kconfig"
source "drivers/reset/tegra/Kconfig"

endif<|MERGE_RESOLUTION|>--- conflicted
+++ resolved
@@ -173,11 +173,7 @@
 
 config RESET_SIMPLE
 	bool "Simple Reset Controller Driver" if COMPILE_TEST
-<<<<<<< HEAD
-	default ARCH_AGILEX || ARCH_ASPEED || ARCH_BITMAIN || ARCH_REALTEK || ARCH_STM32 || ARCH_STRATIX10 || ARCH_SUNXI || ARC
-=======
-	default ARCH_AGILEX || ARCH_ASPEED || ARCH_BCM4908 || ARCH_BITMAIN || ARCH_REALTEK || ARCH_STM32 || ARCH_STRATIX10 || ARCH_SUNXI || ARCH_ZX || ARC
->>>>>>> 4f79a8b0
+	default ARCH_AGILEX || ARCH_ASPEED || ARCH_BCM4908 || ARCH_BITMAIN || ARCH_REALTEK || ARCH_STM32 || ARCH_STRATIX10 || ARCH_SUNXI || ARC
 	help
 	  This enables a simple reset controller driver for reset lines that
 	  that can be asserted and deasserted by toggling bits in a contiguous,
