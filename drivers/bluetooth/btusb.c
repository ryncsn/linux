--- conflicted
+++ resolved
@@ -477,10 +477,7 @@
 	{ USB_DEVICE(0x8087, 0x0033), .driver_info = BTUSB_INTEL_COMBINED },
 	{ USB_DEVICE(0x8087, 0x0035), .driver_info = BTUSB_INTEL_COMBINED },
 	{ USB_DEVICE(0x8087, 0x0036), .driver_info = BTUSB_INTEL_COMBINED },
-<<<<<<< HEAD
-=======
 	{ USB_DEVICE(0x8087, 0x0037), .driver_info = BTUSB_INTEL_COMBINED },
->>>>>>> 0c383648
 	{ USB_DEVICE(0x8087, 0x0038), .driver_info = BTUSB_INTEL_COMBINED },
 	{ USB_DEVICE(0x8087, 0x07da), .driver_info = BTUSB_CSR },
 	{ USB_DEVICE(0x8087, 0x07dc), .driver_info = BTUSB_INTEL_COMBINED |
@@ -674,12 +671,6 @@
 	{ USB_DEVICE(0x13d3, 0x3607), .driver_info = BTUSB_MEDIATEK |
 						     BTUSB_WIDEBAND_SPEECH |
 						     BTUSB_VALID_LE_STATES },
-<<<<<<< HEAD
-	{ USB_DEVICE(0x0489, 0xe0f1), .driver_info = BTUSB_MEDIATEK |
-						     BTUSB_WIDEBAND_SPEECH |
-						     BTUSB_VALID_LE_STATES },
-	{ USB_DEVICE(0x0489, 0xe0f2), .driver_info = BTUSB_MEDIATEK |
-=======
 	{ USB_DEVICE(0x13d3, 0x3614), .driver_info = BTUSB_MEDIATEK |
 						     BTUSB_WIDEBAND_SPEECH |
 						     BTUSB_VALID_LE_STATES },
@@ -698,27 +689,6 @@
 						     BTUSB_WIDEBAND_SPEECH |
 						     BTUSB_VALID_LE_STATES },
 	{ USB_DEVICE(0x13d3, 0x3603), .driver_info = BTUSB_MEDIATEK |
->>>>>>> 0c383648
-						     BTUSB_WIDEBAND_SPEECH |
-						     BTUSB_VALID_LE_STATES },
-	{ USB_DEVICE(0x0489, 0xe0f5), .driver_info = BTUSB_MEDIATEK |
-						     BTUSB_WIDEBAND_SPEECH |
-						     BTUSB_VALID_LE_STATES },
-	{ USB_DEVICE(0x0489, 0xe0f6), .driver_info = BTUSB_MEDIATEK |
-						     BTUSB_WIDEBAND_SPEECH |
-						     BTUSB_VALID_LE_STATES },
-	{ USB_DEVICE(0x0489, 0xe102), .driver_info = BTUSB_MEDIATEK |
-						     BTUSB_WIDEBAND_SPEECH |
-						     BTUSB_VALID_LE_STATES },
-	{ USB_DEVICE(0x04ca, 0x3804), .driver_info = BTUSB_MEDIATEK |
-						     BTUSB_WIDEBAND_SPEECH |
-						     BTUSB_VALID_LE_STATES },
-	{ USB_DEVICE(0x35f5, 0x7922), .driver_info = BTUSB_MEDIATEK |
-						     BTUSB_WIDEBAND_SPEECH |
-						     BTUSB_VALID_LE_STATES },
-
-	/* Additional MediaTek MT7925 Bluetooth devices */
-	{ USB_DEVICE(0x13d3, 0x3602), .driver_info = BTUSB_MEDIATEK |
 						     BTUSB_WIDEBAND_SPEECH |
 						     BTUSB_VALID_LE_STATES },
 
@@ -3175,10 +3145,7 @@
 			bt_dev_err(hdev, "Failed to get fw flavor (%d)", err);
 			return err;
 		}
-<<<<<<< HEAD
-=======
 		fw_flavor = (fw_flavor & 0x00000080) >> 7;
->>>>>>> 0c383648
 	}
 
 	mediatek = hci_get_priv(hdev);
