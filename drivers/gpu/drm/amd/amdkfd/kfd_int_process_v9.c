--- conflicted
+++ resolved
@@ -144,12 +144,8 @@
 				uint16_t pasid, uint16_t client_id)
 {
 	enum amdgpu_ras_block block = 0;
-<<<<<<< HEAD
-	int old_poison, ret = -EINVAL;
-=======
 	int old_poison;
 	uint32_t reset = 0;
->>>>>>> 0c383648
 	struct kfd_process *p = kfd_lookup_process_by_pasid(pasid);
 
 	if (!p)
@@ -167,10 +163,6 @@
 	case SOC15_IH_CLIENTID_SE2SH:
 	case SOC15_IH_CLIENTID_SE3SH:
 	case SOC15_IH_CLIENTID_UTCL2:
-<<<<<<< HEAD
-		ret = kfd_dqm_evict_pasid(dev->dqm, pasid);
-		block = AMDGPU_RAS_BLOCK__GFX;
-=======
 		block = AMDGPU_RAS_BLOCK__GFX;
 		reset = AMDGPU_RAS_GPU_RESET_MODE2_RESET;
 		break;
@@ -178,7 +170,6 @@
 	case SOC15_IH_CLIENTID_VMC1:
 		block = AMDGPU_RAS_BLOCK__MMHUB;
 		reset = AMDGPU_RAS_GPU_RESET_MODE1_RESET;
->>>>>>> 0c383648
 		break;
 	case SOC15_IH_CLIENTID_SDMA0:
 	case SOC15_IH_CLIENTID_SDMA1:
@@ -186,10 +177,7 @@
 	case SOC15_IH_CLIENTID_SDMA3:
 	case SOC15_IH_CLIENTID_SDMA4:
 		block = AMDGPU_RAS_BLOCK__SDMA;
-<<<<<<< HEAD
-=======
 		reset = AMDGPU_RAS_GPU_RESET_MODE2_RESET;
->>>>>>> 0c383648
 		break;
 	default:
 		dev_warn(dev->adev->dev,
@@ -199,28 +187,11 @@
 
 	kfd_signal_poison_consumed_event(dev, pasid);
 
-<<<<<<< HEAD
-	/* resetting queue passes, do page retirement without gpu reset
-	 * resetting queue fails, fallback to gpu reset solution
-	 */
-	if (!ret) {
-		dev_warn(dev->adev->dev,
-			"RAS poison consumption, unmap queue flow succeeded: client id %d\n",
-			client_id);
-		amdgpu_amdkfd_ras_poison_consumption_handler(dev->adev, block, false);
-	} else {
-		dev_warn(dev->adev->dev,
-			"RAS poison consumption, fall back to gpu reset flow: client id %d\n",
-			client_id);
-		amdgpu_amdkfd_ras_poison_consumption_handler(dev->adev, block, true);
-	}
-=======
 	dev_warn(dev->adev->dev,
 		 "poison is consumed by client %d, kick off gpu reset flow\n", client_id);
 
 	amdgpu_amdkfd_ras_pasid_poison_consumption_handler(dev->adev,
 		block, pasid, NULL, NULL, reset);
->>>>>>> 0c383648
 }
 
 static bool context_id_expected(struct kfd_dev *dev)
