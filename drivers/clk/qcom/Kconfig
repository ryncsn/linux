--- conflicted
+++ resolved
@@ -474,10 +474,7 @@
 
 config SC_CAMCC_8280XP
 	tristate "SC8280XP Camera Clock Controller"
-<<<<<<< HEAD
-=======
-	depends on ARM64 || COMPILE_TEST
->>>>>>> 0c383648
+	depends on ARM64 || COMPILE_TEST
 	select SC_GCC_8280XP
 	help
 	  Support for the camera clock controller on Qualcomm Technologies, Inc
@@ -1098,10 +1095,7 @@
 
 config SM_GPUCC_8650
 	tristate "SM8650 Graphics Clock Controller"
-<<<<<<< HEAD
-=======
-	depends on ARM64 || COMPILE_TEST
->>>>>>> 0c383648
+	depends on ARM64 || COMPILE_TEST
 	select SM_GCC_8650
 	help
 	  Support for the graphics clock controller on SM8650 devices.
