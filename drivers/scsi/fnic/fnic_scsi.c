/*
 * Copyright 2008 Cisco Systems, Inc.  All rights reserved.
 * Copyright 2007 Nuova Systems, Inc.  All rights reserved.
 *
 * This program is free software; you may redistribute it and/or modify
 * it under the terms of the GNU General Public License as published by
 * the Free Software Foundation; version 2 of the License.
 *
 * THE SOFTWARE IS PROVIDED "AS IS", WITHOUT WARRANTY OF ANY KIND,
 * EXPRESS OR IMPLIED, INCLUDING BUT NOT LIMITED TO THE WARRANTIES OF
 * MERCHANTABILITY, FITNESS FOR A PARTICULAR PURPOSE AND
 * NONINFRINGEMENT. IN NO EVENT SHALL THE AUTHORS OR COPYRIGHT HOLDERS
 * BE LIABLE FOR ANY CLAIM, DAMAGES OR OTHER LIABILITY, WHETHER IN AN
 * ACTION OF CONTRACT, TORT OR OTHERWISE, ARISING FROM, OUT OF OR IN
 * CONNECTION WITH THE SOFTWARE OR THE USE OR OTHER DEALINGS IN THE
 * SOFTWARE.
 */
#include <linux/mempool.h>
#include <linux/errno.h>
#include <linux/init.h>
#include <linux/workqueue.h>
#include <linux/pci.h>
#include <linux/scatterlist.h>
#include <linux/skbuff.h>
#include <linux/spinlock.h>
#include <linux/etherdevice.h>
#include <linux/if_ether.h>
#include <linux/if_vlan.h>
#include <linux/delay.h>
#include <linux/gfp.h>
#include <scsi/scsi.h>
#include <scsi/scsi_host.h>
#include <scsi/scsi_device.h>
#include <scsi/scsi_cmnd.h>
#include <scsi/scsi_tcq.h>
#include <scsi/fc/fc_els.h>
#include <scsi/fc/fc_fcoe.h>
#include <scsi/libfc.h>
#include <scsi/fc_frame.h>
#include "fnic_io.h"
#include "fnic.h"

const char *fnic_state_str[] = {
	[FNIC_IN_FC_MODE] =           "FNIC_IN_FC_MODE",
	[FNIC_IN_FC_TRANS_ETH_MODE] = "FNIC_IN_FC_TRANS_ETH_MODE",
	[FNIC_IN_ETH_MODE] =          "FNIC_IN_ETH_MODE",
	[FNIC_IN_ETH_TRANS_FC_MODE] = "FNIC_IN_ETH_TRANS_FC_MODE",
};

static const char *fnic_ioreq_state_str[] = {
	[FNIC_IOREQ_NOT_INITED] = "FNIC_IOREQ_NOT_INITED",
	[FNIC_IOREQ_CMD_PENDING] = "FNIC_IOREQ_CMD_PENDING",
	[FNIC_IOREQ_ABTS_PENDING] = "FNIC_IOREQ_ABTS_PENDING",
	[FNIC_IOREQ_ABTS_COMPLETE] = "FNIC_IOREQ_ABTS_COMPLETE",
	[FNIC_IOREQ_CMD_COMPLETE] = "FNIC_IOREQ_CMD_COMPLETE",
};

static const char *fcpio_status_str[] =  {
	[FCPIO_SUCCESS] = "FCPIO_SUCCESS", /*0x0*/
	[FCPIO_INVALID_HEADER] = "FCPIO_INVALID_HEADER",
	[FCPIO_OUT_OF_RESOURCE] = "FCPIO_OUT_OF_RESOURCE",
	[FCPIO_INVALID_PARAM] = "FCPIO_INVALID_PARAM]",
	[FCPIO_REQ_NOT_SUPPORTED] = "FCPIO_REQ_NOT_SUPPORTED",
	[FCPIO_IO_NOT_FOUND] = "FCPIO_IO_NOT_FOUND",
	[FCPIO_ABORTED] = "FCPIO_ABORTED", /*0x41*/
	[FCPIO_TIMEOUT] = "FCPIO_TIMEOUT",
	[FCPIO_SGL_INVALID] = "FCPIO_SGL_INVALID",
	[FCPIO_MSS_INVALID] = "FCPIO_MSS_INVALID",
	[FCPIO_DATA_CNT_MISMATCH] = "FCPIO_DATA_CNT_MISMATCH",
	[FCPIO_FW_ERR] = "FCPIO_FW_ERR",
	[FCPIO_ITMF_REJECTED] = "FCPIO_ITMF_REJECTED",
	[FCPIO_ITMF_FAILED] = "FCPIO_ITMF_FAILED",
	[FCPIO_ITMF_INCORRECT_LUN] = "FCPIO_ITMF_INCORRECT_LUN",
	[FCPIO_CMND_REJECTED] = "FCPIO_CMND_REJECTED",
	[FCPIO_NO_PATH_AVAIL] = "FCPIO_NO_PATH_AVAIL",
	[FCPIO_PATH_FAILED] = "FCPIO_PATH_FAILED",
	[FCPIO_LUNMAP_CHNG_PEND] = "FCPIO_LUNHMAP_CHNG_PEND",
};

const char *fnic_state_to_str(unsigned int state)
{
	if (state >= ARRAY_SIZE(fnic_state_str) || !fnic_state_str[state])
		return "unknown";

	return fnic_state_str[state];
}

static const char *fnic_ioreq_state_to_str(unsigned int state)
{
	if (state >= ARRAY_SIZE(fnic_ioreq_state_str) ||
	    !fnic_ioreq_state_str[state])
		return "unknown";

	return fnic_ioreq_state_str[state];
}

static const char *fnic_fcpio_status_to_str(unsigned int status)
{
	if (status >= ARRAY_SIZE(fcpio_status_str) || !fcpio_status_str[status])
		return "unknown";

	return fcpio_status_str[status];
}

static void fnic_cleanup_io(struct fnic *fnic);

static inline spinlock_t *fnic_io_lock_hash(struct fnic *fnic,
					    struct scsi_cmnd *sc)
{
	u32 hash = scsi_cmd_to_rq(sc)->tag & (FNIC_IO_LOCKS - 1);

	return &fnic->io_req_lock[hash];
}

static inline spinlock_t *fnic_io_lock_tag(struct fnic *fnic,
					    int tag)
{
	return &fnic->io_req_lock[tag & (FNIC_IO_LOCKS - 1)];
}

/*
 * Unmap the data buffer and sense buffer for an io_req,
 * also unmap and free the device-private scatter/gather list.
 */
static void fnic_release_ioreq_buf(struct fnic *fnic,
				   struct fnic_io_req *io_req,
				   struct scsi_cmnd *sc)
{
	if (io_req->sgl_list_pa)
		dma_unmap_single(&fnic->pdev->dev, io_req->sgl_list_pa,
				 sizeof(io_req->sgl_list[0]) * io_req->sgl_cnt,
				 DMA_TO_DEVICE);
	scsi_dma_unmap(sc);

	if (io_req->sgl_cnt)
		mempool_free(io_req->sgl_list_alloc,
			     fnic->io_sgl_pool[io_req->sgl_type]);
	if (io_req->sense_buf_pa)
		dma_unmap_single(&fnic->pdev->dev, io_req->sense_buf_pa,
				 SCSI_SENSE_BUFFERSIZE, DMA_FROM_DEVICE);
}

/* Free up Copy Wq descriptors. Called with copy_wq lock held */
static int free_wq_copy_descs(struct fnic *fnic, struct vnic_wq_copy *wq)
{
	/* if no Ack received from firmware, then nothing to clean */
	if (!fnic->fw_ack_recd[0])
		return 1;

	/*
	 * Update desc_available count based on number of freed descriptors
	 * Account for wraparound
	 */
	if (wq->to_clean_index <= fnic->fw_ack_index[0])
		wq->ring.desc_avail += (fnic->fw_ack_index[0]
					- wq->to_clean_index + 1);
	else
		wq->ring.desc_avail += (wq->ring.desc_count
					- wq->to_clean_index
					+ fnic->fw_ack_index[0] + 1);

	/*
	 * just bump clean index to ack_index+1 accounting for wraparound
	 * this will essentially free up all descriptors between
	 * to_clean_index and fw_ack_index, both inclusive
	 */
	wq->to_clean_index =
		(fnic->fw_ack_index[0] + 1) % wq->ring.desc_count;

	/* we have processed the acks received so far */
	fnic->fw_ack_recd[0] = 0;
	return 0;
}


/*
 * __fnic_set_state_flags
 * Sets/Clears bits in fnic's state_flags
 **/
void
__fnic_set_state_flags(struct fnic *fnic, unsigned long st_flags,
			unsigned long clearbits)
{
	unsigned long flags = 0;
	unsigned long host_lock_flags = 0;

	spin_lock_irqsave(&fnic->fnic_lock, flags);
	spin_lock_irqsave(fnic->lport->host->host_lock, host_lock_flags);

	if (clearbits)
		fnic->state_flags &= ~st_flags;
	else
		fnic->state_flags |= st_flags;

	spin_unlock_irqrestore(fnic->lport->host->host_lock, host_lock_flags);
	spin_unlock_irqrestore(&fnic->fnic_lock, flags);

	return;
}


/*
 * fnic_fw_reset_handler
 * Routine to send reset msg to fw
 */
int fnic_fw_reset_handler(struct fnic *fnic)
{
	struct vnic_wq_copy *wq = &fnic->wq_copy[0];
	int ret = 0;
	unsigned long flags;

	/* indicate fwreset to io path */
	fnic_set_state_flags(fnic, FNIC_FLAGS_FWRESET);

	skb_queue_purge(&fnic->frame_queue);
	skb_queue_purge(&fnic->tx_queue);

	/* wait for io cmpl */
	while (atomic_read(&fnic->in_flight))
		schedule_timeout(msecs_to_jiffies(1));

	spin_lock_irqsave(&fnic->wq_copy_lock[0], flags);

	if (vnic_wq_copy_desc_avail(wq) <= fnic->wq_copy_desc_low[0])
		free_wq_copy_descs(fnic, wq);

	if (!vnic_wq_copy_desc_avail(wq))
		ret = -EAGAIN;
	else {
		fnic_queue_wq_copy_desc_fw_reset(wq, SCSI_NO_TAG);
		atomic64_inc(&fnic->fnic_stats.fw_stats.active_fw_reqs);
		if (atomic64_read(&fnic->fnic_stats.fw_stats.active_fw_reqs) >
			  atomic64_read(&fnic->fnic_stats.fw_stats.max_fw_reqs))
			atomic64_set(&fnic->fnic_stats.fw_stats.max_fw_reqs,
				atomic64_read(
				  &fnic->fnic_stats.fw_stats.active_fw_reqs));
	}

	spin_unlock_irqrestore(&fnic->wq_copy_lock[0], flags);

	if (!ret) {
		atomic64_inc(&fnic->fnic_stats.reset_stats.fw_resets);
		FNIC_SCSI_DBG(KERN_DEBUG, fnic->lport->host,
			      "Issued fw reset\n");
	} else {
		fnic_clear_state_flags(fnic, FNIC_FLAGS_FWRESET);
		FNIC_SCSI_DBG(KERN_DEBUG, fnic->lport->host,
			      "Failed to issue fw reset\n");
	}

	return ret;
}


/*
 * fnic_flogi_reg_handler
 * Routine to send flogi register msg to fw
 */
int fnic_flogi_reg_handler(struct fnic *fnic, u32 fc_id)
{
	struct vnic_wq_copy *wq = &fnic->wq_copy[0];
	enum fcpio_flogi_reg_format_type format;
	struct fc_lport *lp = fnic->lport;
	u8 gw_mac[ETH_ALEN];
	int ret = 0;
	unsigned long flags;

	spin_lock_irqsave(&fnic->wq_copy_lock[0], flags);

	if (vnic_wq_copy_desc_avail(wq) <= fnic->wq_copy_desc_low[0])
		free_wq_copy_descs(fnic, wq);

	if (!vnic_wq_copy_desc_avail(wq)) {
		ret = -EAGAIN;
		goto flogi_reg_ioreq_end;
	}

	if (fnic->ctlr.map_dest) {
		eth_broadcast_addr(gw_mac);
		format = FCPIO_FLOGI_REG_DEF_DEST;
	} else {
		memcpy(gw_mac, fnic->ctlr.dest_addr, ETH_ALEN);
		format = FCPIO_FLOGI_REG_GW_DEST;
	}

	if ((fnic->config.flags & VFCF_FIP_CAPABLE) && !fnic->ctlr.map_dest) {
		fnic_queue_wq_copy_desc_fip_reg(wq, SCSI_NO_TAG,
						fc_id, gw_mac,
						fnic->data_src_addr,
						lp->r_a_tov, lp->e_d_tov);
		FNIC_SCSI_DBG(KERN_DEBUG, fnic->lport->host,
			      "FLOGI FIP reg issued fcid %x src %pM dest %pM\n",
			      fc_id, fnic->data_src_addr, gw_mac);
	} else {
		fnic_queue_wq_copy_desc_flogi_reg(wq, SCSI_NO_TAG,
						  format, fc_id, gw_mac);
		FNIC_SCSI_DBG(KERN_DEBUG, fnic->lport->host,
			      "FLOGI reg issued fcid %x map %d dest %pM\n",
			      fc_id, fnic->ctlr.map_dest, gw_mac);
	}

	atomic64_inc(&fnic->fnic_stats.fw_stats.active_fw_reqs);
	if (atomic64_read(&fnic->fnic_stats.fw_stats.active_fw_reqs) >
		  atomic64_read(&fnic->fnic_stats.fw_stats.max_fw_reqs))
		atomic64_set(&fnic->fnic_stats.fw_stats.max_fw_reqs,
		  atomic64_read(&fnic->fnic_stats.fw_stats.active_fw_reqs));

flogi_reg_ioreq_end:
	spin_unlock_irqrestore(&fnic->wq_copy_lock[0], flags);
	return ret;
}

/*
 * fnic_queue_wq_copy_desc
 * Routine to enqueue a wq copy desc
 */
static inline int fnic_queue_wq_copy_desc(struct fnic *fnic,
					  struct vnic_wq_copy *wq,
					  struct fnic_io_req *io_req,
					  struct scsi_cmnd *sc,
					  int sg_count)
{
	struct scatterlist *sg;
	struct fc_rport *rport = starget_to_rport(scsi_target(sc->device));
	struct fc_rport_libfc_priv *rp = rport->dd_data;
	struct host_sg_desc *desc;
	struct misc_stats *misc_stats = &fnic->fnic_stats.misc_stats;
	unsigned int i;
	unsigned long intr_flags;
	int flags;
	u8 exch_flags;
	struct scsi_lun fc_lun;

	if (sg_count) {
		/* For each SGE, create a device desc entry */
		desc = io_req->sgl_list;
		for_each_sg(scsi_sglist(sc), sg, sg_count, i) {
			desc->addr = cpu_to_le64(sg_dma_address(sg));
			desc->len = cpu_to_le32(sg_dma_len(sg));
			desc->_resvd = 0;
			desc++;
		}

		io_req->sgl_list_pa = dma_map_single(&fnic->pdev->dev,
				io_req->sgl_list,
				sizeof(io_req->sgl_list[0]) * sg_count,
				DMA_TO_DEVICE);
		if (dma_mapping_error(&fnic->pdev->dev, io_req->sgl_list_pa)) {
			printk(KERN_ERR "DMA mapping failed\n");
			return SCSI_MLQUEUE_HOST_BUSY;
		}
	}

	io_req->sense_buf_pa = dma_map_single(&fnic->pdev->dev,
					      sc->sense_buffer,
					      SCSI_SENSE_BUFFERSIZE,
					      DMA_FROM_DEVICE);
	if (dma_mapping_error(&fnic->pdev->dev, io_req->sense_buf_pa)) {
		dma_unmap_single(&fnic->pdev->dev, io_req->sgl_list_pa,
				sizeof(io_req->sgl_list[0]) * sg_count,
				DMA_TO_DEVICE);
		printk(KERN_ERR "DMA mapping failed\n");
		return SCSI_MLQUEUE_HOST_BUSY;
	}

	int_to_scsilun(sc->device->lun, &fc_lun);

	/* Enqueue the descriptor in the Copy WQ */
	spin_lock_irqsave(&fnic->wq_copy_lock[0], intr_flags);

	if (vnic_wq_copy_desc_avail(wq) <= fnic->wq_copy_desc_low[0])
		free_wq_copy_descs(fnic, wq);

	if (unlikely(!vnic_wq_copy_desc_avail(wq))) {
		spin_unlock_irqrestore(&fnic->wq_copy_lock[0], intr_flags);
		FNIC_SCSI_DBG(KERN_INFO, fnic->lport->host,
			  "fnic_queue_wq_copy_desc failure - no descriptors\n");
		atomic64_inc(&misc_stats->io_cpwq_alloc_failures);
		return SCSI_MLQUEUE_HOST_BUSY;
	}

	flags = 0;
	if (sc->sc_data_direction == DMA_FROM_DEVICE)
		flags = FCPIO_ICMND_RDDATA;
	else if (sc->sc_data_direction == DMA_TO_DEVICE)
		flags = FCPIO_ICMND_WRDATA;

	exch_flags = 0;
	if ((fnic->config.flags & VFCF_FCP_SEQ_LVL_ERR) &&
	    (rp->flags & FC_RP_FLAGS_RETRY))
		exch_flags |= FCPIO_ICMND_SRFLAG_RETRY;

	fnic_queue_wq_copy_desc_icmnd_16(wq, scsi_cmd_to_rq(sc)->tag,
					 0, exch_flags, io_req->sgl_cnt,
					 SCSI_SENSE_BUFFERSIZE,
					 io_req->sgl_list_pa,
					 io_req->sense_buf_pa,
					 0, /* scsi cmd ref, always 0 */
					 FCPIO_ICMND_PTA_SIMPLE,
					 	/* scsi pri and tag */
					 flags,	/* command flags */
					 sc->cmnd, sc->cmd_len,
					 scsi_bufflen(sc),
					 fc_lun.scsi_lun, io_req->port_id,
					 rport->maxframe_size, rp->r_a_tov,
					 rp->e_d_tov);

	atomic64_inc(&fnic->fnic_stats.fw_stats.active_fw_reqs);
	if (atomic64_read(&fnic->fnic_stats.fw_stats.active_fw_reqs) >
		  atomic64_read(&fnic->fnic_stats.fw_stats.max_fw_reqs))
		atomic64_set(&fnic->fnic_stats.fw_stats.max_fw_reqs,
		  atomic64_read(&fnic->fnic_stats.fw_stats.active_fw_reqs));

	spin_unlock_irqrestore(&fnic->wq_copy_lock[0], intr_flags);
	return 0;
}

/*
 * fnic_queuecommand
 * Routine to send a scsi cdb
 * Called with host_lock held and interrupts disabled.
 */
static int fnic_queuecommand_lck(struct scsi_cmnd *sc)
{
<<<<<<< HEAD
=======
	void (*done)(struct scsi_cmnd *) = scsi_done;
>>>>>>> df0cc57e
	const int tag = scsi_cmd_to_rq(sc)->tag;
	struct fc_lport *lp = shost_priv(sc->device->host);
	struct fc_rport *rport;
	struct fnic_io_req *io_req = NULL;
	struct fnic *fnic = lport_priv(lp);
	struct fnic_stats *fnic_stats = &fnic->fnic_stats;
	struct vnic_wq_copy *wq;
	int ret;
	u64 cmd_trace;
	int sg_count = 0;
	unsigned long flags = 0;
	unsigned long ptr;
	spinlock_t *io_lock = NULL;
	int io_lock_acquired = 0;
	struct fc_rport_libfc_priv *rp;

	if (unlikely(fnic_chk_state_flags_locked(fnic, FNIC_FLAGS_IO_BLOCKED)))
		return SCSI_MLQUEUE_HOST_BUSY;

	if (unlikely(fnic_chk_state_flags_locked(fnic, FNIC_FLAGS_FWRESET)))
		return SCSI_MLQUEUE_HOST_BUSY;

	rport = starget_to_rport(scsi_target(sc->device));
	if (!rport) {
		FNIC_SCSI_DBG(KERN_DEBUG, fnic->lport->host,
				"returning DID_NO_CONNECT for IO as rport is NULL\n");
		sc->result = DID_NO_CONNECT << 16;
		done(sc);
		return 0;
	}

	ret = fc_remote_port_chkready(rport);
	if (ret) {
		FNIC_SCSI_DBG(KERN_DEBUG, fnic->lport->host,
				"rport is not ready\n");
		atomic64_inc(&fnic_stats->misc_stats.rport_not_ready);
		sc->result = ret;
		done(sc);
		return 0;
	}

	rp = rport->dd_data;
	if (!rp || rp->rp_state == RPORT_ST_DELETE) {
		FNIC_SCSI_DBG(KERN_DEBUG, fnic->lport->host,
			"rport 0x%x removed, returning DID_NO_CONNECT\n",
			rport->port_id);

		atomic64_inc(&fnic_stats->misc_stats.rport_not_ready);
		sc->result = DID_NO_CONNECT<<16;
		done(sc);
		return 0;
	}

	if (rp->rp_state != RPORT_ST_READY) {
		FNIC_SCSI_DBG(KERN_DEBUG, fnic->lport->host,
			"rport 0x%x in state 0x%x, returning DID_IMM_RETRY\n",
			rport->port_id, rp->rp_state);

		sc->result = DID_IMM_RETRY << 16;
		done(sc);
		return 0;
	}

	if (lp->state != LPORT_ST_READY || !(lp->link_up))
		return SCSI_MLQUEUE_HOST_BUSY;

	atomic_inc(&fnic->in_flight);

	/*
	 * Release host lock, use driver resource specific locks from here.
	 * Don't re-enable interrupts in case they were disabled prior to the
	 * caller disabling them.
	 */
	spin_unlock(lp->host->host_lock);
	CMD_STATE(sc) = FNIC_IOREQ_NOT_INITED;
	CMD_FLAGS(sc) = FNIC_NO_FLAGS;

	/* Get a new io_req for this SCSI IO */
	io_req = mempool_alloc(fnic->io_req_pool, GFP_ATOMIC);
	if (!io_req) {
		atomic64_inc(&fnic_stats->io_stats.alloc_failures);
		ret = SCSI_MLQUEUE_HOST_BUSY;
		goto out;
	}
	memset(io_req, 0, sizeof(*io_req));

	/* Map the data buffer */
	sg_count = scsi_dma_map(sc);
	if (sg_count < 0) {
		FNIC_TRACE(fnic_queuecommand, sc->device->host->host_no,
			  tag, sc, 0, sc->cmnd[0], sg_count, CMD_STATE(sc));
		mempool_free(io_req, fnic->io_req_pool);
		goto out;
	}

	/* Determine the type of scatter/gather list we need */
	io_req->sgl_cnt = sg_count;
	io_req->sgl_type = FNIC_SGL_CACHE_DFLT;
	if (sg_count > FNIC_DFLT_SG_DESC_CNT)
		io_req->sgl_type = FNIC_SGL_CACHE_MAX;

	if (sg_count) {
		io_req->sgl_list =
			mempool_alloc(fnic->io_sgl_pool[io_req->sgl_type],
				      GFP_ATOMIC);
		if (!io_req->sgl_list) {
			atomic64_inc(&fnic_stats->io_stats.alloc_failures);
			ret = SCSI_MLQUEUE_HOST_BUSY;
			scsi_dma_unmap(sc);
			mempool_free(io_req, fnic->io_req_pool);
			goto out;
		}

		/* Cache sgl list allocated address before alignment */
		io_req->sgl_list_alloc = io_req->sgl_list;
		ptr = (unsigned long) io_req->sgl_list;
		if (ptr % FNIC_SG_DESC_ALIGN) {
			io_req->sgl_list = (struct host_sg_desc *)
				(((unsigned long) ptr
				  + FNIC_SG_DESC_ALIGN - 1)
				 & ~(FNIC_SG_DESC_ALIGN - 1));
		}
	}

	/*
	* Will acquire lock defore setting to IO initialized.
	*/

	io_lock = fnic_io_lock_hash(fnic, sc);
	spin_lock_irqsave(io_lock, flags);

	/* initialize rest of io_req */
	io_lock_acquired = 1;
	io_req->port_id = rport->port_id;
	io_req->start_time = jiffies;
	CMD_STATE(sc) = FNIC_IOREQ_CMD_PENDING;
	CMD_SP(sc) = (char *)io_req;
	CMD_FLAGS(sc) |= FNIC_IO_INITIALIZED;

	/* create copy wq desc and enqueue it */
	wq = &fnic->wq_copy[0];
	ret = fnic_queue_wq_copy_desc(fnic, wq, io_req, sc, sg_count);
	if (ret) {
		/*
		 * In case another thread cancelled the request,
		 * refetch the pointer under the lock.
		 */
		FNIC_TRACE(fnic_queuecommand, sc->device->host->host_no,
			  tag, sc, 0, 0, 0,
			  (((u64)CMD_FLAGS(sc) << 32) | CMD_STATE(sc)));
		io_req = (struct fnic_io_req *)CMD_SP(sc);
		CMD_SP(sc) = NULL;
		CMD_STATE(sc) = FNIC_IOREQ_CMD_COMPLETE;
		spin_unlock_irqrestore(io_lock, flags);
		if (io_req) {
			fnic_release_ioreq_buf(fnic, io_req, sc);
			mempool_free(io_req, fnic->io_req_pool);
		}
		atomic_dec(&fnic->in_flight);
		/* acquire host lock before returning to SCSI */
		spin_lock(lp->host->host_lock);
		return ret;
	} else {
		atomic64_inc(&fnic_stats->io_stats.active_ios);
		atomic64_inc(&fnic_stats->io_stats.num_ios);
		if (atomic64_read(&fnic_stats->io_stats.active_ios) >
			  atomic64_read(&fnic_stats->io_stats.max_active_ios))
			atomic64_set(&fnic_stats->io_stats.max_active_ios,
			     atomic64_read(&fnic_stats->io_stats.active_ios));

		/* REVISIT: Use per IO lock in the final code */
		CMD_FLAGS(sc) |= FNIC_IO_ISSUED;
	}
out:
	cmd_trace = ((u64)sc->cmnd[0] << 56 | (u64)sc->cmnd[7] << 40 |
			(u64)sc->cmnd[8] << 32 | (u64)sc->cmnd[2] << 24 |
			(u64)sc->cmnd[3] << 16 | (u64)sc->cmnd[4] << 8 |
			sc->cmnd[5]);

	FNIC_TRACE(fnic_queuecommand, sc->device->host->host_no,
		  tag, sc, io_req, sg_count, cmd_trace,
		  (((u64)CMD_FLAGS(sc) >> 32) | CMD_STATE(sc)));

	/* if only we issued IO, will we have the io lock */
	if (io_lock_acquired)
		spin_unlock_irqrestore(io_lock, flags);

	atomic_dec(&fnic->in_flight);
	/* acquire host lock before returning to SCSI */
	spin_lock(lp->host->host_lock);
	return ret;
}

DEF_SCSI_QCMD(fnic_queuecommand)

/*
 * fnic_fcpio_fw_reset_cmpl_handler
 * Routine to handle fw reset completion
 */
static int fnic_fcpio_fw_reset_cmpl_handler(struct fnic *fnic,
					    struct fcpio_fw_req *desc)
{
	u8 type;
	u8 hdr_status;
	struct fcpio_tag tag;
	int ret = 0;
	unsigned long flags;
	struct reset_stats *reset_stats = &fnic->fnic_stats.reset_stats;

	fcpio_header_dec(&desc->hdr, &type, &hdr_status, &tag);

	atomic64_inc(&reset_stats->fw_reset_completions);

	/* Clean up all outstanding io requests */
	fnic_cleanup_io(fnic);

	atomic64_set(&fnic->fnic_stats.fw_stats.active_fw_reqs, 0);
	atomic64_set(&fnic->fnic_stats.io_stats.active_ios, 0);
	atomic64_set(&fnic->io_cmpl_skip, 0);

	spin_lock_irqsave(&fnic->fnic_lock, flags);

	/* fnic should be in FC_TRANS_ETH_MODE */
	if (fnic->state == FNIC_IN_FC_TRANS_ETH_MODE) {
		/* Check status of reset completion */
		if (!hdr_status) {
			FNIC_SCSI_DBG(KERN_DEBUG, fnic->lport->host,
				      "reset cmpl success\n");
			/* Ready to send flogi out */
			fnic->state = FNIC_IN_ETH_MODE;
		} else {
			FNIC_SCSI_DBG(KERN_DEBUG,
				      fnic->lport->host,
				      "fnic fw_reset : failed %s\n",
				      fnic_fcpio_status_to_str(hdr_status));

			/*
			 * Unable to change to eth mode, cannot send out flogi
			 * Change state to fc mode, so that subsequent Flogi
			 * requests from libFC will cause more attempts to
			 * reset the firmware. Free the cached flogi
			 */
			fnic->state = FNIC_IN_FC_MODE;
			atomic64_inc(&reset_stats->fw_reset_failures);
			ret = -1;
		}
	} else {
		FNIC_SCSI_DBG(KERN_DEBUG,
			      fnic->lport->host,
			      "Unexpected state %s while processing"
			      " reset cmpl\n", fnic_state_to_str(fnic->state));
		atomic64_inc(&reset_stats->fw_reset_failures);
		ret = -1;
	}

	/* Thread removing device blocks till firmware reset is complete */
	if (fnic->remove_wait)
		complete(fnic->remove_wait);

	/*
	 * If fnic is being removed, or fw reset failed
	 * free the flogi frame. Else, send it out
	 */
	if (fnic->remove_wait || ret) {
		spin_unlock_irqrestore(&fnic->fnic_lock, flags);
		skb_queue_purge(&fnic->tx_queue);
		goto reset_cmpl_handler_end;
	}

	spin_unlock_irqrestore(&fnic->fnic_lock, flags);

	fnic_flush_tx(fnic);

 reset_cmpl_handler_end:
	fnic_clear_state_flags(fnic, FNIC_FLAGS_FWRESET);

	return ret;
}

/*
 * fnic_fcpio_flogi_reg_cmpl_handler
 * Routine to handle flogi register completion
 */
static int fnic_fcpio_flogi_reg_cmpl_handler(struct fnic *fnic,
					     struct fcpio_fw_req *desc)
{
	u8 type;
	u8 hdr_status;
	struct fcpio_tag tag;
	int ret = 0;
	unsigned long flags;

	fcpio_header_dec(&desc->hdr, &type, &hdr_status, &tag);

	/* Update fnic state based on status of flogi reg completion */
	spin_lock_irqsave(&fnic->fnic_lock, flags);

	if (fnic->state == FNIC_IN_ETH_TRANS_FC_MODE) {

		/* Check flogi registration completion status */
		if (!hdr_status) {
			FNIC_SCSI_DBG(KERN_DEBUG, fnic->lport->host,
				      "flog reg succeeded\n");
			fnic->state = FNIC_IN_FC_MODE;
		} else {
			FNIC_SCSI_DBG(KERN_DEBUG,
				      fnic->lport->host,
				      "fnic flogi reg :failed %s\n",
				      fnic_fcpio_status_to_str(hdr_status));
			fnic->state = FNIC_IN_ETH_MODE;
			ret = -1;
		}
	} else {
		FNIC_SCSI_DBG(KERN_DEBUG, fnic->lport->host,
			      "Unexpected fnic state %s while"
			      " processing flogi reg completion\n",
			      fnic_state_to_str(fnic->state));
		ret = -1;
	}

	if (!ret) {
		if (fnic->stop_rx_link_events) {
			spin_unlock_irqrestore(&fnic->fnic_lock, flags);
			goto reg_cmpl_handler_end;
		}
		spin_unlock_irqrestore(&fnic->fnic_lock, flags);

		fnic_flush_tx(fnic);
		queue_work(fnic_event_queue, &fnic->frame_work);
	} else {
		spin_unlock_irqrestore(&fnic->fnic_lock, flags);
	}

reg_cmpl_handler_end:
	return ret;
}

static inline int is_ack_index_in_range(struct vnic_wq_copy *wq,
					u16 request_out)
{
	if (wq->to_clean_index <= wq->to_use_index) {
		/* out of range, stale request_out index */
		if (request_out < wq->to_clean_index ||
		    request_out >= wq->to_use_index)
			return 0;
	} else {
		/* out of range, stale request_out index */
		if (request_out < wq->to_clean_index &&
		    request_out >= wq->to_use_index)
			return 0;
	}
	/* request_out index is in range */
	return 1;
}


/*
 * Mark that ack received and store the Ack index. If there are multiple
 * acks received before Tx thread cleans it up, the latest value will be
 * used which is correct behavior. This state should be in the copy Wq
 * instead of in the fnic
 */
static inline void fnic_fcpio_ack_handler(struct fnic *fnic,
					  unsigned int cq_index,
					  struct fcpio_fw_req *desc)
{
	struct vnic_wq_copy *wq;
	u16 request_out = desc->u.ack.request_out;
	unsigned long flags;
	u64 *ox_id_tag = (u64 *)(void *)desc;

	/* mark the ack state */
	wq = &fnic->wq_copy[cq_index - fnic->raw_wq_count - fnic->rq_count];
	spin_lock_irqsave(&fnic->wq_copy_lock[0], flags);

	fnic->fnic_stats.misc_stats.last_ack_time = jiffies;
	if (is_ack_index_in_range(wq, request_out)) {
		fnic->fw_ack_index[0] = request_out;
		fnic->fw_ack_recd[0] = 1;
	} else
		atomic64_inc(
			&fnic->fnic_stats.misc_stats.ack_index_out_of_range);

	spin_unlock_irqrestore(&fnic->wq_copy_lock[0], flags);
	FNIC_TRACE(fnic_fcpio_ack_handler,
		  fnic->lport->host->host_no, 0, 0, ox_id_tag[2], ox_id_tag[3],
		  ox_id_tag[4], ox_id_tag[5]);
}

/*
 * fnic_fcpio_icmnd_cmpl_handler
 * Routine to handle icmnd completions
 */
static void fnic_fcpio_icmnd_cmpl_handler(struct fnic *fnic,
					 struct fcpio_fw_req *desc)
{
	u8 type;
	u8 hdr_status;
	struct fcpio_tag tag;
	u32 id;
	u64 xfer_len = 0;
	struct fcpio_icmnd_cmpl *icmnd_cmpl;
	struct fnic_io_req *io_req;
	struct scsi_cmnd *sc;
	struct fnic_stats *fnic_stats = &fnic->fnic_stats;
	unsigned long flags;
	spinlock_t *io_lock;
	u64 cmd_trace;
	unsigned long start_time;
	unsigned long io_duration_time;

	/* Decode the cmpl description to get the io_req id */
	fcpio_header_dec(&desc->hdr, &type, &hdr_status, &tag);
	fcpio_tag_id_dec(&tag, &id);
	icmnd_cmpl = &desc->u.icmnd_cmpl;

	if (id >= fnic->fnic_max_tag_id) {
		shost_printk(KERN_ERR, fnic->lport->host,
			"Tag out of range tag %x hdr status = %s\n",
			     id, fnic_fcpio_status_to_str(hdr_status));
		return;
	}

	sc = scsi_host_find_tag(fnic->lport->host, id);
	WARN_ON_ONCE(!sc);
	if (!sc) {
		atomic64_inc(&fnic_stats->io_stats.sc_null);
		shost_printk(KERN_ERR, fnic->lport->host,
			  "icmnd_cmpl sc is null - "
			  "hdr status = %s tag = 0x%x desc = 0x%p\n",
			  fnic_fcpio_status_to_str(hdr_status), id, desc);
		FNIC_TRACE(fnic_fcpio_icmnd_cmpl_handler,
			  fnic->lport->host->host_no, id,
			  ((u64)icmnd_cmpl->_resvd0[1] << 16 |
			  (u64)icmnd_cmpl->_resvd0[0]),
			  ((u64)hdr_status << 16 |
			  (u64)icmnd_cmpl->scsi_status << 8 |
			  (u64)icmnd_cmpl->flags), desc,
			  (u64)icmnd_cmpl->residual, 0);
		return;
	}

	io_lock = fnic_io_lock_hash(fnic, sc);
	spin_lock_irqsave(io_lock, flags);
	io_req = (struct fnic_io_req *)CMD_SP(sc);
	WARN_ON_ONCE(!io_req);
	if (!io_req) {
		atomic64_inc(&fnic_stats->io_stats.ioreq_null);
		CMD_FLAGS(sc) |= FNIC_IO_REQ_NULL;
		spin_unlock_irqrestore(io_lock, flags);
		shost_printk(KERN_ERR, fnic->lport->host,
			  "icmnd_cmpl io_req is null - "
			  "hdr status = %s tag = 0x%x sc 0x%p\n",
			  fnic_fcpio_status_to_str(hdr_status), id, sc);
		return;
	}
	start_time = io_req->start_time;

	/* firmware completed the io */
	io_req->io_completed = 1;

	/*
	 *  if SCSI-ML has already issued abort on this command,
	 *  set completion of the IO. The abts path will clean it up
	 */
	if (CMD_STATE(sc) == FNIC_IOREQ_ABTS_PENDING) {

		/*
		 * set the FNIC_IO_DONE so that this doesn't get
		 * flagged as 'out of order' if it was not aborted
		 */
		CMD_FLAGS(sc) |= FNIC_IO_DONE;
		CMD_FLAGS(sc) |= FNIC_IO_ABTS_PENDING;
		spin_unlock_irqrestore(io_lock, flags);
		if(FCPIO_ABORTED == hdr_status)
			CMD_FLAGS(sc) |= FNIC_IO_ABORTED;

		FNIC_SCSI_DBG(KERN_INFO, fnic->lport->host,
			"icmnd_cmpl abts pending "
			  "hdr status = %s tag = 0x%x sc = 0x%p "
			  "scsi_status = %x residual = %d\n",
			  fnic_fcpio_status_to_str(hdr_status),
			  id, sc,
			  icmnd_cmpl->scsi_status,
			  icmnd_cmpl->residual);
		return;
	}

	/* Mark the IO as complete */
	CMD_STATE(sc) = FNIC_IOREQ_CMD_COMPLETE;

	icmnd_cmpl = &desc->u.icmnd_cmpl;

	switch (hdr_status) {
	case FCPIO_SUCCESS:
		sc->result = (DID_OK << 16) | icmnd_cmpl->scsi_status;
		xfer_len = scsi_bufflen(sc);

		if (icmnd_cmpl->flags & FCPIO_ICMND_CMPL_RESID_UNDER) {
			xfer_len -= icmnd_cmpl->residual;
			scsi_set_resid(sc, icmnd_cmpl->residual);
		}

		if (icmnd_cmpl->scsi_status == SAM_STAT_CHECK_CONDITION)
			atomic64_inc(&fnic_stats->misc_stats.check_condition);

		if (icmnd_cmpl->scsi_status == SAM_STAT_TASK_SET_FULL)
			atomic64_inc(&fnic_stats->misc_stats.queue_fulls);
		break;

	case FCPIO_TIMEOUT:          /* request was timed out */
		atomic64_inc(&fnic_stats->misc_stats.fcpio_timeout);
		sc->result = (DID_TIME_OUT << 16) | icmnd_cmpl->scsi_status;
		break;

	case FCPIO_ABORTED:          /* request was aborted */
		atomic64_inc(&fnic_stats->misc_stats.fcpio_aborted);
		sc->result = (DID_ERROR << 16) | icmnd_cmpl->scsi_status;
		break;

	case FCPIO_DATA_CNT_MISMATCH: /* recv/sent more/less data than exp. */
		atomic64_inc(&fnic_stats->misc_stats.data_count_mismatch);
		scsi_set_resid(sc, icmnd_cmpl->residual);
		sc->result = (DID_ERROR << 16) | icmnd_cmpl->scsi_status;
		break;

	case FCPIO_OUT_OF_RESOURCE:  /* out of resources to complete request */
		atomic64_inc(&fnic_stats->fw_stats.fw_out_of_resources);
		sc->result = (DID_REQUEUE << 16) | icmnd_cmpl->scsi_status;
		break;

	case FCPIO_IO_NOT_FOUND:     /* requested I/O was not found */
		atomic64_inc(&fnic_stats->io_stats.io_not_found);
		sc->result = (DID_ERROR << 16) | icmnd_cmpl->scsi_status;
		break;

	case FCPIO_SGL_INVALID:      /* request was aborted due to sgl error */
		atomic64_inc(&fnic_stats->misc_stats.sgl_invalid);
		sc->result = (DID_ERROR << 16) | icmnd_cmpl->scsi_status;
		break;

	case FCPIO_FW_ERR:           /* request was terminated due fw error */
		atomic64_inc(&fnic_stats->fw_stats.io_fw_errs);
		sc->result = (DID_ERROR << 16) | icmnd_cmpl->scsi_status;
		break;

	case FCPIO_MSS_INVALID:      /* request was aborted due to mss error */
		atomic64_inc(&fnic_stats->misc_stats.mss_invalid);
		sc->result = (DID_ERROR << 16) | icmnd_cmpl->scsi_status;
		break;

	case FCPIO_INVALID_HEADER:   /* header contains invalid data */
	case FCPIO_INVALID_PARAM:    /* some parameter in request invalid */
	case FCPIO_REQ_NOT_SUPPORTED:/* request type is not supported */
	default:
		sc->result = (DID_ERROR << 16) | icmnd_cmpl->scsi_status;
		break;
	}

	/* Break link with the SCSI command */
	CMD_SP(sc) = NULL;
	CMD_FLAGS(sc) |= FNIC_IO_DONE;

	spin_unlock_irqrestore(io_lock, flags);

	if (hdr_status != FCPIO_SUCCESS) {
		atomic64_inc(&fnic_stats->io_stats.io_failures);
		shost_printk(KERN_ERR, fnic->lport->host, "hdr status = %s\n",
			     fnic_fcpio_status_to_str(hdr_status));
	}

	fnic_release_ioreq_buf(fnic, io_req, sc);

	mempool_free(io_req, fnic->io_req_pool);

	cmd_trace = ((u64)hdr_status << 56) |
		  (u64)icmnd_cmpl->scsi_status << 48 |
		  (u64)icmnd_cmpl->flags << 40 | (u64)sc->cmnd[0] << 32 |
		  (u64)sc->cmnd[2] << 24 | (u64)sc->cmnd[3] << 16 |
		  (u64)sc->cmnd[4] << 8 | sc->cmnd[5];

	FNIC_TRACE(fnic_fcpio_icmnd_cmpl_handler,
		  sc->device->host->host_no, id, sc,
		  ((u64)icmnd_cmpl->_resvd0[1] << 56 |
		  (u64)icmnd_cmpl->_resvd0[0] << 48 |
		  jiffies_to_msecs(jiffies - start_time)),
		  desc, cmd_trace,
		  (((u64)CMD_FLAGS(sc) << 32) | CMD_STATE(sc)));

	if (sc->sc_data_direction == DMA_FROM_DEVICE) {
		fnic->lport->host_stats.fcp_input_requests++;
		fnic->fcp_input_bytes += xfer_len;
	} else if (sc->sc_data_direction == DMA_TO_DEVICE) {
		fnic->lport->host_stats.fcp_output_requests++;
		fnic->fcp_output_bytes += xfer_len;
	} else
		fnic->lport->host_stats.fcp_control_requests++;

	atomic64_dec(&fnic_stats->io_stats.active_ios);
	if (atomic64_read(&fnic->io_cmpl_skip))
		atomic64_dec(&fnic->io_cmpl_skip);
	else
		atomic64_inc(&fnic_stats->io_stats.io_completions);


	io_duration_time = jiffies_to_msecs(jiffies) -
						jiffies_to_msecs(start_time);

	if(io_duration_time <= 10)
		atomic64_inc(&fnic_stats->io_stats.io_btw_0_to_10_msec);
	else if(io_duration_time <= 100)
		atomic64_inc(&fnic_stats->io_stats.io_btw_10_to_100_msec);
	else if(io_duration_time <= 500)
		atomic64_inc(&fnic_stats->io_stats.io_btw_100_to_500_msec);
	else if(io_duration_time <= 5000)
		atomic64_inc(&fnic_stats->io_stats.io_btw_500_to_5000_msec);
	else if(io_duration_time <= 10000)
		atomic64_inc(&fnic_stats->io_stats.io_btw_5000_to_10000_msec);
	else if(io_duration_time <= 30000)
		atomic64_inc(&fnic_stats->io_stats.io_btw_10000_to_30000_msec);
	else {
		atomic64_inc(&fnic_stats->io_stats.io_greater_than_30000_msec);

		if(io_duration_time > atomic64_read(&fnic_stats->io_stats.current_max_io_time))
			atomic64_set(&fnic_stats->io_stats.current_max_io_time, io_duration_time);
	}

	/* Call SCSI completion function to complete the IO */
	scsi_done(sc);
}

/* fnic_fcpio_itmf_cmpl_handler
 * Routine to handle itmf completions
 */
static void fnic_fcpio_itmf_cmpl_handler(struct fnic *fnic,
					struct fcpio_fw_req *desc)
{
	u8 type;
	u8 hdr_status;
	struct fcpio_tag tag;
	u32 id;
	struct scsi_cmnd *sc;
	struct fnic_io_req *io_req;
	struct fnic_stats *fnic_stats = &fnic->fnic_stats;
	struct abort_stats *abts_stats = &fnic->fnic_stats.abts_stats;
	struct terminate_stats *term_stats = &fnic->fnic_stats.term_stats;
	struct misc_stats *misc_stats = &fnic->fnic_stats.misc_stats;
	unsigned long flags;
	spinlock_t *io_lock;
	unsigned long start_time;

	fcpio_header_dec(&desc->hdr, &type, &hdr_status, &tag);
	fcpio_tag_id_dec(&tag, &id);

	if ((id & FNIC_TAG_MASK) >= fnic->fnic_max_tag_id) {
		shost_printk(KERN_ERR, fnic->lport->host,
		"Tag out of range tag %x hdr status = %s\n",
		id, fnic_fcpio_status_to_str(hdr_status));
		return;
	}

	sc = scsi_host_find_tag(fnic->lport->host, id & FNIC_TAG_MASK);
	WARN_ON_ONCE(!sc);
	if (!sc) {
		atomic64_inc(&fnic_stats->io_stats.sc_null);
		shost_printk(KERN_ERR, fnic->lport->host,
			  "itmf_cmpl sc is null - hdr status = %s tag = 0x%x\n",
			  fnic_fcpio_status_to_str(hdr_status), id);
		return;
	}
	io_lock = fnic_io_lock_hash(fnic, sc);
	spin_lock_irqsave(io_lock, flags);
	io_req = (struct fnic_io_req *)CMD_SP(sc);
	WARN_ON_ONCE(!io_req);
	if (!io_req) {
		atomic64_inc(&fnic_stats->io_stats.ioreq_null);
		spin_unlock_irqrestore(io_lock, flags);
		CMD_FLAGS(sc) |= FNIC_IO_ABT_TERM_REQ_NULL;
		shost_printk(KERN_ERR, fnic->lport->host,
			  "itmf_cmpl io_req is null - "
			  "hdr status = %s tag = 0x%x sc 0x%p\n",
			  fnic_fcpio_status_to_str(hdr_status), id, sc);
		return;
	}
	start_time = io_req->start_time;

	if ((id & FNIC_TAG_ABORT) && (id & FNIC_TAG_DEV_RST)) {
		/* Abort and terminate completion of device reset req */
		/* REVISIT : Add asserts about various flags */
		FNIC_SCSI_DBG(KERN_DEBUG, fnic->lport->host,
			      "dev reset abts cmpl recd. id %x status %s\n",
			      id, fnic_fcpio_status_to_str(hdr_status));
		CMD_STATE(sc) = FNIC_IOREQ_ABTS_COMPLETE;
		CMD_ABTS_STATUS(sc) = hdr_status;
		CMD_FLAGS(sc) |= FNIC_DEV_RST_DONE;
		if (io_req->abts_done)
			complete(io_req->abts_done);
		spin_unlock_irqrestore(io_lock, flags);
	} else if (id & FNIC_TAG_ABORT) {
		/* Completion of abort cmd */
		switch (hdr_status) {
		case FCPIO_SUCCESS:
			break;
		case FCPIO_TIMEOUT:
			if (CMD_FLAGS(sc) & FNIC_IO_ABTS_ISSUED)
				atomic64_inc(&abts_stats->abort_fw_timeouts);
			else
				atomic64_inc(
					&term_stats->terminate_fw_timeouts);
			break;
		case FCPIO_ITMF_REJECTED:
			FNIC_SCSI_DBG(KERN_INFO, fnic->lport->host,
				"abort reject recd. id %d\n",
				(int)(id & FNIC_TAG_MASK));
			break;
		case FCPIO_IO_NOT_FOUND:
			if (CMD_FLAGS(sc) & FNIC_IO_ABTS_ISSUED)
				atomic64_inc(&abts_stats->abort_io_not_found);
			else
				atomic64_inc(
					&term_stats->terminate_io_not_found);
			break;
		default:
			if (CMD_FLAGS(sc) & FNIC_IO_ABTS_ISSUED)
				atomic64_inc(&abts_stats->abort_failures);
			else
				atomic64_inc(
					&term_stats->terminate_failures);
			break;
		}
		if (CMD_STATE(sc) != FNIC_IOREQ_ABTS_PENDING) {
			/* This is a late completion. Ignore it */
			spin_unlock_irqrestore(io_lock, flags);
			return;
		}

		CMD_FLAGS(sc) |= FNIC_IO_ABT_TERM_DONE;
		CMD_ABTS_STATUS(sc) = hdr_status;

		/* If the status is IO not found consider it as success */
		if (hdr_status == FCPIO_IO_NOT_FOUND)
			CMD_ABTS_STATUS(sc) = FCPIO_SUCCESS;

		if (!(CMD_FLAGS(sc) & (FNIC_IO_ABORTED | FNIC_IO_DONE)))
			atomic64_inc(&misc_stats->no_icmnd_itmf_cmpls);

		FNIC_SCSI_DBG(KERN_DEBUG, fnic->lport->host,
			      "abts cmpl recd. id %d status %s\n",
			      (int)(id & FNIC_TAG_MASK),
			      fnic_fcpio_status_to_str(hdr_status));

		/*
		 * If scsi_eh thread is blocked waiting for abts to complete,
		 * signal completion to it. IO will be cleaned in the thread
		 * else clean it in this context
		 */
		if (io_req->abts_done) {
			complete(io_req->abts_done);
			spin_unlock_irqrestore(io_lock, flags);
		} else {
			FNIC_SCSI_DBG(KERN_DEBUG, fnic->lport->host,
				      "abts cmpl, completing IO\n");
			CMD_SP(sc) = NULL;
			sc->result = (DID_ERROR << 16);

			spin_unlock_irqrestore(io_lock, flags);

			fnic_release_ioreq_buf(fnic, io_req, sc);
			mempool_free(io_req, fnic->io_req_pool);
			FNIC_TRACE(fnic_fcpio_itmf_cmpl_handler,
				   sc->device->host->host_no, id,
				   sc,
				   jiffies_to_msecs(jiffies - start_time),
				   desc,
				   (((u64)hdr_status << 40) |
				    (u64)sc->cmnd[0] << 32 |
				    (u64)sc->cmnd[2] << 24 |
				    (u64)sc->cmnd[3] << 16 |
				    (u64)sc->cmnd[4] << 8 | sc->cmnd[5]),
				   (((u64)CMD_FLAGS(sc) << 32) |
				    CMD_STATE(sc)));
			scsi_done(sc);
			atomic64_dec(&fnic_stats->io_stats.active_ios);
			if (atomic64_read(&fnic->io_cmpl_skip))
				atomic64_dec(&fnic->io_cmpl_skip);
			else
				atomic64_inc(&fnic_stats->io_stats.io_completions);
		}
	} else if (id & FNIC_TAG_DEV_RST) {
		/* Completion of device reset */
		CMD_LR_STATUS(sc) = hdr_status;
		if (CMD_STATE(sc) == FNIC_IOREQ_ABTS_PENDING) {
			spin_unlock_irqrestore(io_lock, flags);
			CMD_FLAGS(sc) |= FNIC_DEV_RST_ABTS_PENDING;
			FNIC_TRACE(fnic_fcpio_itmf_cmpl_handler,
				  sc->device->host->host_no, id, sc,
				  jiffies_to_msecs(jiffies - start_time),
				  desc, 0,
				  (((u64)CMD_FLAGS(sc) << 32) | CMD_STATE(sc)));
			FNIC_SCSI_DBG(KERN_DEBUG, fnic->lport->host,
				"Terminate pending "
				"dev reset cmpl recd. id %d status %s\n",
				(int)(id & FNIC_TAG_MASK),
				fnic_fcpio_status_to_str(hdr_status));
			return;
		}
		if (CMD_FLAGS(sc) & FNIC_DEV_RST_TIMED_OUT) {
			/* Need to wait for terminate completion */
			spin_unlock_irqrestore(io_lock, flags);
			FNIC_TRACE(fnic_fcpio_itmf_cmpl_handler,
				  sc->device->host->host_no, id, sc,
				  jiffies_to_msecs(jiffies - start_time),
				  desc, 0,
				  (((u64)CMD_FLAGS(sc) << 32) | CMD_STATE(sc)));
			FNIC_SCSI_DBG(KERN_DEBUG, fnic->lport->host,
				"dev reset cmpl recd after time out. "
				"id %d status %s\n",
				(int)(id & FNIC_TAG_MASK),
				fnic_fcpio_status_to_str(hdr_status));
			return;
		}
		CMD_STATE(sc) = FNIC_IOREQ_CMD_COMPLETE;
		CMD_FLAGS(sc) |= FNIC_DEV_RST_DONE;
		FNIC_SCSI_DBG(KERN_DEBUG, fnic->lport->host,
			      "dev reset cmpl recd. id %d status %s\n",
			      (int)(id & FNIC_TAG_MASK),
			      fnic_fcpio_status_to_str(hdr_status));
		if (io_req->dr_done)
			complete(io_req->dr_done);
		spin_unlock_irqrestore(io_lock, flags);

	} else {
		shost_printk(KERN_ERR, fnic->lport->host,
			     "Unexpected itmf io state %s tag %x\n",
			     fnic_ioreq_state_to_str(CMD_STATE(sc)), id);
		spin_unlock_irqrestore(io_lock, flags);
	}

}

/*
 * fnic_fcpio_cmpl_handler
 * Routine to service the cq for wq_copy
 */
static int fnic_fcpio_cmpl_handler(struct vnic_dev *vdev,
				   unsigned int cq_index,
				   struct fcpio_fw_req *desc)
{
	struct fnic *fnic = vnic_dev_priv(vdev);

	switch (desc->hdr.type) {
	case FCPIO_ICMND_CMPL: /* fw completed a command */
	case FCPIO_ITMF_CMPL: /* fw completed itmf (abort cmd, lun reset)*/
	case FCPIO_FLOGI_REG_CMPL: /* fw completed flogi_reg */
	case FCPIO_FLOGI_FIP_REG_CMPL: /* fw completed flogi_fip_reg */
	case FCPIO_RESET_CMPL: /* fw completed reset */
		atomic64_dec(&fnic->fnic_stats.fw_stats.active_fw_reqs);
		break;
	default:
		break;
	}

	switch (desc->hdr.type) {
	case FCPIO_ACK: /* fw copied copy wq desc to its queue */
		fnic_fcpio_ack_handler(fnic, cq_index, desc);
		break;

	case FCPIO_ICMND_CMPL: /* fw completed a command */
		fnic_fcpio_icmnd_cmpl_handler(fnic, desc);
		break;

	case FCPIO_ITMF_CMPL: /* fw completed itmf (abort cmd, lun reset)*/
		fnic_fcpio_itmf_cmpl_handler(fnic, desc);
		break;

	case FCPIO_FLOGI_REG_CMPL: /* fw completed flogi_reg */
	case FCPIO_FLOGI_FIP_REG_CMPL: /* fw completed flogi_fip_reg */
		fnic_fcpio_flogi_reg_cmpl_handler(fnic, desc);
		break;

	case FCPIO_RESET_CMPL: /* fw completed reset */
		fnic_fcpio_fw_reset_cmpl_handler(fnic, desc);
		break;

	default:
		FNIC_SCSI_DBG(KERN_DEBUG, fnic->lport->host,
			      "firmware completion type %d\n",
			      desc->hdr.type);
		break;
	}

	return 0;
}

/*
 * fnic_wq_copy_cmpl_handler
 * Routine to process wq copy
 */
int fnic_wq_copy_cmpl_handler(struct fnic *fnic, int copy_work_to_do)
{
	unsigned int wq_work_done = 0;
	unsigned int i, cq_index;
	unsigned int cur_work_done;
	struct misc_stats *misc_stats = &fnic->fnic_stats.misc_stats;
	u64 start_jiffies = 0;
	u64 end_jiffies = 0;
	u64 delta_jiffies = 0;
	u64 delta_ms = 0;

	for (i = 0; i < fnic->wq_copy_count; i++) {
		cq_index = i + fnic->raw_wq_count + fnic->rq_count;

		start_jiffies = jiffies;
		cur_work_done = vnic_cq_copy_service(&fnic->cq[cq_index],
						     fnic_fcpio_cmpl_handler,
						     copy_work_to_do);
		end_jiffies = jiffies;

		wq_work_done += cur_work_done;
		delta_jiffies = end_jiffies - start_jiffies;
		if (delta_jiffies >
			(u64) atomic64_read(&misc_stats->max_isr_jiffies)) {
			atomic64_set(&misc_stats->max_isr_jiffies,
					delta_jiffies);
			delta_ms = jiffies_to_msecs(delta_jiffies);
			atomic64_set(&misc_stats->max_isr_time_ms, delta_ms);
			atomic64_set(&misc_stats->corr_work_done,
					cur_work_done);
		}
	}
	return wq_work_done;
}

static bool fnic_cleanup_io_iter(struct scsi_cmnd *sc, void *data,
				 bool reserved)
{
	const int tag = scsi_cmd_to_rq(sc)->tag;
	struct fnic *fnic = data;
	struct fnic_io_req *io_req;
	unsigned long flags = 0;
	spinlock_t *io_lock;
	unsigned long start_time = 0;
	struct fnic_stats *fnic_stats = &fnic->fnic_stats;

	io_lock = fnic_io_lock_tag(fnic, tag);
	spin_lock_irqsave(io_lock, flags);

	io_req = (struct fnic_io_req *)CMD_SP(sc);
	if ((CMD_FLAGS(sc) & FNIC_DEVICE_RESET) &&
	    !(CMD_FLAGS(sc) & FNIC_DEV_RST_DONE)) {
		/*
		 * We will be here only when FW completes reset
		 * without sending completions for outstanding ios.
		 */
		CMD_FLAGS(sc) |= FNIC_DEV_RST_DONE;
		if (io_req && io_req->dr_done)
			complete(io_req->dr_done);
		else if (io_req && io_req->abts_done)
			complete(io_req->abts_done);
		spin_unlock_irqrestore(io_lock, flags);
		return true;
	} else if (CMD_FLAGS(sc) & FNIC_DEVICE_RESET) {
		spin_unlock_irqrestore(io_lock, flags);
		return true;
	}
	if (!io_req) {
		spin_unlock_irqrestore(io_lock, flags);
		goto cleanup_scsi_cmd;
	}

	CMD_SP(sc) = NULL;

	spin_unlock_irqrestore(io_lock, flags);

	/*
	 * If there is a scsi_cmnd associated with this io_req, then
	 * free the corresponding state
	 */
	start_time = io_req->start_time;
	fnic_release_ioreq_buf(fnic, io_req, sc);
	mempool_free(io_req, fnic->io_req_pool);

cleanup_scsi_cmd:
	sc->result = DID_TRANSPORT_DISRUPTED << 16;
	FNIC_SCSI_DBG(KERN_DEBUG, fnic->lport->host,
		      "fnic_cleanup_io: tag:0x%x : sc:0x%p duration = %lu DID_TRANSPORT_DISRUPTED\n",
		      tag, sc, jiffies - start_time);

	if (atomic64_read(&fnic->io_cmpl_skip))
		atomic64_dec(&fnic->io_cmpl_skip);
	else
		atomic64_inc(&fnic_stats->io_stats.io_completions);

	/* Complete the command to SCSI */
<<<<<<< HEAD
	if (sc->scsi_done) {
		if (!(CMD_FLAGS(sc) & FNIC_IO_ISSUED))
			shost_printk(KERN_ERR, fnic->lport->host,
				     "Calling done for IO not issued to fw: tag:0x%x sc:0x%p\n",
				     tag, sc);

		FNIC_TRACE(fnic_cleanup_io,
			   sc->device->host->host_no, tag, sc,
			   jiffies_to_msecs(jiffies - start_time),
			   0, ((u64)sc->cmnd[0] << 32 |
			       (u64)sc->cmnd[2] << 24 |
			       (u64)sc->cmnd[3] << 16 |
			       (u64)sc->cmnd[4] << 8 | sc->cmnd[5]),
			   (((u64)CMD_FLAGS(sc) << 32) | CMD_STATE(sc)));

		sc->scsi_done(sc);
	}
=======
	if (!(CMD_FLAGS(sc) & FNIC_IO_ISSUED))
		shost_printk(KERN_ERR, fnic->lport->host,
			     "Calling done for IO not issued to fw: tag:0x%x sc:0x%p\n",
			     tag, sc);

	FNIC_TRACE(fnic_cleanup_io,
		   sc->device->host->host_no, tag, sc,
		   jiffies_to_msecs(jiffies - start_time),
		   0, ((u64)sc->cmnd[0] << 32 |
		       (u64)sc->cmnd[2] << 24 |
		       (u64)sc->cmnd[3] << 16 |
		       (u64)sc->cmnd[4] << 8 | sc->cmnd[5]),
		   (((u64)CMD_FLAGS(sc) << 32) | CMD_STATE(sc)));

	scsi_done(sc);

>>>>>>> df0cc57e
	return true;
}

static void fnic_cleanup_io(struct fnic *fnic)
{
	scsi_host_busy_iter(fnic->lport->host,
			    fnic_cleanup_io_iter, fnic);
}

void fnic_wq_copy_cleanup_handler(struct vnic_wq_copy *wq,
				  struct fcpio_host_req *desc)
{
	u32 id;
	struct fnic *fnic = vnic_dev_priv(wq->vdev);
	struct fnic_io_req *io_req;
	struct scsi_cmnd *sc;
	unsigned long flags;
	spinlock_t *io_lock;
	unsigned long start_time = 0;

	/* get the tag reference */
	fcpio_tag_id_dec(&desc->hdr.tag, &id);
	id &= FNIC_TAG_MASK;

	if (id >= fnic->fnic_max_tag_id)
		return;

	sc = scsi_host_find_tag(fnic->lport->host, id);
	if (!sc)
		return;

	io_lock = fnic_io_lock_hash(fnic, sc);
	spin_lock_irqsave(io_lock, flags);

	/* Get the IO context which this desc refers to */
	io_req = (struct fnic_io_req *)CMD_SP(sc);

	/* fnic interrupts are turned off by now */

	if (!io_req) {
		spin_unlock_irqrestore(io_lock, flags);
		goto wq_copy_cleanup_scsi_cmd;
	}

	CMD_SP(sc) = NULL;

	spin_unlock_irqrestore(io_lock, flags);

	start_time = io_req->start_time;
	fnic_release_ioreq_buf(fnic, io_req, sc);
	mempool_free(io_req, fnic->io_req_pool);

wq_copy_cleanup_scsi_cmd:
	sc->result = DID_NO_CONNECT << 16;
	FNIC_SCSI_DBG(KERN_DEBUG, fnic->lport->host, "wq_copy_cleanup_handler:"
		      " DID_NO_CONNECT\n");

	FNIC_TRACE(fnic_wq_copy_cleanup_handler,
		   sc->device->host->host_no, id, sc,
		   jiffies_to_msecs(jiffies - start_time),
		   0, ((u64)sc->cmnd[0] << 32 |
		       (u64)sc->cmnd[2] << 24 | (u64)sc->cmnd[3] << 16 |
		       (u64)sc->cmnd[4] << 8 | sc->cmnd[5]),
		   (((u64)CMD_FLAGS(sc) << 32) | CMD_STATE(sc)));

	scsi_done(sc);
}

static inline int fnic_queue_abort_io_req(struct fnic *fnic, int tag,
					  u32 task_req, u8 *fc_lun,
					  struct fnic_io_req *io_req)
{
	struct vnic_wq_copy *wq = &fnic->wq_copy[0];
	struct Scsi_Host *host = fnic->lport->host;
	struct misc_stats *misc_stats = &fnic->fnic_stats.misc_stats;
	unsigned long flags;

	spin_lock_irqsave(host->host_lock, flags);
	if (unlikely(fnic_chk_state_flags_locked(fnic,
						FNIC_FLAGS_IO_BLOCKED))) {
		spin_unlock_irqrestore(host->host_lock, flags);
		return 1;
	} else
		atomic_inc(&fnic->in_flight);
	spin_unlock_irqrestore(host->host_lock, flags);

	spin_lock_irqsave(&fnic->wq_copy_lock[0], flags);

	if (vnic_wq_copy_desc_avail(wq) <= fnic->wq_copy_desc_low[0])
		free_wq_copy_descs(fnic, wq);

	if (!vnic_wq_copy_desc_avail(wq)) {
		spin_unlock_irqrestore(&fnic->wq_copy_lock[0], flags);
		atomic_dec(&fnic->in_flight);
		FNIC_SCSI_DBG(KERN_DEBUG, fnic->lport->host,
			"fnic_queue_abort_io_req: failure: no descriptors\n");
		atomic64_inc(&misc_stats->abts_cpwq_alloc_failures);
		return 1;
	}
	fnic_queue_wq_copy_desc_itmf(wq, tag | FNIC_TAG_ABORT,
				     0, task_req, tag, fc_lun, io_req->port_id,
				     fnic->config.ra_tov, fnic->config.ed_tov);

	atomic64_inc(&fnic->fnic_stats.fw_stats.active_fw_reqs);
	if (atomic64_read(&fnic->fnic_stats.fw_stats.active_fw_reqs) >
		  atomic64_read(&fnic->fnic_stats.fw_stats.max_fw_reqs))
		atomic64_set(&fnic->fnic_stats.fw_stats.max_fw_reqs,
		  atomic64_read(&fnic->fnic_stats.fw_stats.active_fw_reqs));

	spin_unlock_irqrestore(&fnic->wq_copy_lock[0], flags);
	atomic_dec(&fnic->in_flight);

	return 0;
}

struct fnic_rport_abort_io_iter_data {
	struct fnic *fnic;
	u32 port_id;
	int term_cnt;
};

static bool fnic_rport_abort_io_iter(struct scsi_cmnd *sc, void *data,
				     bool reserved)
{
	struct fnic_rport_abort_io_iter_data *iter_data = data;
	struct fnic *fnic = iter_data->fnic;
	int abt_tag = scsi_cmd_to_rq(sc)->tag;
	struct fnic_io_req *io_req;
	spinlock_t *io_lock;
	unsigned long flags;
	struct reset_stats *reset_stats = &fnic->fnic_stats.reset_stats;
	struct terminate_stats *term_stats = &fnic->fnic_stats.term_stats;
	struct scsi_lun fc_lun;
	enum fnic_ioreq_state old_ioreq_state;

	io_lock = fnic_io_lock_tag(fnic, abt_tag);
	spin_lock_irqsave(io_lock, flags);

	io_req = (struct fnic_io_req *)CMD_SP(sc);

	if (!io_req || io_req->port_id != iter_data->port_id) {
		spin_unlock_irqrestore(io_lock, flags);
		return true;
	}

	if ((CMD_FLAGS(sc) & FNIC_DEVICE_RESET) &&
	    (!(CMD_FLAGS(sc) & FNIC_DEV_RST_ISSUED))) {
		FNIC_SCSI_DBG(KERN_DEBUG, fnic->lport->host,
			"fnic_rport_exch_reset dev rst not pending sc 0x%p\n",
			sc);
		spin_unlock_irqrestore(io_lock, flags);
		return true;
	}

	/*
	 * Found IO that is still pending with firmware and
	 * belongs to rport that went away
	 */
	if (CMD_STATE(sc) == FNIC_IOREQ_ABTS_PENDING) {
		spin_unlock_irqrestore(io_lock, flags);
		return true;
	}
	if (io_req->abts_done) {
		shost_printk(KERN_ERR, fnic->lport->host,
			"fnic_rport_exch_reset: io_req->abts_done is set "
			"state is %s\n",
			fnic_ioreq_state_to_str(CMD_STATE(sc)));
	}

	if (!(CMD_FLAGS(sc) & FNIC_IO_ISSUED)) {
		shost_printk(KERN_ERR, fnic->lport->host,
			     "rport_exch_reset "
			     "IO not yet issued %p tag 0x%x flags "
			     "%x state %d\n",
			     sc, abt_tag, CMD_FLAGS(sc), CMD_STATE(sc));
	}
	old_ioreq_state = CMD_STATE(sc);
	CMD_STATE(sc) = FNIC_IOREQ_ABTS_PENDING;
	CMD_ABTS_STATUS(sc) = FCPIO_INVALID_CODE;
	if (CMD_FLAGS(sc) & FNIC_DEVICE_RESET) {
		atomic64_inc(&reset_stats->device_reset_terminates);
		abt_tag |= FNIC_TAG_DEV_RST;
	}
	FNIC_SCSI_DBG(KERN_DEBUG, fnic->lport->host,
		      "fnic_rport_exch_reset dev rst sc 0x%p\n", sc);
	BUG_ON(io_req->abts_done);

	FNIC_SCSI_DBG(KERN_DEBUG, fnic->lport->host,
		      "fnic_rport_reset_exch: Issuing abts\n");

	spin_unlock_irqrestore(io_lock, flags);

	/* Now queue the abort command to firmware */
	int_to_scsilun(sc->device->lun, &fc_lun);

	if (fnic_queue_abort_io_req(fnic, abt_tag,
				    FCPIO_ITMF_ABT_TASK_TERM,
				    fc_lun.scsi_lun, io_req)) {
		/*
		 * Revert the cmd state back to old state, if
		 * it hasn't changed in between. This cmd will get
		 * aborted later by scsi_eh, or cleaned up during
		 * lun reset
		 */
		spin_lock_irqsave(io_lock, flags);
		if (CMD_STATE(sc) == FNIC_IOREQ_ABTS_PENDING)
			CMD_STATE(sc) = old_ioreq_state;
		spin_unlock_irqrestore(io_lock, flags);
	} else {
		spin_lock_irqsave(io_lock, flags);
		if (CMD_FLAGS(sc) & FNIC_DEVICE_RESET)
			CMD_FLAGS(sc) |= FNIC_DEV_RST_TERM_ISSUED;
		else
			CMD_FLAGS(sc) |= FNIC_IO_INTERNAL_TERM_ISSUED;
		spin_unlock_irqrestore(io_lock, flags);
		atomic64_inc(&term_stats->terminates);
		iter_data->term_cnt++;
	}
	return true;
}

static void fnic_rport_exch_reset(struct fnic *fnic, u32 port_id)
{
	struct terminate_stats *term_stats = &fnic->fnic_stats.term_stats;
	struct fnic_rport_abort_io_iter_data iter_data = {
		.fnic = fnic,
		.port_id = port_id,
		.term_cnt = 0,
	};

	FNIC_SCSI_DBG(KERN_DEBUG,
		      fnic->lport->host,
		      "fnic_rport_exch_reset called portid 0x%06x\n",
		      port_id);

	if (fnic->in_remove)
		return;

	scsi_host_busy_iter(fnic->lport->host, fnic_rport_abort_io_iter,
			    &iter_data);
	if (iter_data.term_cnt > atomic64_read(&term_stats->max_terminates))
		atomic64_set(&term_stats->max_terminates, iter_data.term_cnt);

}

void fnic_terminate_rport_io(struct fc_rport *rport)
{
	struct fc_rport_libfc_priv *rdata;
	struct fc_lport *lport;
	struct fnic *fnic;

	if (!rport) {
		printk(KERN_ERR "fnic_terminate_rport_io: rport is NULL\n");
		return;
	}
	rdata = rport->dd_data;

	if (!rdata) {
		printk(KERN_ERR "fnic_terminate_rport_io: rdata is NULL\n");
		return;
	}
	lport = rdata->local_port;

	if (!lport) {
		printk(KERN_ERR "fnic_terminate_rport_io: lport is NULL\n");
		return;
	}
	fnic = lport_priv(lport);
	FNIC_SCSI_DBG(KERN_DEBUG,
		      fnic->lport->host, "fnic_terminate_rport_io called"
		      " wwpn 0x%llx, wwnn0x%llx, rport 0x%p, portid 0x%06x\n",
		      rport->port_name, rport->node_name, rport,
		      rport->port_id);

	if (fnic->in_remove)
		return;

	fnic_rport_exch_reset(fnic, rport->port_id);
}

/*
 * This function is exported to SCSI for sending abort cmnds.
 * A SCSI IO is represented by a io_req in the driver.
 * The ioreq is linked to the SCSI Cmd, thus a link with the ULP's IO.
 */
int fnic_abort_cmd(struct scsi_cmnd *sc)
{
	struct request *const rq = scsi_cmd_to_rq(sc);
	struct fc_lport *lp;
	struct fnic *fnic;
	struct fnic_io_req *io_req = NULL;
	struct fc_rport *rport;
	spinlock_t *io_lock;
	unsigned long flags;
	unsigned long start_time = 0;
	int ret = SUCCESS;
	u32 task_req = 0;
	struct scsi_lun fc_lun;
	struct fnic_stats *fnic_stats;
	struct abort_stats *abts_stats;
	struct terminate_stats *term_stats;
	enum fnic_ioreq_state old_ioreq_state;
	const int tag = rq->tag;
	unsigned long abt_issued_time;
	DECLARE_COMPLETION_ONSTACK(tm_done);

	/* Wait for rport to unblock */
	fc_block_scsi_eh(sc);

	/* Get local-port, check ready and link up */
	lp = shost_priv(sc->device->host);

	fnic = lport_priv(lp);
	fnic_stats = &fnic->fnic_stats;
	abts_stats = &fnic->fnic_stats.abts_stats;
	term_stats = &fnic->fnic_stats.term_stats;

	rport = starget_to_rport(scsi_target(sc->device));
	FNIC_SCSI_DBG(KERN_DEBUG,
		fnic->lport->host,
		"Abort Cmd called FCID 0x%x, LUN 0x%llx TAG %x flags %x\n",
		rport->port_id, sc->device->lun, tag, CMD_FLAGS(sc));

	CMD_FLAGS(sc) = FNIC_NO_FLAGS;

	if (lp->state != LPORT_ST_READY || !(lp->link_up)) {
		ret = FAILED;
		goto fnic_abort_cmd_end;
	}

	/*
	 * Avoid a race between SCSI issuing the abort and the device
	 * completing the command.
	 *
	 * If the command is already completed by the fw cmpl code,
	 * we just return SUCCESS from here. This means that the abort
	 * succeeded. In the SCSI ML, since the timeout for command has
	 * happened, the completion wont actually complete the command
	 * and it will be considered as an aborted command
	 *
	 * The CMD_SP will not be cleared except while holding io_req_lock.
	 */
	io_lock = fnic_io_lock_hash(fnic, sc);
	spin_lock_irqsave(io_lock, flags);
	io_req = (struct fnic_io_req *)CMD_SP(sc);
	if (!io_req) {
		spin_unlock_irqrestore(io_lock, flags);
		goto fnic_abort_cmd_end;
	}

	io_req->abts_done = &tm_done;

	if (CMD_STATE(sc) == FNIC_IOREQ_ABTS_PENDING) {
		spin_unlock_irqrestore(io_lock, flags);
		goto wait_pending;
	}

	abt_issued_time = jiffies_to_msecs(jiffies) - jiffies_to_msecs(io_req->start_time);
	if (abt_issued_time <= 6000)
		atomic64_inc(&abts_stats->abort_issued_btw_0_to_6_sec);
	else if (abt_issued_time > 6000 && abt_issued_time <= 20000)
		atomic64_inc(&abts_stats->abort_issued_btw_6_to_20_sec);
	else if (abt_issued_time > 20000 && abt_issued_time <= 30000)
		atomic64_inc(&abts_stats->abort_issued_btw_20_to_30_sec);
	else if (abt_issued_time > 30000 && abt_issued_time <= 40000)
		atomic64_inc(&abts_stats->abort_issued_btw_30_to_40_sec);
	else if (abt_issued_time > 40000 && abt_issued_time <= 50000)
		atomic64_inc(&abts_stats->abort_issued_btw_40_to_50_sec);
	else if (abt_issued_time > 50000 && abt_issued_time <= 60000)
		atomic64_inc(&abts_stats->abort_issued_btw_50_to_60_sec);
	else
		atomic64_inc(&abts_stats->abort_issued_greater_than_60_sec);

	FNIC_SCSI_DBG(KERN_INFO, fnic->lport->host,
		"CBD Opcode: %02x Abort issued time: %lu msec\n", sc->cmnd[0], abt_issued_time);
	/*
	 * Command is still pending, need to abort it
	 * If the firmware completes the command after this point,
	 * the completion wont be done till mid-layer, since abort
	 * has already started.
	 */
	old_ioreq_state = CMD_STATE(sc);
	CMD_STATE(sc) = FNIC_IOREQ_ABTS_PENDING;
	CMD_ABTS_STATUS(sc) = FCPIO_INVALID_CODE;

	spin_unlock_irqrestore(io_lock, flags);

	/*
	 * Check readiness of the remote port. If the path to remote
	 * port is up, then send abts to the remote port to terminate
	 * the IO. Else, just locally terminate the IO in the firmware
	 */
	if (fc_remote_port_chkready(rport) == 0)
		task_req = FCPIO_ITMF_ABT_TASK;
	else {
		atomic64_inc(&fnic_stats->misc_stats.rport_not_ready);
		task_req = FCPIO_ITMF_ABT_TASK_TERM;
	}

	/* Now queue the abort command to firmware */
	int_to_scsilun(sc->device->lun, &fc_lun);

	if (fnic_queue_abort_io_req(fnic, tag, task_req, fc_lun.scsi_lun,
				    io_req)) {
		spin_lock_irqsave(io_lock, flags);
		if (CMD_STATE(sc) == FNIC_IOREQ_ABTS_PENDING)
			CMD_STATE(sc) = old_ioreq_state;
		io_req = (struct fnic_io_req *)CMD_SP(sc);
		if (io_req)
			io_req->abts_done = NULL;
		spin_unlock_irqrestore(io_lock, flags);
		ret = FAILED;
		goto fnic_abort_cmd_end;
	}
	if (task_req == FCPIO_ITMF_ABT_TASK) {
		CMD_FLAGS(sc) |= FNIC_IO_ABTS_ISSUED;
		atomic64_inc(&fnic_stats->abts_stats.aborts);
	} else {
		CMD_FLAGS(sc) |= FNIC_IO_TERM_ISSUED;
		atomic64_inc(&fnic_stats->term_stats.terminates);
	}

	/*
	 * We queued an abort IO, wait for its completion.
	 * Once the firmware completes the abort command, it will
	 * wake up this thread.
	 */
 wait_pending:
	wait_for_completion_timeout(&tm_done,
				    msecs_to_jiffies
				    (2 * fnic->config.ra_tov +
				     fnic->config.ed_tov));

	/* Check the abort status */
	spin_lock_irqsave(io_lock, flags);

	io_req = (struct fnic_io_req *)CMD_SP(sc);
	if (!io_req) {
		atomic64_inc(&fnic_stats->io_stats.ioreq_null);
		spin_unlock_irqrestore(io_lock, flags);
		CMD_FLAGS(sc) |= FNIC_IO_ABT_TERM_REQ_NULL;
		ret = FAILED;
		goto fnic_abort_cmd_end;
	}
	io_req->abts_done = NULL;

	/* fw did not complete abort, timed out */
	if (CMD_ABTS_STATUS(sc) == FCPIO_INVALID_CODE) {
		spin_unlock_irqrestore(io_lock, flags);
		if (task_req == FCPIO_ITMF_ABT_TASK) {
			atomic64_inc(&abts_stats->abort_drv_timeouts);
		} else {
			atomic64_inc(&term_stats->terminate_drv_timeouts);
		}
		CMD_FLAGS(sc) |= FNIC_IO_ABT_TERM_TIMED_OUT;
		ret = FAILED;
		goto fnic_abort_cmd_end;
	}

	/* IO out of order */

	if (!(CMD_FLAGS(sc) & (FNIC_IO_ABORTED | FNIC_IO_DONE))) {
		spin_unlock_irqrestore(io_lock, flags);
		FNIC_SCSI_DBG(KERN_DEBUG, fnic->lport->host,
			"Issuing Host reset due to out of order IO\n");

		ret = FAILED;
		goto fnic_abort_cmd_end;
	}

	CMD_STATE(sc) = FNIC_IOREQ_ABTS_COMPLETE;

	start_time = io_req->start_time;
	/*
	 * firmware completed the abort, check the status,
	 * free the io_req if successful. If abort fails,
	 * Device reset will clean the I/O.
	 */
	if (CMD_ABTS_STATUS(sc) == FCPIO_SUCCESS)
		CMD_SP(sc) = NULL;
	else {
		ret = FAILED;
		spin_unlock_irqrestore(io_lock, flags);
		goto fnic_abort_cmd_end;
	}

	spin_unlock_irqrestore(io_lock, flags);

	fnic_release_ioreq_buf(fnic, io_req, sc);
	mempool_free(io_req, fnic->io_req_pool);

	/* Call SCSI completion function to complete the IO */
	sc->result = DID_ABORT << 16;
	scsi_done(sc);
	atomic64_dec(&fnic_stats->io_stats.active_ios);
	if (atomic64_read(&fnic->io_cmpl_skip))
		atomic64_dec(&fnic->io_cmpl_skip);
	else
		atomic64_inc(&fnic_stats->io_stats.io_completions);

fnic_abort_cmd_end:
	FNIC_TRACE(fnic_abort_cmd, sc->device->host->host_no, tag, sc,
		  jiffies_to_msecs(jiffies - start_time),
		  0, ((u64)sc->cmnd[0] << 32 |
		  (u64)sc->cmnd[2] << 24 | (u64)sc->cmnd[3] << 16 |
		  (u64)sc->cmnd[4] << 8 | sc->cmnd[5]),
		  (((u64)CMD_FLAGS(sc) << 32) | CMD_STATE(sc)));

	FNIC_SCSI_DBG(KERN_DEBUG, fnic->lport->host,
		      "Returning from abort cmd type %x %s\n", task_req,
		      (ret == SUCCESS) ?
		      "SUCCESS" : "FAILED");
	return ret;
}

static inline int fnic_queue_dr_io_req(struct fnic *fnic,
				       struct scsi_cmnd *sc,
				       struct fnic_io_req *io_req)
{
	struct vnic_wq_copy *wq = &fnic->wq_copy[0];
	struct Scsi_Host *host = fnic->lport->host;
	struct misc_stats *misc_stats = &fnic->fnic_stats.misc_stats;
	struct scsi_lun fc_lun;
	int ret = 0;
	unsigned long intr_flags;

	spin_lock_irqsave(host->host_lock, intr_flags);
	if (unlikely(fnic_chk_state_flags_locked(fnic,
						FNIC_FLAGS_IO_BLOCKED))) {
		spin_unlock_irqrestore(host->host_lock, intr_flags);
		return FAILED;
	} else
		atomic_inc(&fnic->in_flight);
	spin_unlock_irqrestore(host->host_lock, intr_flags);

	spin_lock_irqsave(&fnic->wq_copy_lock[0], intr_flags);

	if (vnic_wq_copy_desc_avail(wq) <= fnic->wq_copy_desc_low[0])
		free_wq_copy_descs(fnic, wq);

	if (!vnic_wq_copy_desc_avail(wq)) {
		FNIC_SCSI_DBG(KERN_DEBUG, fnic->lport->host,
			  "queue_dr_io_req failure - no descriptors\n");
		atomic64_inc(&misc_stats->devrst_cpwq_alloc_failures);
		ret = -EAGAIN;
		goto lr_io_req_end;
	}

	/* fill in the lun info */
	int_to_scsilun(sc->device->lun, &fc_lun);

	fnic_queue_wq_copy_desc_itmf(wq, scsi_cmd_to_rq(sc)->tag | FNIC_TAG_DEV_RST,
				     0, FCPIO_ITMF_LUN_RESET, SCSI_NO_TAG,
				     fc_lun.scsi_lun, io_req->port_id,
				     fnic->config.ra_tov, fnic->config.ed_tov);

	atomic64_inc(&fnic->fnic_stats.fw_stats.active_fw_reqs);
	if (atomic64_read(&fnic->fnic_stats.fw_stats.active_fw_reqs) >
		  atomic64_read(&fnic->fnic_stats.fw_stats.max_fw_reqs))
		atomic64_set(&fnic->fnic_stats.fw_stats.max_fw_reqs,
		  atomic64_read(&fnic->fnic_stats.fw_stats.active_fw_reqs));

lr_io_req_end:
	spin_unlock_irqrestore(&fnic->wq_copy_lock[0], intr_flags);
	atomic_dec(&fnic->in_flight);

	return ret;
}

struct fnic_pending_aborts_iter_data {
	struct fnic *fnic;
	struct scsi_cmnd *lr_sc;
	struct scsi_device *lun_dev;
	int ret;
};

static bool fnic_pending_aborts_iter(struct scsi_cmnd *sc,
				     void *data, bool reserved)
{
	struct fnic_pending_aborts_iter_data *iter_data = data;
	struct fnic *fnic = iter_data->fnic;
	struct scsi_device *lun_dev = iter_data->lun_dev;
	int abt_tag = scsi_cmd_to_rq(sc)->tag;
	struct fnic_io_req *io_req;
	spinlock_t *io_lock;
	unsigned long flags;
	struct scsi_lun fc_lun;
	DECLARE_COMPLETION_ONSTACK(tm_done);
	enum fnic_ioreq_state old_ioreq_state;

	if (sc == iter_data->lr_sc || sc->device != lun_dev)
		return true;
	if (reserved)
		return true;

	io_lock = fnic_io_lock_tag(fnic, abt_tag);
	spin_lock_irqsave(io_lock, flags);
	io_req = (struct fnic_io_req *)CMD_SP(sc);
	if (!io_req) {
		spin_unlock_irqrestore(io_lock, flags);
		return true;
	}

	/*
	 * Found IO that is still pending with firmware and
	 * belongs to the LUN that we are resetting
	 */
	FNIC_SCSI_DBG(KERN_DEBUG, fnic->lport->host,
		      "Found IO in %s on lun\n",
		      fnic_ioreq_state_to_str(CMD_STATE(sc)));

	if (CMD_STATE(sc) == FNIC_IOREQ_ABTS_PENDING) {
		spin_unlock_irqrestore(io_lock, flags);
		return true;
	}
	if ((CMD_FLAGS(sc) & FNIC_DEVICE_RESET) &&
	    (!(CMD_FLAGS(sc) & FNIC_DEV_RST_ISSUED))) {
		FNIC_SCSI_DBG(KERN_INFO, fnic->lport->host,
			      "%s dev rst not pending sc 0x%p\n", __func__,
			      sc);
		spin_unlock_irqrestore(io_lock, flags);
		return true;
	}

	if (io_req->abts_done)
		shost_printk(KERN_ERR, fnic->lport->host,
			     "%s: io_req->abts_done is set state is %s\n",
			     __func__, fnic_ioreq_state_to_str(CMD_STATE(sc)));
	old_ioreq_state = CMD_STATE(sc);
	/*
	 * Any pending IO issued prior to reset is expected to be
	 * in abts pending state, if not we need to set
	 * FNIC_IOREQ_ABTS_PENDING to indicate the IO is abort pending.
	 * When IO is completed, the IO will be handed over and
	 * handled in this function.
	 */
	CMD_STATE(sc) = FNIC_IOREQ_ABTS_PENDING;

	BUG_ON(io_req->abts_done);

	if (CMD_FLAGS(sc) & FNIC_DEVICE_RESET) {
		abt_tag |= FNIC_TAG_DEV_RST;
		FNIC_SCSI_DBG(KERN_INFO, fnic->lport->host,
			      "%s: dev rst sc 0x%p\n", __func__, sc);
	}

	CMD_ABTS_STATUS(sc) = FCPIO_INVALID_CODE;
	io_req->abts_done = &tm_done;
	spin_unlock_irqrestore(io_lock, flags);

	/* Now queue the abort command to firmware */
	int_to_scsilun(sc->device->lun, &fc_lun);

	if (fnic_queue_abort_io_req(fnic, abt_tag,
				    FCPIO_ITMF_ABT_TASK_TERM,
				    fc_lun.scsi_lun, io_req)) {
		spin_lock_irqsave(io_lock, flags);
		io_req = (struct fnic_io_req *)CMD_SP(sc);
		if (io_req)
			io_req->abts_done = NULL;
		if (CMD_STATE(sc) == FNIC_IOREQ_ABTS_PENDING)
			CMD_STATE(sc) = old_ioreq_state;
		spin_unlock_irqrestore(io_lock, flags);
		iter_data->ret = FAILED;
		return false;
	} else {
		spin_lock_irqsave(io_lock, flags);
		if (CMD_FLAGS(sc) & FNIC_DEVICE_RESET)
			CMD_FLAGS(sc) |= FNIC_DEV_RST_TERM_ISSUED;
		spin_unlock_irqrestore(io_lock, flags);
	}
	CMD_FLAGS(sc) |= FNIC_IO_INTERNAL_TERM_ISSUED;

	wait_for_completion_timeout(&tm_done, msecs_to_jiffies
				    (fnic->config.ed_tov));

	/* Recheck cmd state to check if it is now aborted */
	spin_lock_irqsave(io_lock, flags);
	io_req = (struct fnic_io_req *)CMD_SP(sc);
	if (!io_req) {
		spin_unlock_irqrestore(io_lock, flags);
		CMD_FLAGS(sc) |= FNIC_IO_ABT_TERM_REQ_NULL;
		return true;
	}

	io_req->abts_done = NULL;

	/* if abort is still pending with fw, fail */
	if (CMD_ABTS_STATUS(sc) == FCPIO_INVALID_CODE) {
		spin_unlock_irqrestore(io_lock, flags);
		CMD_FLAGS(sc) |= FNIC_IO_ABT_TERM_DONE;
		iter_data->ret = FAILED;
		return false;
	}
	CMD_STATE(sc) = FNIC_IOREQ_ABTS_COMPLETE;

	/* original sc used for lr is handled by dev reset code */
	if (sc != iter_data->lr_sc)
		CMD_SP(sc) = NULL;
	spin_unlock_irqrestore(io_lock, flags);

	/* original sc used for lr is handled by dev reset code */
	if (sc != iter_data->lr_sc) {
		fnic_release_ioreq_buf(fnic, io_req, sc);
		mempool_free(io_req, fnic->io_req_pool);
	}

	/*
	 * Any IO is returned during reset, it needs to call scsi_done
	 * to return the scsi_cmnd to upper layer.
	 */
	/* Set result to let upper SCSI layer retry */
	sc->result = DID_RESET << 16;
	scsi_done(sc);

	return true;
}

/*
 * Clean up any pending aborts on the lun
 * For each outstanding IO on this lun, whose abort is not completed by fw,
 * issue a local abort. Wait for abort to complete. Return 0 if all commands
 * successfully aborted, 1 otherwise
 */
static int fnic_clean_pending_aborts(struct fnic *fnic,
				     struct scsi_cmnd *lr_sc,
				     bool new_sc)

{
	int ret = SUCCESS;
	struct fnic_pending_aborts_iter_data iter_data = {
		.fnic = fnic,
		.lun_dev = lr_sc->device,
		.ret = SUCCESS,
	};

	if (new_sc)
		iter_data.lr_sc = lr_sc;

	scsi_host_busy_iter(fnic->lport->host,
			    fnic_pending_aborts_iter, &iter_data);
	if (iter_data.ret == FAILED) {
		ret = iter_data.ret;
		goto clean_pending_aborts_end;
	}
	schedule_timeout(msecs_to_jiffies(2 * fnic->config.ed_tov));

	/* walk again to check, if IOs are still pending in fw */
	if (fnic_is_abts_pending(fnic, lr_sc))
		ret = FAILED;

clean_pending_aborts_end:
	return ret;
}

/*
 * fnic_scsi_host_start_tag
 * Allocates tagid from host's tag list
 **/
static inline int
fnic_scsi_host_start_tag(struct fnic *fnic, struct scsi_cmnd *sc)
{
	struct request *rq = scsi_cmd_to_rq(sc);
	struct request_queue *q = rq->q;
	struct request *dummy;

	dummy = blk_mq_alloc_request(q, REQ_OP_WRITE, BLK_MQ_REQ_NOWAIT);
	if (IS_ERR(dummy))
		return SCSI_NO_TAG;

	rq->tag = dummy->tag;
	sc->host_scribble = (unsigned char *)dummy;

	return dummy->tag;
}

/*
 * fnic_scsi_host_end_tag
 * frees tag allocated by fnic_scsi_host_start_tag.
 **/
static inline void
fnic_scsi_host_end_tag(struct fnic *fnic, struct scsi_cmnd *sc)
{
	struct request *dummy = (struct request *)sc->host_scribble;

	blk_mq_free_request(dummy);
}

/*
 * SCSI Eh thread issues a Lun Reset when one or more commands on a LUN
 * fail to get aborted. It calls driver's eh_device_reset with a SCSI command
 * on the LUN.
 */
int fnic_device_reset(struct scsi_cmnd *sc)
{
	struct request *rq = scsi_cmd_to_rq(sc);
	struct fc_lport *lp;
	struct fnic *fnic;
	struct fnic_io_req *io_req = NULL;
	struct fc_rport *rport;
	int status;
	int ret = FAILED;
	spinlock_t *io_lock;
	unsigned long flags;
	unsigned long start_time = 0;
	struct scsi_lun fc_lun;
	struct fnic_stats *fnic_stats;
	struct reset_stats *reset_stats;
	int tag = rq->tag;
	DECLARE_COMPLETION_ONSTACK(tm_done);
	int tag_gen_flag = 0;   /*to track tags allocated by fnic driver*/
	bool new_sc = 0;

	/* Wait for rport to unblock */
	fc_block_scsi_eh(sc);

	/* Get local-port, check ready and link up */
	lp = shost_priv(sc->device->host);

	fnic = lport_priv(lp);
	fnic_stats = &fnic->fnic_stats;
	reset_stats = &fnic->fnic_stats.reset_stats;

	atomic64_inc(&reset_stats->device_resets);

	rport = starget_to_rport(scsi_target(sc->device));
	FNIC_SCSI_DBG(KERN_DEBUG, fnic->lport->host,
		      "Device reset called FCID 0x%x, LUN 0x%llx sc 0x%p\n",
		      rport->port_id, sc->device->lun, sc);

	if (lp->state != LPORT_ST_READY || !(lp->link_up))
		goto fnic_device_reset_end;

	/* Check if remote port up */
	if (fc_remote_port_chkready(rport)) {
		atomic64_inc(&fnic_stats->misc_stats.rport_not_ready);
		goto fnic_device_reset_end;
	}

	CMD_FLAGS(sc) = FNIC_DEVICE_RESET;
	/* Allocate tag if not present */

	if (unlikely(tag < 0)) {
		/*
		 * Really should fix the midlayer to pass in a proper
		 * request for ioctls...
		 */
		tag = fnic_scsi_host_start_tag(fnic, sc);
		if (unlikely(tag == SCSI_NO_TAG))
			goto fnic_device_reset_end;
		tag_gen_flag = 1;
		new_sc = 1;
	}
	io_lock = fnic_io_lock_hash(fnic, sc);
	spin_lock_irqsave(io_lock, flags);
	io_req = (struct fnic_io_req *)CMD_SP(sc);

	/*
	 * If there is a io_req attached to this command, then use it,
	 * else allocate a new one.
	 */
	if (!io_req) {
		io_req = mempool_alloc(fnic->io_req_pool, GFP_ATOMIC);
		if (!io_req) {
			spin_unlock_irqrestore(io_lock, flags);
			goto fnic_device_reset_end;
		}
		memset(io_req, 0, sizeof(*io_req));
		io_req->port_id = rport->port_id;
		CMD_SP(sc) = (char *)io_req;
	}
	io_req->dr_done = &tm_done;
	CMD_STATE(sc) = FNIC_IOREQ_CMD_PENDING;
	CMD_LR_STATUS(sc) = FCPIO_INVALID_CODE;
	spin_unlock_irqrestore(io_lock, flags);

	FNIC_SCSI_DBG(KERN_DEBUG, fnic->lport->host, "TAG %x\n", tag);

	/*
	 * issue the device reset, if enqueue failed, clean up the ioreq
	 * and break assoc with scsi cmd
	 */
	if (fnic_queue_dr_io_req(fnic, sc, io_req)) {
		spin_lock_irqsave(io_lock, flags);
		io_req = (struct fnic_io_req *)CMD_SP(sc);
		if (io_req)
			io_req->dr_done = NULL;
		goto fnic_device_reset_clean;
	}
	spin_lock_irqsave(io_lock, flags);
	CMD_FLAGS(sc) |= FNIC_DEV_RST_ISSUED;
	spin_unlock_irqrestore(io_lock, flags);

	/*
	 * Wait on the local completion for LUN reset.  The io_req may be
	 * freed while we wait since we hold no lock.
	 */
	wait_for_completion_timeout(&tm_done,
				    msecs_to_jiffies(FNIC_LUN_RESET_TIMEOUT));

	spin_lock_irqsave(io_lock, flags);
	io_req = (struct fnic_io_req *)CMD_SP(sc);
	if (!io_req) {
		spin_unlock_irqrestore(io_lock, flags);
		FNIC_SCSI_DBG(KERN_DEBUG, fnic->lport->host,
				"io_req is null tag 0x%x sc 0x%p\n", tag, sc);
		goto fnic_device_reset_end;
	}
	io_req->dr_done = NULL;

	status = CMD_LR_STATUS(sc);

	/*
	 * If lun reset not completed, bail out with failed. io_req
	 * gets cleaned up during higher levels of EH
	 */
	if (status == FCPIO_INVALID_CODE) {
		atomic64_inc(&reset_stats->device_reset_timeouts);
		FNIC_SCSI_DBG(KERN_DEBUG, fnic->lport->host,
			      "Device reset timed out\n");
		CMD_FLAGS(sc) |= FNIC_DEV_RST_TIMED_OUT;
		spin_unlock_irqrestore(io_lock, flags);
		int_to_scsilun(sc->device->lun, &fc_lun);
		/*
		 * Issue abort and terminate on device reset request.
		 * If q'ing of terminate fails, retry it after a delay.
		 */
		while (1) {
			spin_lock_irqsave(io_lock, flags);
			if (CMD_FLAGS(sc) & FNIC_DEV_RST_TERM_ISSUED) {
				spin_unlock_irqrestore(io_lock, flags);
				break;
			}
			spin_unlock_irqrestore(io_lock, flags);
			if (fnic_queue_abort_io_req(fnic,
				tag | FNIC_TAG_DEV_RST,
				FCPIO_ITMF_ABT_TASK_TERM,
				fc_lun.scsi_lun, io_req)) {
				wait_for_completion_timeout(&tm_done,
				msecs_to_jiffies(FNIC_ABT_TERM_DELAY_TIMEOUT));
			} else {
				spin_lock_irqsave(io_lock, flags);
				CMD_FLAGS(sc) |= FNIC_DEV_RST_TERM_ISSUED;
				CMD_STATE(sc) = FNIC_IOREQ_ABTS_PENDING;
				io_req->abts_done = &tm_done;
				spin_unlock_irqrestore(io_lock, flags);
				FNIC_SCSI_DBG(KERN_DEBUG, fnic->lport->host,
				"Abort and terminate issued on Device reset "
				"tag 0x%x sc 0x%p\n", tag, sc);
				break;
			}
		}
		while (1) {
			spin_lock_irqsave(io_lock, flags);
			if (!(CMD_FLAGS(sc) & FNIC_DEV_RST_DONE)) {
				spin_unlock_irqrestore(io_lock, flags);
				wait_for_completion_timeout(&tm_done,
				msecs_to_jiffies(FNIC_LUN_RESET_TIMEOUT));
				break;
			} else {
				io_req = (struct fnic_io_req *)CMD_SP(sc);
				io_req->abts_done = NULL;
				goto fnic_device_reset_clean;
			}
		}
	} else {
		spin_unlock_irqrestore(io_lock, flags);
	}

	/* Completed, but not successful, clean up the io_req, return fail */
	if (status != FCPIO_SUCCESS) {
		spin_lock_irqsave(io_lock, flags);
		FNIC_SCSI_DBG(KERN_DEBUG,
			      fnic->lport->host,
			      "Device reset completed - failed\n");
		io_req = (struct fnic_io_req *)CMD_SP(sc);
		goto fnic_device_reset_clean;
	}

	/*
	 * Clean up any aborts on this lun that have still not
	 * completed. If any of these fail, then LUN reset fails.
	 * clean_pending_aborts cleans all cmds on this lun except
	 * the lun reset cmd. If all cmds get cleaned, the lun reset
	 * succeeds
	 */
	if (fnic_clean_pending_aborts(fnic, sc, new_sc)) {
		spin_lock_irqsave(io_lock, flags);
		io_req = (struct fnic_io_req *)CMD_SP(sc);
		FNIC_SCSI_DBG(KERN_DEBUG, fnic->lport->host,
			      "Device reset failed"
			      " since could not abort all IOs\n");
		goto fnic_device_reset_clean;
	}

	/* Clean lun reset command */
	spin_lock_irqsave(io_lock, flags);
	io_req = (struct fnic_io_req *)CMD_SP(sc);
	if (io_req)
		/* Completed, and successful */
		ret = SUCCESS;

fnic_device_reset_clean:
	if (io_req)
		CMD_SP(sc) = NULL;

	spin_unlock_irqrestore(io_lock, flags);

	if (io_req) {
		start_time = io_req->start_time;
		fnic_release_ioreq_buf(fnic, io_req, sc);
		mempool_free(io_req, fnic->io_req_pool);
	}

fnic_device_reset_end:
	FNIC_TRACE(fnic_device_reset, sc->device->host->host_no, rq->tag, sc,
		  jiffies_to_msecs(jiffies - start_time),
		  0, ((u64)sc->cmnd[0] << 32 |
		  (u64)sc->cmnd[2] << 24 | (u64)sc->cmnd[3] << 16 |
		  (u64)sc->cmnd[4] << 8 | sc->cmnd[5]),
		  (((u64)CMD_FLAGS(sc) << 32) | CMD_STATE(sc)));

	/* free tag if it is allocated */
	if (unlikely(tag_gen_flag))
		fnic_scsi_host_end_tag(fnic, sc);

	FNIC_SCSI_DBG(KERN_DEBUG, fnic->lport->host,
		      "Returning from device reset %s\n",
		      (ret == SUCCESS) ?
		      "SUCCESS" : "FAILED");

	if (ret == FAILED)
		atomic64_inc(&reset_stats->device_reset_failures);

	return ret;
}

/* Clean up all IOs, clean up libFC local port */
int fnic_reset(struct Scsi_Host *shost)
{
	struct fc_lport *lp;
	struct fnic *fnic;
	int ret = 0;
	struct reset_stats *reset_stats;

	lp = shost_priv(shost);
	fnic = lport_priv(lp);
	reset_stats = &fnic->fnic_stats.reset_stats;

	FNIC_SCSI_DBG(KERN_DEBUG, fnic->lport->host,
		      "fnic_reset called\n");

	atomic64_inc(&reset_stats->fnic_resets);

	/*
	 * Reset local port, this will clean up libFC exchanges,
	 * reset remote port sessions, and if link is up, begin flogi
	 */
	ret = fc_lport_reset(lp);

	FNIC_SCSI_DBG(KERN_DEBUG, fnic->lport->host,
		      "Returning from fnic reset %s\n",
		      (ret == 0) ?
		      "SUCCESS" : "FAILED");

	if (ret == 0)
		atomic64_inc(&reset_stats->fnic_reset_completions);
	else
		atomic64_inc(&reset_stats->fnic_reset_failures);

	return ret;
}

/*
 * SCSI Error handling calls driver's eh_host_reset if all prior
 * error handling levels return FAILED. If host reset completes
 * successfully, and if link is up, then Fabric login begins.
 *
 * Host Reset is the highest level of error recovery. If this fails, then
 * host is offlined by SCSI.
 *
 */
int fnic_host_reset(struct scsi_cmnd *sc)
{
	int ret;
	unsigned long wait_host_tmo;
	struct Scsi_Host *shost = sc->device->host;
	struct fc_lport *lp = shost_priv(shost);
	struct fnic *fnic = lport_priv(lp);
	unsigned long flags;

	spin_lock_irqsave(&fnic->fnic_lock, flags);
	if (!fnic->internal_reset_inprogress) {
		fnic->internal_reset_inprogress = true;
	} else {
		spin_unlock_irqrestore(&fnic->fnic_lock, flags);
		FNIC_SCSI_DBG(KERN_DEBUG, fnic->lport->host,
			"host reset in progress skipping another host reset\n");
		return SUCCESS;
	}
	spin_unlock_irqrestore(&fnic->fnic_lock, flags);

	/*
	 * If fnic_reset is successful, wait for fabric login to complete
	 * scsi-ml tries to send a TUR to every device if host reset is
	 * successful, so before returning to scsi, fabric should be up
	 */
	ret = (fnic_reset(shost) == 0) ? SUCCESS : FAILED;
	if (ret == SUCCESS) {
		wait_host_tmo = jiffies + FNIC_HOST_RESET_SETTLE_TIME * HZ;
		ret = FAILED;
		while (time_before(jiffies, wait_host_tmo)) {
			if ((lp->state == LPORT_ST_READY) &&
			    (lp->link_up)) {
				ret = SUCCESS;
				break;
			}
			ssleep(1);
		}
	}

	spin_lock_irqsave(&fnic->fnic_lock, flags);
	fnic->internal_reset_inprogress = false;
	spin_unlock_irqrestore(&fnic->fnic_lock, flags);
	return ret;
}

/*
 * This fxn is called from libFC when host is removed
 */
void fnic_scsi_abort_io(struct fc_lport *lp)
{
	int err = 0;
	unsigned long flags;
	enum fnic_state old_state;
	struct fnic *fnic = lport_priv(lp);
	DECLARE_COMPLETION_ONSTACK(remove_wait);

	/* Issue firmware reset for fnic, wait for reset to complete */
retry_fw_reset:
	spin_lock_irqsave(&fnic->fnic_lock, flags);
	if (unlikely(fnic->state == FNIC_IN_FC_TRANS_ETH_MODE) &&
		     fnic->link_events) {
		/* fw reset is in progress, poll for its completion */
		spin_unlock_irqrestore(&fnic->fnic_lock, flags);
		schedule_timeout(msecs_to_jiffies(100));
		goto retry_fw_reset;
	}

	fnic->remove_wait = &remove_wait;
	old_state = fnic->state;
	fnic->state = FNIC_IN_FC_TRANS_ETH_MODE;
	fnic_update_mac_locked(fnic, fnic->ctlr.ctl_src_addr);
	spin_unlock_irqrestore(&fnic->fnic_lock, flags);

	err = fnic_fw_reset_handler(fnic);
	if (err) {
		spin_lock_irqsave(&fnic->fnic_lock, flags);
		if (fnic->state == FNIC_IN_FC_TRANS_ETH_MODE)
			fnic->state = old_state;
		fnic->remove_wait = NULL;
		spin_unlock_irqrestore(&fnic->fnic_lock, flags);
		return;
	}

	/* Wait for firmware reset to complete */
	wait_for_completion_timeout(&remove_wait,
				    msecs_to_jiffies(FNIC_RMDEVICE_TIMEOUT));

	spin_lock_irqsave(&fnic->fnic_lock, flags);
	fnic->remove_wait = NULL;
	FNIC_SCSI_DBG(KERN_DEBUG, fnic->lport->host,
		      "fnic_scsi_abort_io %s\n",
		      (fnic->state == FNIC_IN_ETH_MODE) ?
		      "SUCCESS" : "FAILED");
	spin_unlock_irqrestore(&fnic->fnic_lock, flags);

}

/*
 * This fxn called from libFC to clean up driver IO state on link down
 */
void fnic_scsi_cleanup(struct fc_lport *lp)
{
	unsigned long flags;
	enum fnic_state old_state;
	struct fnic *fnic = lport_priv(lp);

	/* issue fw reset */
retry_fw_reset:
	spin_lock_irqsave(&fnic->fnic_lock, flags);
	if (unlikely(fnic->state == FNIC_IN_FC_TRANS_ETH_MODE)) {
		/* fw reset is in progress, poll for its completion */
		spin_unlock_irqrestore(&fnic->fnic_lock, flags);
		schedule_timeout(msecs_to_jiffies(100));
		goto retry_fw_reset;
	}
	old_state = fnic->state;
	fnic->state = FNIC_IN_FC_TRANS_ETH_MODE;
	fnic_update_mac_locked(fnic, fnic->ctlr.ctl_src_addr);
	spin_unlock_irqrestore(&fnic->fnic_lock, flags);

	if (fnic_fw_reset_handler(fnic)) {
		spin_lock_irqsave(&fnic->fnic_lock, flags);
		if (fnic->state == FNIC_IN_FC_TRANS_ETH_MODE)
			fnic->state = old_state;
		spin_unlock_irqrestore(&fnic->fnic_lock, flags);
	}

}

void fnic_empty_scsi_cleanup(struct fc_lport *lp)
{
}

void fnic_exch_mgr_reset(struct fc_lport *lp, u32 sid, u32 did)
{
	struct fnic *fnic = lport_priv(lp);

	/* Non-zero sid, nothing to do */
	if (sid)
		goto call_fc_exch_mgr_reset;

	if (did) {
		fnic_rport_exch_reset(fnic, did);
		goto call_fc_exch_mgr_reset;
	}

	/*
	 * sid = 0, did = 0
	 * link down or device being removed
	 */
	if (!fnic->in_remove)
		fnic_scsi_cleanup(lp);
	else
		fnic_scsi_abort_io(lp);

	/* call libFC exch mgr reset to reset its exchanges */
call_fc_exch_mgr_reset:
	fc_exch_mgr_reset(lp, sid, did);

}

static bool fnic_abts_pending_iter(struct scsi_cmnd *sc, void *data,
				   bool reserved)
{
	struct fnic_pending_aborts_iter_data *iter_data = data;
	struct fnic *fnic = iter_data->fnic;
	int cmd_state;
	struct fnic_io_req *io_req;
	spinlock_t *io_lock;
	unsigned long flags;

	/*
	 * ignore this lun reset cmd or cmds that do not belong to
	 * this lun
	 */
	if (iter_data->lr_sc && sc == iter_data->lr_sc)
		return true;
	if (iter_data->lun_dev && sc->device != iter_data->lun_dev)
		return true;

	io_lock = fnic_io_lock_hash(fnic, sc);
	spin_lock_irqsave(io_lock, flags);

	io_req = (struct fnic_io_req *)CMD_SP(sc);
	if (!io_req) {
		spin_unlock_irqrestore(io_lock, flags);
		return true;
	}

	/*
	 * Found IO that is still pending with firmware and
	 * belongs to the LUN that we are resetting
	 */
	FNIC_SCSI_DBG(KERN_INFO, fnic->lport->host,
		      "Found IO in %s on lun\n",
		      fnic_ioreq_state_to_str(CMD_STATE(sc)));
	cmd_state = CMD_STATE(sc);
	spin_unlock_irqrestore(io_lock, flags);
	if (cmd_state == FNIC_IOREQ_ABTS_PENDING)
		iter_data->ret = 1;

	return iter_data->ret ? false : true;
}

/*
 * fnic_is_abts_pending() is a helper function that
 * walks through tag map to check if there is any IOs pending,if there is one,
 * then it returns 1 (true), otherwise 0 (false)
 * if @lr_sc is non NULL, then it checks IOs specific to particular LUN,
 * otherwise, it checks for all IOs.
 */
int fnic_is_abts_pending(struct fnic *fnic, struct scsi_cmnd *lr_sc)
{
	struct fnic_pending_aborts_iter_data iter_data = {
		.fnic = fnic,
		.lun_dev = NULL,
		.ret = 0,
	};

	if (lr_sc) {
		iter_data.lun_dev = lr_sc->device;
		iter_data.lr_sc = lr_sc;
	}

	/* walk again to check, if IOs are still pending in fw */
	scsi_host_busy_iter(fnic->lport->host,
			    fnic_abts_pending_iter, &iter_data);

	return iter_data.ret;
}<|MERGE_RESOLUTION|>--- conflicted
+++ resolved
@@ -422,10 +422,7 @@
  */
 static int fnic_queuecommand_lck(struct scsi_cmnd *sc)
 {
-<<<<<<< HEAD
-=======
 	void (*done)(struct scsi_cmnd *) = scsi_done;
->>>>>>> df0cc57e
 	const int tag = scsi_cmd_to_rq(sc)->tag;
 	struct fc_lport *lp = shost_priv(sc->device->host);
 	struct fc_rport *rport;
@@ -1420,25 +1417,6 @@
 		atomic64_inc(&fnic_stats->io_stats.io_completions);
 
 	/* Complete the command to SCSI */
-<<<<<<< HEAD
-	if (sc->scsi_done) {
-		if (!(CMD_FLAGS(sc) & FNIC_IO_ISSUED))
-			shost_printk(KERN_ERR, fnic->lport->host,
-				     "Calling done for IO not issued to fw: tag:0x%x sc:0x%p\n",
-				     tag, sc);
-
-		FNIC_TRACE(fnic_cleanup_io,
-			   sc->device->host->host_no, tag, sc,
-			   jiffies_to_msecs(jiffies - start_time),
-			   0, ((u64)sc->cmnd[0] << 32 |
-			       (u64)sc->cmnd[2] << 24 |
-			       (u64)sc->cmnd[3] << 16 |
-			       (u64)sc->cmnd[4] << 8 | sc->cmnd[5]),
-			   (((u64)CMD_FLAGS(sc) << 32) | CMD_STATE(sc)));
-
-		sc->scsi_done(sc);
-	}
-=======
 	if (!(CMD_FLAGS(sc) & FNIC_IO_ISSUED))
 		shost_printk(KERN_ERR, fnic->lport->host,
 			     "Calling done for IO not issued to fw: tag:0x%x sc:0x%p\n",
@@ -1455,7 +1433,6 @@
 
 	scsi_done(sc);
 
->>>>>>> df0cc57e
 	return true;
 }
 
