--- conflicted
+++ resolved
@@ -7115,16 +7115,12 @@
 		range = tnum_const(0);
 		break;
 	case BPF_PROG_TYPE_TRACING:
-<<<<<<< HEAD
-		if (env->prog->expected_attach_type != BPF_TRACE_ITER)
-			return 0;
-		break;
-=======
 		switch (env->prog->expected_attach_type) {
 		case BPF_TRACE_FENTRY:
 		case BPF_TRACE_FEXIT:
 			range = tnum_const(0);
 			break;
+		case BPF_TRACE_ITER:
 		case BPF_TRACE_RAW_TP:
 		case BPF_MODIFY_RETURN:
 			return 0;
@@ -7136,7 +7132,6 @@
 		/* freplace program can return anything as its return value
 		 * depends on the to-be-replaced kernel func or bpf program.
 		 */
->>>>>>> f85c1598
 	default:
 		return 0;
 	}
