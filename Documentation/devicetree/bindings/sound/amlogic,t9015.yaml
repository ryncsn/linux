# SPDX-License-Identifier: GPL-2.0
%YAML 1.2
---
$id: http://devicetree.org/schemas/sound/amlogic,t9015.yaml#
$schema: http://devicetree.org/meta-schemas/core.yaml#

title: Amlogic T9015 Internal Audio DAC

maintainers:
  - Jerome Brunet <jbrunet@baylibre.com>

allOf:
  - $ref: name-prefix.yaml#

properties:
  $nodename:
    pattern: "^audio-controller@.*"

  "#sound-dai-cells":
    const: 0

  compatible:
    items:
      - const: amlogic,t9015

  clocks:
    items:
      - description: Peripheral clock

  clock-names:
    items:
      - const: pclk

  reg:
    maxItems: 1

  resets:
    maxItems: 1

  AVDD-supply:
    description:
      Analogue power supply.

<<<<<<< HEAD
=======
  sound-name-prefix: true

>>>>>>> 9f3d4531
required:
  - "#sound-dai-cells"
  - compatible
  - reg
  - clocks
  - clock-names
  - resets
  - AVDD-supply

additionalProperties: false

examples:
  - |
    #include <dt-bindings/clock/g12a-clkc.h>
    #include <dt-bindings/reset/amlogic,meson-g12a-reset.h>

    acodec: audio-controller@32000 {
        compatible = "amlogic,t9015";
        reg = <0x32000 0x14>;
        #sound-dai-cells = <0>;
        clocks = <&clkc CLKID_AUDIO_CODEC>;
        clock-names = "pclk";
        resets = <&reset RESET_AUDIO_CODEC>;
        AVDD-supply = <&vddao_1v8>;
    };<|MERGE_RESOLUTION|>--- conflicted
+++ resolved
@@ -41,11 +41,8 @@
     description:
       Analogue power supply.
 
-<<<<<<< HEAD
-=======
   sound-name-prefix: true
 
->>>>>>> 9f3d4531
 required:
   - "#sound-dai-cells"
   - compatible
