/* SPDX-License-Identifier: LGPL-2.1 */
/*
 *
 *   Copyright (c) International Business Machines  Corp., 2009, 2013
 *                 Etersoft, 2012
 *   Author(s): Steve French (sfrench@us.ibm.com)
 *              Pavel Shilovsky (pshilovsky@samba.org) 2012
 *
 */

#ifndef _SMB2PDU_H
#define _SMB2PDU_H

#include <net/sock.h>
#include "cifsacl.h"

/* 52 transform hdr + 64 hdr + 88 create rsp */
#define SMB2_TRANSFORM_HEADER_SIZE 52
#define MAX_SMB2_HDR_SIZE 204

/* The total header size for SMB2 read and write */
#define SMB2_READWRITE_PDU_HEADER_SIZE (48 + sizeof(struct smb2_hdr))

/* See MS-SMB2 2.2.43 */
struct smb2_rdma_transform {
	__le16 RdmaDescriptorOffset;
	__le16 RdmaDescriptorLength;
	__le32 Channel; /* for values see channel description in smb2 read above */
	__le16 TransformCount;
	__le16 Reserved1;
	__le32 Reserved2;
} __packed;

/* TransformType */
#define SMB2_RDMA_TRANSFORM_TYPE_ENCRYPTION	0x0001
#define SMB2_RDMA_TRANSFORM_TYPE_SIGNING	0x0002

struct smb2_rdma_crypto_transform {
	__le16	TransformType;
	__le16	SignatureLength;
	__le16	NonceLength;
	__u16	Reserved;
	__u8	Signature[]; /* variable length */
	/* u8 Nonce[] */
	/* followed by padding */
} __packed;

/*
 *	Definitions for SMB2 Protocol Data Units (network frames)
 *
 *  See MS-SMB2.PDF specification for protocol details.
 *  The Naming convention is the lower case version of the SMB2
 *  command code name for the struct. Note that structures must be packed.
 *
 */

#define COMPOUND_FID 0xFFFFFFFFFFFFFFFFULL

#define SMB2_SYMLINK_STRUCT_SIZE \
	(sizeof(struct smb2_err_rsp) + sizeof(struct smb2_symlink_err_rsp))

#define SYMLINK_ERROR_TAG 0x4c4d5953

struct smb2_symlink_err_rsp {
	__le32 SymLinkLength;
	__le32 SymLinkErrorTag;
	__le32 ReparseTag;
	__le16 ReparseDataLength;
	__le16 UnparsedPathLength;
	__le16 SubstituteNameOffset;
	__le16 SubstituteNameLength;
	__le16 PrintNameOffset;
	__le16 PrintNameLength;
	__le32 Flags;
	__u8  PathBuffer[];
} __packed;

/* SMB 3.1.1 and later dialects. See MS-SMB2 section 2.2.2.1 */
struct smb2_error_context_rsp {
	__le32 ErrorDataLength;
	__le32 ErrorId;
	__u8  ErrorContextData; /* ErrorDataLength long array */
} __packed;

/* ErrorId values */
#define SMB2_ERROR_ID_DEFAULT		0x00000000
#define SMB2_ERROR_ID_SHARE_REDIRECT	cpu_to_le32(0x72645253)	/* "rdRS" */

/* Defines for Type field below (see MS-SMB2 2.2.2.2.2.1) */
#define MOVE_DST_IPADDR_V4	cpu_to_le32(0x00000001)
#define MOVE_DST_IPADDR_V6	cpu_to_le32(0x00000002)

struct move_dst_ipaddr {
	__le32 Type;
	__u32  Reserved;
	__u8   address[16]; /* IPv4 followed by 12 bytes rsvd or IPv6 address */
} __packed;

struct share_redirect_error_context_rsp {
	__le32 StructureSize;
	__le32 NotificationType;
	__le32 ResourceNameOffset;
	__le32 ResourceNameLength;
	__le16 Reserved;
	__le16 TargetType;
	__le32 IPAddrCount;
	struct move_dst_ipaddr IpAddrMoveList[];
	/* __u8 ResourceName[] */ /* Name of share as counted Unicode string */
} __packed;

/*
 * Maximum number of iovs we need for an open/create request.
 * [0] : struct smb2_create_req
 * [1] : path
 * [2] : lease context
 * [3] : durable context
 * [4] : posix context
 * [5] : time warp context
 * [6] : query id context
 * [7] : create ea context
 * [8] : compound padding
 */
#define SMB2_CREATE_IOV_SIZE 9

/*
 * Maximum size of a SMB2_CREATE response is 64 (smb2 header) +
 * 88 (fixed part of create response) + 520 (path) + 208 (contexts) +
 * 2 bytes of padding.
 */
#define MAX_SMB2_CREATE_RESPONSE_SIZE 880

#define SMB2_LEASE_READ_CACHING_HE	0x01
#define SMB2_LEASE_HANDLE_CACHING_HE	0x02
#define SMB2_LEASE_WRITE_CACHING_HE	0x04


/* See MS-SMB2 2.2.13.2.11 */
/* Flags */
#define SMB2_DHANDLE_FLAG_PERSISTENT	0x00000002
struct durable_context_v2 {
	__le32 Timeout;
	__le32 Flags;
	__u64 Reserved;
	__u8 CreateGuid[16];
} __packed;

struct create_durable_v2 {
	struct create_context_hdr ccontext;
	__u8   Name[8];
	struct durable_context_v2 dcontext;
} __packed;

/* See MS-SMB2 2.2.13.2.12 */
struct durable_reconnect_context_v2 {
	struct {
		__u64 PersistentFileId;
		__u64 VolatileFileId;
	} Fid;
	__u8 CreateGuid[16];
	__le32 Flags; /* see above DHANDLE_FLAG_PERSISTENT */
} __packed;

/* See MS-SMB2 2.2.14.2.12 */
struct durable_reconnect_context_v2_rsp {
	__le32 Timeout;
	__le32 Flags; /* see above DHANDLE_FLAG_PERSISTENT */
} __packed;

struct create_durable_handle_reconnect_v2 {
	struct create_context_hdr ccontext;
	__u8   Name[8];
	struct durable_reconnect_context_v2 dcontext;
	__u8   Pad[4];
} __packed;

/* See MS-SMB2 2.2.13.2.5 */
struct crt_twarp_ctxt {
	struct create_context_hdr ccontext;
	__u8	Name[8];
	__le64	Timestamp;

} __packed;

/* See MS-SMB2 2.2.13.2.9 */
struct crt_query_id_ctxt {
	struct create_context_hdr ccontext;
	__u8	Name[8];
} __packed;

struct crt_sd_ctxt {
	struct create_context_hdr ccontext;
	__u8	Name[8];
	struct smb3_sd sd;
} __packed;


#define COPY_CHUNK_RES_KEY_SIZE	24
struct resume_key_req {
	char ResumeKey[COPY_CHUNK_RES_KEY_SIZE];
	__le32	ContextLength;	/* MBZ */
	char	Context[];	/* ignored, Windows sets to 4 bytes of zero */
} __packed;

/* this goes in the ioctl buffer when doing a copychunk request */
struct copychunk_ioctl {
	char SourceKey[COPY_CHUNK_RES_KEY_SIZE];
	__le32 ChunkCount; /* we are only sending 1 */
	__le32 Reserved;
	/* array will only be one chunk long for us */
	__le64 SourceOffset;
	__le64 TargetOffset;
	__le32 Length; /* how many bytes to copy */
	__u32 Reserved2;
} __packed;

struct copychunk_ioctl_rsp {
	__le32 ChunksWritten;
	__le32 ChunkBytesWritten;
	__le32 TotalBytesWritten;
} __packed;

/* See MS-FSCC 2.3.29 and 2.3.30 */
struct get_retrieval_pointer_count_req {
	__le64 StartingVcn; /* virtual cluster number (signed) */
} __packed;

struct get_retrieval_pointer_count_rsp {
	__le32 ExtentCount;
} __packed;

/*
 * See MS-FSCC 2.3.33 and 2.3.34
 * request is the same as get_retrieval_point_count_req struct above
 */
struct smb3_extents {
	__le64 NextVcn;
	__le64 Lcn; /* logical cluster number */
} __packed;

struct get_retrieval_pointers_refcount_rsp {
	__le32 ExtentCount;
	__u32  Reserved;
	__le64 StartingVcn;
	struct smb3_extents extents[];
} __packed;

/* See MS-DFSC 2.2.2 */
struct fsctl_get_dfs_referral_req {
	__le16 MaxReferralLevel;
	__u8 RequestFileName[];
} __packed;

/* DFS response is struct get_dfs_refer_rsp */

/* See MS-SMB2 2.2.31.3 */
struct network_resiliency_req {
	__le32 Timeout;
	__le32 Reserved;
} __packed;
/* There is no buffer for the response ie no struct network_resiliency_rsp */

#define RSS_CAPABLE	cpu_to_le32(0x00000001)
#define RDMA_CAPABLE	cpu_to_le32(0x00000002)

#define INTERNETWORK	cpu_to_le16(0x0002)
#define INTERNETWORKV6	cpu_to_le16(0x0017)

struct network_interface_info_ioctl_rsp {
	__le32 Next; /* next interface. zero if this is last one */
	__le32 IfIndex;
	__le32 Capability; /* RSS or RDMA Capable */
	__le32 Reserved;
	__le64 LinkSpeed;
	__le16 Family;
	__u8 Buffer[126];
} __packed;

struct iface_info_ipv4 {
	__be16 Port;
	__be32 IPv4Address;
	__be64 Reserved;
} __packed;

struct iface_info_ipv6 {
	__be16 Port;
	__be32 FlowInfo;
	__u8   IPv6Address[16];
	__be32 ScopeId;
} __packed;

#define NO_FILE_ID 0xFFFFFFFFFFFFFFFFULL /* general ioctls to srv not to file */

struct compress_ioctl {
	__le16 CompressionState; /* See cifspdu.h for possible flag values */
} __packed;

/*
 * Maximum number of iovs we need for an ioctl request.
 * [0] : struct smb2_ioctl_req
 * [1] : in_data
 */
#define SMB2_IOCTL_IOV_SIZE 2

/*
 *	PDU query infolevel structure definitions
 *	BB consider moving to a different header
 */

struct smb2_file_full_ea_info { /* encoding of response for level 15 */
	__le32 next_entry_offset;
	__u8   flags;
	__u8   ea_name_length;
	__le16 ea_value_length;
	char   ea_data[]; /* \0 terminated name plus value */
} __packed; /* level 15 Set */

struct smb2_file_reparse_point_info {
	__le64 IndexNumber;
	__le32 Tag;
} __packed;

struct smb2_file_network_open_info {
	struct_group_attr(network_open_info, __packed,
		__le64 CreationTime;
		__le64 LastAccessTime;
		__le64 LastWriteTime;
		__le64 ChangeTime;
		__le64 AllocationSize;
		__le64 EndOfFile;
		__le32 Attributes;
	);
	__le32 Reserved;
} __packed; /* level 34 Query also similar returned in close rsp and open rsp */

/* See MS-FSCC 2.4.21 */
struct smb2_file_id_information {
	__le64	VolumeSerialNumber;
	__u64  PersistentFileId; /* opaque endianness */
	__u64  VolatileFileId; /* opaque endianness */
} __packed; /* level 59 */

/* See MS-FSCC 2.4.18 */
struct smb2_file_id_extd_directory_info {
	__le32 NextEntryOffset;
	__u32 FileIndex;
	__le64 CreationTime;
	__le64 LastAccessTime;
	__le64 LastWriteTime;
	__le64 ChangeTime;
	__le64 EndOfFile;
	__le64 AllocationSize;
	__le32 FileAttributes;
	__le32 FileNameLength;
	__le32 EaSize; /* EA size */
	__le32 ReparsePointTag; /* valid if FILE_ATTR_REPARSE_POINT set in FileAttributes */
	__le64 UniqueId; /* inode num - le since Samba puts ino in low 32 bit */
	char FileName[];
} __packed; /* level 60 */

extern char smb2_padding[7];

/* equivalent of the contents of SMB3.1.1 POSIX open context response */
struct create_posix_rsp {
	u32 nlink;
	u32 reparse_tag;
	u32 mode;
	struct cifs_sid owner; /* var-sized on the wire */
	struct cifs_sid group; /* var-sized on the wire */
} __packed;

#define SMB2_QUERY_DIRECTORY_IOV_SIZE 2

/*
 * SMB2-only POSIX info level for query dir
 *
 * See posix_info_sid_size(), posix_info_extra_size() and
 * posix_info_parse() to help with the handling of this struct.
 */
struct smb2_posix_info {
	__le32 NextEntryOffset;
	__u32 Ignored;
	__le64 CreationTime;
	__le64 LastAccessTime;
	__le64 LastWriteTime;
	__le64 ChangeTime;
	__le64 EndOfFile;
	__le64 AllocationSize;
	__le32 DosAttributes;
	__le64 Inode;
	__le32 DeviceId;
	__le32 Zero;
	/* beginning of POSIX Create Context Response */
	__le32 HardLinks;
	__le32 ReparseTag;
	__le32 Mode;
	/*
	 * var sized owner SID
	 * var sized group SID
	 * le32 filenamelength
	 * u8  filename[]
	 */
} __packed;

/*
 * Parsed version of the above struct. Allows direct access to the
 * variable length fields
 */
struct smb2_posix_info_parsed {
	const struct smb2_posix_info *base;
	size_t size;
	struct cifs_sid owner;
	struct cifs_sid group;
	int name_len;
	const u8 *name;
};

struct smb2_create_ea_ctx {
<<<<<<< HEAD
	struct create_context ctx;
=======
	struct create_context_hdr ctx;
>>>>>>> 0c383648
	__u8 name[8];
	struct smb2_file_full_ea_info ea;
} __packed;

#define SMB2_WSL_XATTR_UID		"$LXUID"
#define SMB2_WSL_XATTR_GID		"$LXGID"
#define SMB2_WSL_XATTR_MODE		"$LXMOD"
#define SMB2_WSL_XATTR_DEV		"$LXDEV"
#define SMB2_WSL_XATTR_NAME_LEN	6
#define SMB2_WSL_NUM_XATTRS		4

#define SMB2_WSL_XATTR_UID_SIZE	4
#define SMB2_WSL_XATTR_GID_SIZE	4
#define SMB2_WSL_XATTR_MODE_SIZE	4
#define SMB2_WSL_XATTR_DEV_SIZE	8

#define SMB2_WSL_MIN_QUERY_EA_RESP_SIZE \
	(ALIGN((SMB2_WSL_NUM_XATTRS - 1) * \
	       (SMB2_WSL_XATTR_NAME_LEN + 1 + \
		sizeof(struct smb2_file_full_ea_info)), 4) + \
	 SMB2_WSL_XATTR_NAME_LEN + 1 + sizeof(struct smb2_file_full_ea_info))

#define SMB2_WSL_MAX_QUERY_EA_RESP_SIZE \
	(ALIGN(SMB2_WSL_MIN_QUERY_EA_RESP_SIZE + \
	       SMB2_WSL_XATTR_UID_SIZE + \
	       SMB2_WSL_XATTR_GID_SIZE + \
	       SMB2_WSL_XATTR_MODE_SIZE + \
	       SMB2_WSL_XATTR_DEV_SIZE, 4))

#endif				/* _SMB2PDU_H */<|MERGE_RESOLUTION|>--- conflicted
+++ resolved
@@ -415,11 +415,7 @@
 };
 
 struct smb2_create_ea_ctx {
-<<<<<<< HEAD
-	struct create_context ctx;
-=======
 	struct create_context_hdr ctx;
->>>>>>> 0c383648
 	__u8 name[8];
 	struct smb2_file_full_ea_info ea;
 } __packed;
