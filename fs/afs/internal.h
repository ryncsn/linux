/* SPDX-License-Identifier: GPL-2.0-or-later */
/* internal AFS stuff
 *
 * Copyright (C) 2002, 2007 Red Hat, Inc. All Rights Reserved.
 * Written by David Howells (dhowells@redhat.com)
 */

#include <linux/compiler.h>
#include <linux/kernel.h>
#include <linux/ktime.h>
#include <linux/fs.h>
#include <linux/pagemap.h>
#include <linux/rxrpc.h>
#include <linux/key.h>
#include <linux/workqueue.h>
#include <linux/sched.h>
#include <linux/fscache.h>
#include <linux/backing-dev.h>
#include <linux/uuid.h>
#include <linux/mm_types.h>
#include <linux/dns_resolver.h>
#include <net/net_namespace.h>
#include <net/netns/generic.h>
#include <net/sock.h>
#include <net/af_rxrpc.h>

#include "afs.h"
#include "afs_vl.h"

#define AFS_CELL_MAX_ADDRS 15

struct pagevec;
struct afs_call;

<<<<<<< HEAD
=======
/*
 * Partial file-locking emulation mode.  (The problem being that AFS3 only
 * allows whole-file locks and no upgrading/downgrading).
 */
enum afs_flock_mode {
	afs_flock_mode_unset,
	afs_flock_mode_local,	/* Local locking only */
	afs_flock_mode_openafs,	/* Don't get server lock for a partial lock */
	afs_flock_mode_strict,	/* Always get a server lock for a partial lock */
	afs_flock_mode_write,	/* Get an exclusive server lock for a partial lock */
};

>>>>>>> 0ecfebd2
struct afs_fs_context {
	bool			force;		/* T to force cell type */
	bool			autocell;	/* T if set auto mount operation */
	bool			dyn_root;	/* T if dynamic root */
	bool			no_cell;	/* T if the source is "none" (for dynroot) */
<<<<<<< HEAD
=======
	enum afs_flock_mode	flock_mode;	/* Partial file-locking emulation mode */
>>>>>>> 0ecfebd2
	afs_voltype_t		type;		/* type of volume requested */
	unsigned int		volnamesz;	/* size of volume name */
	const char		*volname;	/* name of volume to mount */
	struct afs_net		*net;		/* the AFS net namespace stuff */
	struct afs_cell		*cell;		/* cell in which to find volume */
	struct afs_volume	*volume;	/* volume record */
	struct key		*key;		/* key to use for secure mounting */
};

struct afs_iget_data {
	struct afs_fid		fid;
	struct afs_volume	*volume;	/* volume on which resides */
	unsigned int		cb_v_break;	/* Pre-fetch volume break count */
	unsigned int		cb_s_break;	/* Pre-fetch server break count */
};

enum afs_call_state {
	AFS_CALL_CL_REQUESTING,		/* Client: Request is being sent */
	AFS_CALL_CL_AWAIT_REPLY,	/* Client: Awaiting reply */
	AFS_CALL_CL_PROC_REPLY,		/* Client: rxrpc call complete; processing reply */
	AFS_CALL_SV_AWAIT_OP_ID,	/* Server: Awaiting op ID */
	AFS_CALL_SV_AWAIT_REQUEST,	/* Server: Awaiting request data */
	AFS_CALL_SV_REPLYING,		/* Server: Replying */
	AFS_CALL_SV_AWAIT_ACK,		/* Server: Awaiting final ACK */
	AFS_CALL_COMPLETE,		/* Completed or failed */
};

/*
 * List of server addresses.
 */
struct afs_addr_list {
	struct rcu_head		rcu;		/* Must be first */
	refcount_t		usage;
	u32			version;	/* Version */
	unsigned char		max_addrs;
	unsigned char		nr_addrs;
	unsigned char		preferred;	/* Preferred address */
	unsigned char		nr_ipv4;	/* Number of IPv4 addresses */
	enum dns_record_source	source:8;
	enum dns_lookup_status	status:8;
	unsigned long		probed;		/* Mask of servers that have been probed */
	unsigned long		failed;		/* Mask of addrs that failed locally/ICMP */
	unsigned long		responded;	/* Mask of addrs that responded */
	struct sockaddr_rxrpc	addrs[];
#define AFS_MAX_ADDRESSES ((unsigned int)(sizeof(unsigned long) * 8))
};

/*
 * a record of an in-progress RxRPC call
 */
struct afs_call {
	const struct afs_call_type *type;	/* type of call */
	struct afs_addr_list	*alist;		/* Address is alist[addr_ix] */
	wait_queue_head_t	waitq;		/* processes awaiting completion */
	struct work_struct	async_work;	/* async I/O processor */
	struct work_struct	work;		/* actual work processor */
	struct rxrpc_call	*rxcall;	/* RxRPC call handle */
	struct key		*key;		/* security for this call */
	struct afs_net		*net;		/* The network namespace */
	struct afs_server	*server;	/* The fileserver record if fs op (pins ref) */
	struct afs_vlserver	*vlserver;	/* The vlserver record if vl op */
	struct afs_cb_interest	*cbi;		/* Callback interest for server used */
	struct afs_vnode	*lvnode;	/* vnode being locked */
	void			*request;	/* request data (first part) */
	struct address_space	*mapping;	/* Pages being written from */
	struct iov_iter		iter;		/* Buffer iterator */
	struct iov_iter		*_iter;		/* Iterator currently in use */
	union {	/* Convenience for ->iter */
		struct kvec	kvec[1];
		struct bio_vec	bvec[1];
	};
	void			*buffer;	/* reply receive buffer */
	union {
		long			ret0;	/* Value to reply with instead of 0 */
		struct afs_addr_list	*ret_alist;
		struct afs_vldb_entry	*ret_vldb;
		struct afs_acl		*ret_acl;
	};
	struct afs_fid		*out_fid;
	struct afs_status_cb	*out_dir_scb;
	struct afs_status_cb	*out_scb;
	struct yfs_acl		*out_yacl;
	struct afs_volsync	*out_volsync;
	struct afs_volume_status *out_volstatus;
	struct afs_read		*read_request;
	unsigned int		server_index;
	pgoff_t			first;		/* first page in mapping to deal with */
	pgoff_t			last;		/* last page in mapping to deal with */
	atomic_t		usage;
	enum afs_call_state	state;
	spinlock_t		state_lock;
	int			error;		/* error code */
	u32			abort_code;	/* Remote abort ID or 0 */
	u32			epoch;
	unsigned int		max_lifespan;	/* Maximum lifespan to set if not 0 */
	unsigned		request_size;	/* size of request data */
	unsigned		reply_max;	/* maximum size of reply */
	unsigned		first_offset;	/* offset into mapping[first] */
	union {
		unsigned	last_to;	/* amount of mapping[last] */
		unsigned	count2;		/* count used in unmarshalling */
	};
	unsigned char		unmarshall;	/* unmarshalling phase */
	unsigned char		addr_ix;	/* Address in ->alist */
	bool			incoming;	/* T if incoming call */
	bool			send_pages;	/* T if data from mapping should be sent */
	bool			need_attention;	/* T if RxRPC poked us */
	bool			async;		/* T if asynchronous */
	bool			upgrade;	/* T to request service upgrade */
	bool			have_reply_time; /* T if have got reply_time */
	bool			intr;		/* T if interruptible */
	u16			service_id;	/* Actual service ID (after upgrade) */
	unsigned int		debug_id;	/* Trace ID */
	u32			operation_ID;	/* operation ID for an incoming call */
	u32			count;		/* count for use in unmarshalling */
	union {					/* place to extract temporary data */
		struct {
			__be32	tmp_u;
			__be32	tmp;
		} __attribute__((packed));
		__be64		tmp64;
	};
	ktime_t			reply_time;	/* Time of first reply packet */
};

struct afs_call_type {
	const char *name;
	unsigned int op; /* Really enum afs_fs_operation */

	/* deliver request or reply data to an call
	 * - returning an error will cause the call to be aborted
	 */
	int (*deliver)(struct afs_call *call);

	/* clean up a call */
	void (*destructor)(struct afs_call *call);

	/* Work function */
	void (*work)(struct work_struct *work);

	/* Call done function (gets called immediately on success or failure) */
	void (*done)(struct afs_call *call);
};

/*
 * Key available for writeback on a file.
 */
struct afs_wb_key {
	refcount_t		usage;
	struct key		*key;
	struct list_head	vnode_link;	/* Link in vnode->wb_keys */
};

/*
 * AFS open file information record.  Pointed to by file->private_data.
 */
struct afs_file {
	struct key		*key;		/* The key this file was opened with */
	struct afs_wb_key	*wb;		/* Writeback key record for this file */
};

static inline struct key *afs_file_key(struct file *file)
{
	struct afs_file *af = file->private_data;

	return af->key;
}

/*
 * Record of an outstanding read operation on a vnode.
 */
struct afs_read {
	loff_t			pos;		/* Where to start reading */
	loff_t			len;		/* How much we're asking for */
	loff_t			actual_len;	/* How much we're actually getting */
	loff_t			remain;		/* Amount remaining */
	loff_t			file_size;	/* File size returned by server */
	afs_dataversion_t	data_version;	/* Version number returned by server */
	refcount_t		usage;
	unsigned int		index;		/* Which page we're reading into */
	unsigned int		nr_pages;
	unsigned int		offset;		/* offset into current page */
	struct afs_vnode	*vnode;
	void (*page_done)(struct afs_read *);
	struct page		**pages;
	struct page		*array[];
};

/*
 * AFS superblock private data
 * - there's one superblock per volume
 */
struct afs_super_info {
	struct net		*net_ns;	/* Network namespace */
	struct afs_cell		*cell;		/* The cell in which the volume resides */
	struct afs_volume	*volume;	/* volume record */
	enum afs_flock_mode	flock_mode:8;	/* File locking emulation mode */
	bool			dyn_root;	/* True if dynamic root */
};

static inline struct afs_super_info *AFS_FS_S(struct super_block *sb)
{
	return sb->s_fs_info;
}

extern struct file_system_type afs_fs_type;

/*
 * Set of substitutes for @sys.
 */
struct afs_sysnames {
#define AFS_NR_SYSNAME 16
	char			*subs[AFS_NR_SYSNAME];
	refcount_t		usage;
	unsigned short		nr;
	char			blank[1];
};

/*
 * AFS network namespace record.
 */
struct afs_net {
	struct net		*net;		/* Backpointer to the owning net namespace */
	struct afs_uuid		uuid;
	bool			live;		/* F if this namespace is being removed */

	/* AF_RXRPC I/O stuff */
	struct socket		*socket;
	struct afs_call		*spare_incoming_call;
	struct work_struct	charge_preallocation_work;
	struct mutex		socket_mutex;
	atomic_t		nr_outstanding_calls;
	atomic_t		nr_superblocks;

	/* Cell database */
	struct rb_root		cells;
	struct afs_cell __rcu	*ws_cell;
	struct work_struct	cells_manager;
	struct timer_list	cells_timer;
	atomic_t		cells_outstanding;
	seqlock_t		cells_lock;

	struct mutex		proc_cells_lock;
	struct hlist_head	proc_cells;

	/* Known servers.  Theoretically each fileserver can only be in one
	 * cell, but in practice, people create aliases and subsets and there's
	 * no easy way to distinguish them.
	 */
	seqlock_t		fs_lock;	/* For fs_servers */
	struct rb_root		fs_servers;	/* afs_server (by server UUID or address) */
	struct list_head	fs_updates;	/* afs_server (by update_at) */
	struct hlist_head	fs_proc;	/* procfs servers list */

	struct hlist_head	fs_addresses4;	/* afs_server (by lowest IPv4 addr) */
	struct hlist_head	fs_addresses6;	/* afs_server (by lowest IPv6 addr) */
	seqlock_t		fs_addr_lock;	/* For fs_addresses[46] */

	struct work_struct	fs_manager;
	struct timer_list	fs_timer;
	atomic_t		servers_outstanding;

	/* File locking renewal management */
	struct mutex		lock_manager_mutex;

	/* Misc */
	struct super_block	*dynroot_sb;	/* Dynamic root mount superblock */
	struct proc_dir_entry	*proc_afs;	/* /proc/net/afs directory */
	struct afs_sysnames	*sysnames;
	rwlock_t		sysnames_lock;

	/* Statistics counters */
	atomic_t		n_lookup;	/* Number of lookups done */
	atomic_t		n_reval;	/* Number of dentries needing revalidation */
	atomic_t		n_inval;	/* Number of invalidations by the server */
	atomic_t		n_relpg;	/* Number of invalidations by releasepage */
	atomic_t		n_read_dir;	/* Number of directory pages read */
	atomic_t		n_dir_cr;	/* Number of directory entry creation edits */
	atomic_t		n_dir_rm;	/* Number of directory entry removal edits */
	atomic_t		n_stores;	/* Number of store ops */
	atomic_long_t		n_store_bytes;	/* Number of bytes stored */
	atomic_long_t		n_fetch_bytes;	/* Number of bytes fetched */
	atomic_t		n_fetches;	/* Number of data fetch ops */
};

extern const char afs_init_sysname[];

enum afs_cell_state {
	AFS_CELL_UNSET,
	AFS_CELL_ACTIVATING,
	AFS_CELL_ACTIVE,
	AFS_CELL_DEACTIVATING,
	AFS_CELL_INACTIVE,
	AFS_CELL_FAILED,
};

/*
 * AFS cell record.
 *
 * This is a tricky concept to get right as it is possible to create aliases
 * simply by pointing AFSDB/SRV records for two names at the same set of VL
 * servers; it is also possible to do things like setting up two sets of VL
 * servers, one of which provides a superset of the volumes provided by the
 * other (for internal/external division, for example).
 *
 * Cells only exist in the sense that (a) a cell's name maps to a set of VL
 * servers and (b) a cell's name is used by the client to select the key to use
 * for authentication and encryption.  The cell name is not typically used in
 * the protocol.
 *
 * There is no easy way to determine if two cells are aliases or one is a
 * subset of another.
 */
struct afs_cell {
	union {
		struct rcu_head	rcu;
		struct rb_node	net_node;	/* Node in net->cells */
	};
	struct afs_net		*net;
	struct key		*anonymous_key;	/* anonymous user key for this cell */
	struct work_struct	manager;	/* Manager for init/deinit/dns */
	struct hlist_node	proc_link;	/* /proc cell list link */
#ifdef CONFIG_AFS_FSCACHE
	struct fscache_cookie	*cache;		/* caching cookie */
#endif
	time64_t		dns_expiry;	/* Time AFSDB/SRV record expires */
	time64_t		last_inactive;	/* Time of last drop of usage count */
	atomic_t		usage;
	unsigned long		flags;
#define AFS_CELL_FL_NO_GC	0		/* The cell was added manually, don't auto-gc */
#define AFS_CELL_FL_DO_LOOKUP	1		/* DNS lookup requested */
	enum afs_cell_state	state;
	short			error;
	enum dns_record_source	dns_source:8;	/* Latest source of data from lookup */
	enum dns_lookup_status	dns_status:8;	/* Latest status of data from lookup */
	unsigned int		dns_lookup_count; /* Counter of DNS lookups */

	/* Active fileserver interaction state. */
	struct list_head	proc_volumes;	/* procfs volume list */
	rwlock_t		proc_lock;

	/* VL server list. */
	rwlock_t		vl_servers_lock; /* Lock on vl_servers */
	struct afs_vlserver_list __rcu *vl_servers;

	u8			name_len;	/* Length of name */
	char			name[64 + 1];	/* Cell name, case-flattened and NUL-padded */
};

/*
 * Volume Location server record.
 */
struct afs_vlserver {
	struct rcu_head		rcu;
	struct afs_addr_list	__rcu *addresses; /* List of addresses for this VL server */
	unsigned long		flags;
#define AFS_VLSERVER_FL_PROBED	0		/* The VL server has been probed */
#define AFS_VLSERVER_FL_PROBING	1		/* VL server is being probed */
#define AFS_VLSERVER_FL_IS_YFS	2		/* Server is YFS not AFS */
	rwlock_t		lock;		/* Lock on addresses */
	atomic_t		usage;

	/* Probe state */
	wait_queue_head_t	probe_wq;
	atomic_t		probe_outstanding;
	spinlock_t		probe_lock;
	struct {
		unsigned int	rtt;		/* RTT as ktime/64 */
		u32		abort_code;
		short		error;
		bool		have_result;
		bool		responded:1;
		bool		is_yfs:1;
		bool		not_yfs:1;
		bool		local_failure:1;
	} probe;

	u16			port;
	u16			name_len;	/* Length of name */
	char			name[];		/* Server name, case-flattened */
};

/*
 * Weighted list of Volume Location servers.
 */
struct afs_vlserver_entry {
	u16			priority;	/* Preference (as SRV) */
	u16			weight;		/* Weight (as SRV) */
	enum dns_record_source	source:8;
	enum dns_lookup_status	status:8;
	struct afs_vlserver	*server;
};

struct afs_vlserver_list {
	struct rcu_head		rcu;
	atomic_t		usage;
	u8			nr_servers;
	u8			index;		/* Server currently in use */
	u8			preferred;	/* Preferred server */
	enum dns_record_source	source:8;
	enum dns_lookup_status	status:8;
	rwlock_t		lock;
	struct afs_vlserver_entry servers[];
};

/*
 * Cached VLDB entry.
 *
 * This is pointed to by cell->vldb_entries, indexed by name.
 */
struct afs_vldb_entry {
	afs_volid_t		vid[3];		/* Volume IDs for R/W, R/O and Bak volumes */

	unsigned long		flags;
#define AFS_VLDB_HAS_RW		0		/* - R/W volume exists */
#define AFS_VLDB_HAS_RO		1		/* - R/O volume exists */
#define AFS_VLDB_HAS_BAK	2		/* - Backup volume exists */
#define AFS_VLDB_QUERY_VALID	3		/* - Record is valid */
#define AFS_VLDB_QUERY_ERROR	4		/* - VL server returned error */

	uuid_t			fs_server[AFS_NMAXNSERVERS];
	u8			fs_mask[AFS_NMAXNSERVERS];
#define AFS_VOL_VTM_RW	0x01 /* R/W version of the volume is available (on this server) */
#define AFS_VOL_VTM_RO	0x02 /* R/O version of the volume is available (on this server) */
#define AFS_VOL_VTM_BAK	0x04 /* backup version of the volume is available (on this server) */
	short			error;
	u8			nr_servers;	/* Number of server records */
	u8			name_len;
	u8			name[AFS_MAXVOLNAME + 1]; /* NUL-padded volume name */
};

/*
 * Record of fileserver with which we're actively communicating.
 */
struct afs_server {
	struct rcu_head		rcu;
	union {
		uuid_t		uuid;		/* Server ID */
		struct afs_uuid	_uuid;
	};

	struct afs_addr_list	__rcu *addresses;
	struct rb_node		uuid_rb;	/* Link in net->servers */
	struct hlist_node	addr4_link;	/* Link in net->fs_addresses4 */
	struct hlist_node	addr6_link;	/* Link in net->fs_addresses6 */
	struct hlist_node	proc_link;	/* Link in net->fs_proc */
	struct afs_server	*gc_next;	/* Next server in manager's list */
	time64_t		put_time;	/* Time at which last put */
	time64_t		update_at;	/* Time at which to next update the record */
	unsigned long		flags;
#define AFS_SERVER_FL_NOT_READY	1		/* The record is not ready for use */
#define AFS_SERVER_FL_NOT_FOUND	2		/* VL server says no such server */
#define AFS_SERVER_FL_VL_FAIL	3		/* Failed to access VL server */
#define AFS_SERVER_FL_UPDATING	4
#define AFS_SERVER_FL_PROBED	5		/* The fileserver has been probed */
#define AFS_SERVER_FL_PROBING	6		/* Fileserver is being probed */
#define AFS_SERVER_FL_NO_IBULK	7		/* Fileserver doesn't support FS.InlineBulkStatus */
#define AFS_SERVER_FL_MAY_HAVE_CB 8		/* May have callbacks on this fileserver */
#define AFS_SERVER_FL_IS_YFS	9		/* Server is YFS not AFS */
#define AFS_SERVER_FL_NO_RM2	10		/* Fileserver doesn't support YFS.RemoveFile2 */
#define AFS_SERVER_FL_HAVE_EPOCH 11		/* ->epoch is valid */
	atomic_t		usage;
	u32			addr_version;	/* Address list version */
	u32			cm_epoch;	/* Server RxRPC epoch */

	/* file service access */
	rwlock_t		fs_lock;	/* access lock */

	/* callback promise management */
	struct hlist_head	cb_volumes;	/* List of volume interests on this server */
	unsigned		cb_s_break;	/* Break-everything counter. */
	rwlock_t		cb_break_lock;	/* Volume finding lock */

	/* Probe state */
	wait_queue_head_t	probe_wq;
	atomic_t		probe_outstanding;
	spinlock_t		probe_lock;
	struct {
		unsigned int	rtt;		/* RTT as ktime/64 */
		u32		abort_code;
		u32		cm_epoch;
		short		error;
		bool		have_result;
		bool		responded:1;
		bool		is_yfs:1;
		bool		not_yfs:1;
		bool		local_failure:1;
		bool		no_epoch:1;
		bool		cm_probed:1;
		bool		said_rebooted:1;
		bool		said_inconsistent:1;
	} probe;
};

/*
 * Volume collation in the server's callback interest list.
 */
struct afs_vol_interest {
	struct hlist_node	srv_link;	/* Link in server->cb_volumes */
	struct hlist_head	cb_interests;	/* List of callback interests on the server */
	union {
		struct rcu_head	rcu;
		afs_volid_t	vid;		/* Volume ID to match */
	};
	unsigned int		usage;
};

/*
 * Interest by a superblock on a server.
 */
struct afs_cb_interest {
	struct hlist_node	cb_vlink;	/* Link in vol_interest->cb_interests */
	struct afs_vol_interest	*vol_interest;
	struct afs_server	*server;	/* Server on which this interest resides */
	struct super_block	*sb;		/* Superblock on which inodes reside */
	union {
		struct rcu_head	rcu;
		afs_volid_t	vid;		/* Volume ID to match */
	};
	refcount_t		usage;
};

/*
 * Replaceable server list.
 */
struct afs_server_entry {
	struct afs_server	*server;
	struct afs_cb_interest	*cb_interest;
};

struct afs_server_list {
	refcount_t		usage;
	unsigned char		nr_servers;
	unsigned char		preferred;	/* Preferred server */
	unsigned short		vnovol_mask;	/* Servers to be skipped due to VNOVOL */
	unsigned int		seq;		/* Set to ->servers_seq when installed */
	rwlock_t		lock;
	struct afs_server_entry	servers[];
};

/*
 * Live AFS volume management.
 */
struct afs_volume {
	afs_volid_t		vid;		/* volume ID */
	atomic_t		usage;
	time64_t		update_at;	/* Time at which to next update */
	struct afs_cell		*cell;		/* Cell to which belongs (pins ref) */
	struct list_head	proc_link;	/* Link in cell->vl_proc */
	unsigned long		flags;
#define AFS_VOLUME_NEEDS_UPDATE	0	/* - T if an update needs performing */
#define AFS_VOLUME_UPDATING	1	/* - T if an update is in progress */
#define AFS_VOLUME_WAIT		2	/* - T if users must wait for update */
#define AFS_VOLUME_DELETED	3	/* - T if volume appears deleted */
#define AFS_VOLUME_OFFLINE	4	/* - T if volume offline notice given */
#define AFS_VOLUME_BUSY		5	/* - T if volume busy notice given */
#ifdef CONFIG_AFS_FSCACHE
	struct fscache_cookie	*cache;		/* caching cookie */
#endif
	struct afs_server_list	*servers;	/* List of servers on which volume resides */
	rwlock_t		servers_lock;	/* Lock for ->servers */
	unsigned int		servers_seq;	/* Incremented each time ->servers changes */

	unsigned		cb_v_break;	/* Break-everything counter. */
	rwlock_t		cb_v_break_lock;

	afs_voltype_t		type;		/* type of volume */
	short			error;
	char			type_force;	/* force volume type (suppress R/O -> R/W) */
	u8			name_len;
	u8			name[AFS_MAXVOLNAME + 1]; /* NUL-padded volume name */
};

enum afs_lock_state {
	AFS_VNODE_LOCK_NONE,		/* The vnode has no lock on the server */
	AFS_VNODE_LOCK_WAITING_FOR_CB,	/* We're waiting for the server to break the callback */
	AFS_VNODE_LOCK_SETTING,		/* We're asking the server for a lock */
	AFS_VNODE_LOCK_GRANTED,		/* We have a lock on the server */
	AFS_VNODE_LOCK_EXTENDING,	/* We're extending a lock on the server */
	AFS_VNODE_LOCK_NEED_UNLOCK,	/* We need to unlock on the server */
	AFS_VNODE_LOCK_UNLOCKING,	/* We're telling the server to unlock */
	AFS_VNODE_LOCK_DELETED,		/* The vnode has been deleted whilst we have a lock */
};

/*
 * AFS inode private data.
 *
 * Note that afs_alloc_inode() *must* reset anything that could incorrectly
 * leak from one inode to another.
 */
struct afs_vnode {
	struct inode		vfs_inode;	/* the VFS's inode record */

	struct afs_volume	*volume;	/* volume on which vnode resides */
	struct afs_fid		fid;		/* the file identifier for this inode */
	struct afs_file_status	status;		/* AFS status info for this file */
	afs_dataversion_t	invalid_before;	/* Child dentries are invalid before this */
#ifdef CONFIG_AFS_FSCACHE
	struct fscache_cookie	*cache;		/* caching cookie */
#endif
	struct afs_permits __rcu *permit_cache;	/* cache of permits so far obtained */
	struct mutex		io_lock;	/* Lock for serialising I/O on this mutex */
	struct rw_semaphore	validate_lock;	/* lock for validating this vnode */
	struct rw_semaphore	rmdir_lock;	/* Lock for rmdir vs sillyrename */
	struct key		*silly_key;	/* Silly rename key */
	spinlock_t		wb_lock;	/* lock for wb_keys */
	spinlock_t		lock;		/* waitqueue/flags lock */
	unsigned long		flags;
#define AFS_VNODE_CB_PROMISED	0		/* Set if vnode has a callback promise */
#define AFS_VNODE_UNSET		1		/* set if vnode attributes not yet set */
#define AFS_VNODE_DIR_VALID	2		/* Set if dir contents are valid */
#define AFS_VNODE_ZAP_DATA	3		/* set if vnode's data should be invalidated */
#define AFS_VNODE_DELETED	4		/* set if vnode deleted on server */
#define AFS_VNODE_MOUNTPOINT	5		/* set if vnode is a mountpoint symlink */
#define AFS_VNODE_AUTOCELL	6		/* set if Vnode is an auto mount point */
#define AFS_VNODE_PSEUDODIR	7 		/* set if Vnode is a pseudo directory */
#define AFS_VNODE_NEW_CONTENT	8		/* Set if file has new content (create/trunc-0) */

	struct list_head	wb_keys;	/* List of keys available for writeback */
	struct list_head	pending_locks;	/* locks waiting to be granted */
	struct list_head	granted_locks;	/* locks granted on this file */
	struct delayed_work	lock_work;	/* work to be done in locking */
	struct key		*lock_key;	/* Key to be used in lock ops */
	ktime_t			locked_at;	/* Time at which lock obtained */
	enum afs_lock_state	lock_state : 8;
	afs_lock_type_t		lock_type : 8;

	/* outstanding callback notification on this file */
	struct afs_cb_interest __rcu *cb_interest; /* Server on which this resides */
	unsigned int		cb_s_break;	/* Mass break counter on ->server */
	unsigned int		cb_v_break;	/* Mass break counter on ->volume */
	unsigned int		cb_break;	/* Break counter on vnode */
	seqlock_t		cb_lock;	/* Lock for ->cb_interest, ->status, ->cb_*break */

	time64_t		cb_expires_at;	/* time at which callback expires */
};

static inline struct fscache_cookie *afs_vnode_cache(struct afs_vnode *vnode)
{
#ifdef CONFIG_AFS_FSCACHE
	return vnode->cache;
#else
	return NULL;
#endif
}

/*
 * cached security record for one user's attempt to access a vnode
 */
struct afs_permit {
	struct key		*key;		/* RxRPC ticket holding a security context */
	afs_access_t		access;		/* CallerAccess value for this key */
};

/*
 * Immutable cache of CallerAccess records from attempts to access vnodes.
 * These may be shared between multiple vnodes.
 */
struct afs_permits {
	struct rcu_head		rcu;
	struct hlist_node	hash_node;	/* Link in hash */
	unsigned long		h;		/* Hash value for this permit list */
	refcount_t		usage;
	unsigned short		nr_permits;	/* Number of records */
	bool			invalidated;	/* Invalidated due to key change */
	struct afs_permit	permits[];	/* List of permits sorted by key pointer */
};

/*
 * record of one of a system's set of network interfaces
 */
struct afs_interface {
	struct in_addr	address;	/* IPv4 address bound to interface */
	struct in_addr	netmask;	/* netmask applied to address */
	unsigned	mtu;		/* MTU of interface */
};

/*
 * Error prioritisation and accumulation.
 */
struct afs_error {
	short	error;			/* Accumulated error */
	bool	responded;		/* T if server responded */
};

/*
 * Cursor for iterating over a server's address list.
 */
struct afs_addr_cursor {
	struct afs_addr_list	*alist;		/* Current address list (pins ref) */
	unsigned long		tried;		/* Tried addresses */
	signed char		index;		/* Current address */
	bool			responded;	/* T if the current address responded */
	unsigned short		nr_iterations;	/* Number of address iterations */
	short			error;
	u32			abort_code;
};

/*
 * Cursor for iterating over a set of volume location servers.
 */
struct afs_vl_cursor {
	struct afs_addr_cursor	ac;
	struct afs_cell		*cell;		/* The cell we're querying */
	struct afs_vlserver_list *server_list;	/* Current server list (pins ref) */
	struct afs_vlserver	*server;	/* Server on which this resides */
	struct key		*key;		/* Key for the server */
	unsigned long		untried;	/* Bitmask of untried servers */
	short			index;		/* Current server */
	short			error;
	unsigned short		flags;
#define AFS_VL_CURSOR_STOP	0x0001		/* Set to cease iteration */
#define AFS_VL_CURSOR_RETRY	0x0002		/* Set to do a retry */
#define AFS_VL_CURSOR_RETRIED	0x0004		/* Set if started a retry */
	unsigned short		nr_iterations;	/* Number of server iterations */
};

/*
 * Cursor for iterating over a set of fileservers.
 */
struct afs_fs_cursor {
	const struct afs_call_type *type;	/* Type of call done */
	struct afs_addr_cursor	ac;
	struct afs_vnode	*vnode;
	struct afs_server_list	*server_list;	/* Current server list (pins ref) */
	struct afs_cb_interest	*cbi;		/* Server on which this resides (pins ref) */
	struct key		*key;		/* Key for the server */
	unsigned long		untried;	/* Bitmask of untried servers */
	unsigned int		cb_break;	/* cb_break + cb_s_break before the call */
	unsigned int		cb_break_2;	/* cb_break + cb_s_break (2nd vnode) */
	short			index;		/* Current server */
	short			error;
	unsigned short		flags;
#define AFS_FS_CURSOR_STOP	0x0001		/* Set to cease iteration */
#define AFS_FS_CURSOR_VBUSY	0x0002		/* Set if seen VBUSY */
#define AFS_FS_CURSOR_VMOVED	0x0004		/* Set if seen VMOVED */
#define AFS_FS_CURSOR_VNOVOL	0x0008		/* Set if seen VNOVOL */
#define AFS_FS_CURSOR_CUR_ONLY	0x0010		/* Set if current server only (file lock held) */
#define AFS_FS_CURSOR_NO_VSLEEP	0x0020		/* Set to prevent sleep on VBUSY, VOFFLINE, ... */
#define AFS_FS_CURSOR_INTR	0x0040		/* Set if op is interruptible */
	unsigned short		nr_iterations;	/* Number of server iterations */
};

/*
 * Cache auxiliary data.
 */
struct afs_vnode_cache_aux {
	u64			data_version;
} __packed;

#include <trace/events/afs.h>

/*****************************************************************************/
/*
 * addr_list.c
 */
static inline struct afs_addr_list *afs_get_addrlist(struct afs_addr_list *alist)
{
	if (alist)
		refcount_inc(&alist->usage);
	return alist;
}
extern struct afs_addr_list *afs_alloc_addrlist(unsigned int,
						unsigned short,
						unsigned short);
extern void afs_put_addrlist(struct afs_addr_list *);
extern struct afs_vlserver_list *afs_parse_text_addrs(struct afs_net *,
						      const char *, size_t, char,
						      unsigned short, unsigned short);
extern struct afs_vlserver_list *afs_dns_query(struct afs_cell *, time64_t *);
extern bool afs_iterate_addresses(struct afs_addr_cursor *);
extern int afs_end_cursor(struct afs_addr_cursor *);

extern void afs_merge_fs_addr4(struct afs_addr_list *, __be32, u16);
extern void afs_merge_fs_addr6(struct afs_addr_list *, __be32 *, u16);

/*
 * cache.c
 */
#ifdef CONFIG_AFS_FSCACHE
extern struct fscache_netfs afs_cache_netfs;
extern struct fscache_cookie_def afs_cell_cache_index_def;
extern struct fscache_cookie_def afs_volume_cache_index_def;
extern struct fscache_cookie_def afs_vnode_cache_index_def;
#else
#define afs_cell_cache_index_def	(*(struct fscache_cookie_def *) NULL)
#define afs_volume_cache_index_def	(*(struct fscache_cookie_def *) NULL)
#define afs_vnode_cache_index_def	(*(struct fscache_cookie_def *) NULL)
#endif

/*
 * callback.c
 */
extern void afs_init_callback_state(struct afs_server *);
extern void __afs_break_callback(struct afs_vnode *);
extern void afs_break_callback(struct afs_vnode *);
extern void afs_break_callbacks(struct afs_server *, size_t, struct afs_callback_break*);

extern int afs_register_server_cb_interest(struct afs_vnode *,
					   struct afs_server_list *, unsigned int);
extern void afs_put_cb_interest(struct afs_net *, struct afs_cb_interest *);
extern void afs_clear_callback_interests(struct afs_net *, struct afs_server_list *);

static inline struct afs_cb_interest *afs_get_cb_interest(struct afs_cb_interest *cbi)
{
	if (cbi)
		refcount_inc(&cbi->usage);
	return cbi;
}

static inline unsigned int afs_calc_vnode_cb_break(struct afs_vnode *vnode)
{
	return vnode->cb_break + vnode->cb_v_break;
}

static inline bool afs_cb_is_broken(unsigned int cb_break,
				    const struct afs_vnode *vnode,
				    const struct afs_cb_interest *cbi)
{
	return !cbi || cb_break != (vnode->cb_break +
				    vnode->volume->cb_v_break);
}

/*
 * cell.c
 */
extern int afs_cell_init(struct afs_net *, const char *);
extern struct afs_cell *afs_lookup_cell_rcu(struct afs_net *, const char *, unsigned);
extern struct afs_cell *afs_lookup_cell(struct afs_net *, const char *, unsigned,
					const char *, bool);
extern struct afs_cell *afs_get_cell(struct afs_cell *);
extern void afs_put_cell(struct afs_net *, struct afs_cell *);
extern void afs_manage_cells(struct work_struct *);
extern void afs_cells_timer(struct timer_list *);
extern void __net_exit afs_cell_purge(struct afs_net *);

/*
 * cmservice.c
 */
extern bool afs_cm_incoming_call(struct afs_call *);

/*
 * dir.c
 */
extern const struct file_operations afs_dir_file_operations;
extern const struct inode_operations afs_dir_inode_operations;
extern const struct address_space_operations afs_dir_aops;
extern const struct dentry_operations afs_fs_dentry_operations;

extern void afs_d_release(struct dentry *);

/*
 * dir_edit.c
 */
extern void afs_edit_dir_add(struct afs_vnode *, struct qstr *, struct afs_fid *,
			     enum afs_edit_dir_reason);
extern void afs_edit_dir_remove(struct afs_vnode *, struct qstr *, enum afs_edit_dir_reason);

/*
 * dir_silly.c
 */
extern int afs_sillyrename(struct afs_vnode *, struct afs_vnode *,
			   struct dentry *, struct key *);
extern int afs_silly_iput(struct dentry *, struct inode *);

/*
 * dynroot.c
 */
extern const struct file_operations afs_dynroot_file_operations;
extern const struct inode_operations afs_dynroot_inode_operations;
extern const struct dentry_operations afs_dynroot_dentry_operations;

extern struct inode *afs_try_auto_mntpt(struct dentry *, struct inode *);
extern int afs_dynroot_mkdir(struct afs_net *, struct afs_cell *);
extern void afs_dynroot_rmdir(struct afs_net *, struct afs_cell *);
extern int afs_dynroot_populate(struct super_block *);
extern void afs_dynroot_depopulate(struct super_block *);

/*
 * file.c
 */
extern const struct address_space_operations afs_fs_aops;
extern const struct inode_operations afs_file_inode_operations;
extern const struct file_operations afs_file_operations;

extern int afs_cache_wb_key(struct afs_vnode *, struct afs_file *);
extern void afs_put_wb_key(struct afs_wb_key *);
extern int afs_open(struct inode *, struct file *);
extern int afs_release(struct inode *, struct file *);
extern int afs_fetch_data(struct afs_vnode *, struct key *, struct afs_read *);
extern int afs_page_filler(void *, struct page *);
extern void afs_put_read(struct afs_read *);

/*
 * flock.c
 */
extern struct workqueue_struct *afs_lock_manager;

extern void afs_lock_op_done(struct afs_call *);
extern void afs_lock_work(struct work_struct *);
extern void afs_lock_may_be_available(struct afs_vnode *);
extern int afs_lock(struct file *, int, struct file_lock *);
extern int afs_flock(struct file *, int, struct file_lock *);

/*
 * fsclient.c
 */
extern int afs_fs_fetch_file_status(struct afs_fs_cursor *, struct afs_status_cb *,
				    struct afs_volsync *);
extern int afs_fs_give_up_callbacks(struct afs_net *, struct afs_server *);
extern int afs_fs_fetch_data(struct afs_fs_cursor *, struct afs_status_cb *, struct afs_read *);
extern int afs_fs_create(struct afs_fs_cursor *, const char *, umode_t,
			 struct afs_status_cb *, struct afs_fid *, struct afs_status_cb *);
extern int afs_fs_remove(struct afs_fs_cursor *, struct afs_vnode *, const char *, bool,
			 struct afs_status_cb *);
extern int afs_fs_link(struct afs_fs_cursor *, struct afs_vnode *, const char *,
		       struct afs_status_cb *, struct afs_status_cb *);
extern int afs_fs_symlink(struct afs_fs_cursor *, const char *, const char *,
			  struct afs_status_cb *, struct afs_fid *, struct afs_status_cb *);
extern int afs_fs_rename(struct afs_fs_cursor *, const char *,
			 struct afs_vnode *, const char *,
			 struct afs_status_cb *, struct afs_status_cb *);
extern int afs_fs_store_data(struct afs_fs_cursor *, struct address_space *,
			     pgoff_t, pgoff_t, unsigned, unsigned, struct afs_status_cb *);
extern int afs_fs_setattr(struct afs_fs_cursor *, struct iattr *, struct afs_status_cb *);
extern int afs_fs_get_volume_status(struct afs_fs_cursor *, struct afs_volume_status *);
extern int afs_fs_set_lock(struct afs_fs_cursor *, afs_lock_type_t, struct afs_status_cb *);
extern int afs_fs_extend_lock(struct afs_fs_cursor *, struct afs_status_cb *);
extern int afs_fs_release_lock(struct afs_fs_cursor *, struct afs_status_cb *);
extern int afs_fs_give_up_all_callbacks(struct afs_net *, struct afs_server *,
					struct afs_addr_cursor *, struct key *);
extern struct afs_call *afs_fs_get_capabilities(struct afs_net *, struct afs_server *,
						struct afs_addr_cursor *, struct key *,
						unsigned int);
extern int afs_fs_inline_bulk_status(struct afs_fs_cursor *, struct afs_net *,
				     struct afs_fid *, struct afs_status_cb *,
				     unsigned int, struct afs_volsync *);
extern int afs_fs_fetch_status(struct afs_fs_cursor *, struct afs_net *,
			       struct afs_fid *, struct afs_status_cb *,
			       struct afs_volsync *);

struct afs_acl {
	u32	size;
	u8	data[];
};

extern struct afs_acl *afs_fs_fetch_acl(struct afs_fs_cursor *, struct afs_status_cb *);
extern int afs_fs_store_acl(struct afs_fs_cursor *, const struct afs_acl *,
			    struct afs_status_cb *);

/*
 * fs_probe.c
 */
extern void afs_fileserver_probe_result(struct afs_call *);
extern int afs_probe_fileservers(struct afs_net *, struct key *, struct afs_server_list *);
extern int afs_wait_for_fs_probes(struct afs_server_list *, unsigned long);

/*
 * inode.c
 */
extern void afs_vnode_commit_status(struct afs_fs_cursor *,
				    struct afs_vnode *,
				    unsigned int,
				    const afs_dataversion_t *,
				    struct afs_status_cb *);
extern int afs_fetch_status(struct afs_vnode *, struct key *, bool, afs_access_t *);
extern int afs_iget5_test(struct inode *, void *);
extern struct inode *afs_iget_pseudo_dir(struct super_block *, bool);
extern struct inode *afs_iget(struct super_block *, struct key *,
			      struct afs_iget_data *, struct afs_status_cb *,
			      struct afs_cb_interest *,
			      struct afs_vnode *);
extern void afs_zap_data(struct afs_vnode *);
extern bool afs_check_validity(struct afs_vnode *);
extern int afs_validate(struct afs_vnode *, struct key *);
extern int afs_getattr(const struct path *, struct kstat *, u32, unsigned int);
extern int afs_setattr(struct dentry *, struct iattr *);
extern void afs_evict_inode(struct inode *);
extern int afs_drop_inode(struct inode *);

/*
 * main.c
 */
extern struct workqueue_struct *afs_wq;
extern int afs_net_id;

static inline struct afs_net *afs_net(struct net *net)
{
	return net_generic(net, afs_net_id);
}

static inline struct afs_net *afs_sb2net(struct super_block *sb)
{
	return afs_net(AFS_FS_S(sb)->net_ns);
}

static inline struct afs_net *afs_d2net(struct dentry *dentry)
{
	return afs_sb2net(dentry->d_sb);
}

static inline struct afs_net *afs_i2net(struct inode *inode)
{
	return afs_sb2net(inode->i_sb);
}

static inline struct afs_net *afs_v2net(struct afs_vnode *vnode)
{
	return afs_i2net(&vnode->vfs_inode);
}

static inline struct afs_net *afs_sock2net(struct sock *sk)
{
	return net_generic(sock_net(sk), afs_net_id);
}

static inline void __afs_stat(atomic_t *s)
{
	atomic_inc(s);
}

#define afs_stat_v(vnode, n) __afs_stat(&afs_v2net(vnode)->n)

/*
 * misc.c
 */
extern int afs_abort_to_error(u32);
extern void afs_prioritise_error(struct afs_error *, int, u32);

/*
 * mntpt.c
 */
extern const struct inode_operations afs_mntpt_inode_operations;
extern const struct inode_operations afs_autocell_inode_operations;
extern const struct file_operations afs_mntpt_file_operations;

extern struct vfsmount *afs_d_automount(struct path *);
extern void afs_mntpt_kill_timer(void);

/*
 * netdevices.c
 */
extern int afs_get_ipv4_interfaces(struct afs_net *, struct afs_interface *,
				   size_t, bool);

/*
 * proc.c
 */
#ifdef CONFIG_PROC_FS
extern int __net_init afs_proc_init(struct afs_net *);
extern void __net_exit afs_proc_cleanup(struct afs_net *);
extern int afs_proc_cell_setup(struct afs_cell *);
extern void afs_proc_cell_remove(struct afs_cell *);
extern void afs_put_sysnames(struct afs_sysnames *);
#else
static inline int afs_proc_init(struct afs_net *net) { return 0; }
static inline void afs_proc_cleanup(struct afs_net *net) {}
static inline int afs_proc_cell_setup(struct afs_cell *cell) { return 0; }
static inline void afs_proc_cell_remove(struct afs_cell *cell) {}
static inline void afs_put_sysnames(struct afs_sysnames *sysnames) {}
#endif

/*
 * rotate.c
 */
extern bool afs_begin_vnode_operation(struct afs_fs_cursor *, struct afs_vnode *,
				      struct key *, bool);
extern bool afs_select_fileserver(struct afs_fs_cursor *);
extern bool afs_select_current_fileserver(struct afs_fs_cursor *);
extern int afs_end_vnode_operation(struct afs_fs_cursor *);

/*
 * rxrpc.c
 */
extern struct workqueue_struct *afs_async_calls;

extern int __net_init afs_open_socket(struct afs_net *);
extern void __net_exit afs_close_socket(struct afs_net *);
extern void afs_charge_preallocation(struct work_struct *);
extern void afs_put_call(struct afs_call *);
extern void afs_make_call(struct afs_addr_cursor *, struct afs_call *, gfp_t);
extern long afs_wait_for_call_to_complete(struct afs_call *, struct afs_addr_cursor *);
extern struct afs_call *afs_alloc_flat_call(struct afs_net *,
					    const struct afs_call_type *,
					    size_t, size_t);
extern void afs_flat_call_destructor(struct afs_call *);
extern void afs_send_empty_reply(struct afs_call *);
extern void afs_send_simple_reply(struct afs_call *, const void *, size_t);
extern int afs_extract_data(struct afs_call *, bool);
extern int afs_protocol_error(struct afs_call *, int, enum afs_eproto_cause);

static inline void afs_set_fc_call(struct afs_call *call, struct afs_fs_cursor *fc)
{
	call->intr = fc->flags & AFS_FS_CURSOR_INTR;
	fc->type = call->type;
}

static inline void afs_extract_begin(struct afs_call *call, void *buf, size_t size)
{
	call->kvec[0].iov_base = buf;
	call->kvec[0].iov_len = size;
	iov_iter_kvec(&call->iter, READ, call->kvec, 1, size);
}

static inline void afs_extract_to_tmp(struct afs_call *call)
{
	afs_extract_begin(call, &call->tmp, sizeof(call->tmp));
}

static inline void afs_extract_to_tmp64(struct afs_call *call)
{
	afs_extract_begin(call, &call->tmp64, sizeof(call->tmp64));
}

static inline void afs_extract_discard(struct afs_call *call, size_t size)
{
	iov_iter_discard(&call->iter, READ, size);
}

static inline void afs_extract_to_buf(struct afs_call *call, size_t size)
{
	afs_extract_begin(call, call->buffer, size);
}

static inline int afs_transfer_reply(struct afs_call *call)
{
	return afs_extract_data(call, false);
}

static inline bool afs_check_call_state(struct afs_call *call,
					enum afs_call_state state)
{
	return READ_ONCE(call->state) == state;
}

static inline bool afs_set_call_state(struct afs_call *call,
				      enum afs_call_state from,
				      enum afs_call_state to)
{
	bool ok = false;

	spin_lock_bh(&call->state_lock);
	if (call->state == from) {
		call->state = to;
		trace_afs_call_state(call, from, to, 0, 0);
		ok = true;
	}
	spin_unlock_bh(&call->state_lock);
	return ok;
}

static inline void afs_set_call_complete(struct afs_call *call,
					 int error, u32 remote_abort)
{
	enum afs_call_state state;
	bool ok = false;

	spin_lock_bh(&call->state_lock);
	state = call->state;
	if (state != AFS_CALL_COMPLETE) {
		call->abort_code = remote_abort;
		call->error = error;
		call->state = AFS_CALL_COMPLETE;
		trace_afs_call_state(call, state, AFS_CALL_COMPLETE,
				     error, remote_abort);
		ok = true;
	}
	spin_unlock_bh(&call->state_lock);
	if (ok)
		trace_afs_call_done(call);
}

/*
 * security.c
 */
extern void afs_put_permits(struct afs_permits *);
extern void afs_clear_permits(struct afs_vnode *);
extern void afs_cache_permit(struct afs_vnode *, struct key *, unsigned int,
			     struct afs_status_cb *);
extern void afs_zap_permits(struct rcu_head *);
extern struct key *afs_request_key(struct afs_cell *);
extern int afs_check_permit(struct afs_vnode *, struct key *, afs_access_t *);
extern int afs_permission(struct inode *, int);
extern void __exit afs_clean_up_permit_cache(void);

/*
 * server.c
 */
extern spinlock_t afs_server_peer_lock;

static inline struct afs_server *afs_get_server(struct afs_server *server)
{
	atomic_inc(&server->usage);
	return server;
}

extern struct afs_server *afs_find_server(struct afs_net *,
					  const struct sockaddr_rxrpc *);
extern struct afs_server *afs_find_server_by_uuid(struct afs_net *, const uuid_t *);
extern struct afs_server *afs_lookup_server(struct afs_cell *, struct key *, const uuid_t *);
extern void afs_put_server(struct afs_net *, struct afs_server *);
extern void afs_manage_servers(struct work_struct *);
extern void afs_servers_timer(struct timer_list *);
extern void __net_exit afs_purge_servers(struct afs_net *);
extern bool afs_check_server_record(struct afs_fs_cursor *, struct afs_server *);

/*
 * server_list.c
 */
static inline struct afs_server_list *afs_get_serverlist(struct afs_server_list *slist)
{
	refcount_inc(&slist->usage);
	return slist;
}

extern void afs_put_serverlist(struct afs_net *, struct afs_server_list *);
extern struct afs_server_list *afs_alloc_server_list(struct afs_cell *, struct key *,
						     struct afs_vldb_entry *,
						     u8);
extern bool afs_annotate_server_list(struct afs_server_list *, struct afs_server_list *);

/*
 * super.c
 */
extern int __init afs_fs_init(void);
extern void afs_fs_exit(void);

/*
 * vlclient.c
 */
extern struct afs_vldb_entry *afs_vl_get_entry_by_name_u(struct afs_vl_cursor *,
							 const char *, int);
extern struct afs_addr_list *afs_vl_get_addrs_u(struct afs_vl_cursor *, const uuid_t *);
extern struct afs_call *afs_vl_get_capabilities(struct afs_net *, struct afs_addr_cursor *,
						struct key *, struct afs_vlserver *, unsigned int);
extern struct afs_addr_list *afs_yfsvl_get_endpoints(struct afs_vl_cursor *, const uuid_t *);

/*
 * vl_probe.c
 */
extern void afs_vlserver_probe_result(struct afs_call *);
extern int afs_send_vl_probes(struct afs_net *, struct key *, struct afs_vlserver_list *);
extern int afs_wait_for_vl_probes(struct afs_vlserver_list *, unsigned long);

/*
 * vl_rotate.c
 */
extern bool afs_begin_vlserver_operation(struct afs_vl_cursor *,
					 struct afs_cell *, struct key *);
extern bool afs_select_vlserver(struct afs_vl_cursor *);
extern bool afs_select_current_vlserver(struct afs_vl_cursor *);
extern int afs_end_vlserver_operation(struct afs_vl_cursor *);

/*
 * vlserver_list.c
 */
static inline struct afs_vlserver *afs_get_vlserver(struct afs_vlserver *vlserver)
{
	atomic_inc(&vlserver->usage);
	return vlserver;
}

static inline struct afs_vlserver_list *afs_get_vlserverlist(struct afs_vlserver_list *vllist)
{
	if (vllist)
		atomic_inc(&vllist->usage);
	return vllist;
}

extern struct afs_vlserver *afs_alloc_vlserver(const char *, size_t, unsigned short);
extern void afs_put_vlserver(struct afs_net *, struct afs_vlserver *);
extern struct afs_vlserver_list *afs_alloc_vlserver_list(unsigned int);
extern void afs_put_vlserverlist(struct afs_net *, struct afs_vlserver_list *);
extern struct afs_vlserver_list *afs_extract_vlserver_list(struct afs_cell *,
							   const void *, size_t);

/*
 * volume.c
 */
static inline struct afs_volume *__afs_get_volume(struct afs_volume *volume)
{
	if (volume)
		atomic_inc(&volume->usage);
	return volume;
}

extern struct afs_volume *afs_create_volume(struct afs_fs_context *);
extern void afs_activate_volume(struct afs_volume *);
extern void afs_deactivate_volume(struct afs_volume *);
extern void afs_put_volume(struct afs_cell *, struct afs_volume *);
extern int afs_check_volume_status(struct afs_volume *, struct key *);

/*
 * write.c
 */
extern int afs_set_page_dirty(struct page *);
extern int afs_write_begin(struct file *file, struct address_space *mapping,
			loff_t pos, unsigned len, unsigned flags,
			struct page **pagep, void **fsdata);
extern int afs_write_end(struct file *file, struct address_space *mapping,
			loff_t pos, unsigned len, unsigned copied,
			struct page *page, void *fsdata);
extern int afs_writepage(struct page *, struct writeback_control *);
extern int afs_writepages(struct address_space *, struct writeback_control *);
extern ssize_t afs_file_write(struct kiocb *, struct iov_iter *);
extern int afs_fsync(struct file *, loff_t, loff_t, int);
extern vm_fault_t afs_page_mkwrite(struct vm_fault *vmf);
extern void afs_prune_wb_keys(struct afs_vnode *);
extern int afs_launder_page(struct page *);

/*
 * xattr.c
 */
extern const struct xattr_handler *afs_xattr_handlers[];
extern ssize_t afs_listxattr(struct dentry *, char *, size_t);

/*
 * yfsclient.c
 */
extern int yfs_fs_fetch_file_status(struct afs_fs_cursor *, struct afs_status_cb *,
				    struct afs_volsync *);
extern int yfs_fs_fetch_data(struct afs_fs_cursor *, struct afs_status_cb *, struct afs_read *);
extern int yfs_fs_create_file(struct afs_fs_cursor *, const char *, umode_t, struct afs_status_cb *,
			      struct afs_fid *, struct afs_status_cb *);
extern int yfs_fs_make_dir(struct afs_fs_cursor *, const char *, umode_t, struct afs_status_cb *,
			   struct afs_fid *, struct afs_status_cb *);
extern int yfs_fs_remove_file2(struct afs_fs_cursor *, struct afs_vnode *, const char *,
			       struct afs_status_cb *, struct afs_status_cb *);
extern int yfs_fs_remove(struct afs_fs_cursor *, struct afs_vnode *, const char *, bool,
			 struct afs_status_cb *);
extern int yfs_fs_link(struct afs_fs_cursor *, struct afs_vnode *, const char *,
		       struct afs_status_cb *, struct afs_status_cb *);
extern int yfs_fs_symlink(struct afs_fs_cursor *, const char *, const char *,
			  struct afs_status_cb *, struct afs_fid *, struct afs_status_cb *);
extern int yfs_fs_rename(struct afs_fs_cursor *, const char *, struct afs_vnode *, const char *,
			 struct afs_status_cb *, struct afs_status_cb *);
extern int yfs_fs_store_data(struct afs_fs_cursor *, struct address_space *,
			     pgoff_t, pgoff_t, unsigned, unsigned, struct afs_status_cb *);
extern int yfs_fs_setattr(struct afs_fs_cursor *, struct iattr *, struct afs_status_cb *);
extern int yfs_fs_get_volume_status(struct afs_fs_cursor *, struct afs_volume_status *);
extern int yfs_fs_set_lock(struct afs_fs_cursor *, afs_lock_type_t, struct afs_status_cb *);
extern int yfs_fs_extend_lock(struct afs_fs_cursor *, struct afs_status_cb *);
extern int yfs_fs_release_lock(struct afs_fs_cursor *, struct afs_status_cb *);
extern int yfs_fs_fetch_status(struct afs_fs_cursor *, struct afs_net *,
			       struct afs_fid *, struct afs_status_cb *,
			       struct afs_volsync *);
extern int yfs_fs_inline_bulk_status(struct afs_fs_cursor *, struct afs_net *,
				     struct afs_fid *, struct afs_status_cb *,
				     unsigned int, struct afs_volsync *);

struct yfs_acl {
	struct afs_acl	*acl;		/* Dir/file/symlink ACL */
	struct afs_acl	*vol_acl;	/* Whole volume ACL */
	u32		inherit_flag;	/* True if ACL is inherited from parent dir */
	u32		num_cleaned;	/* Number of ACEs removed due to subject removal */
	unsigned int	flags;
#define YFS_ACL_WANT_ACL	0x01	/* Set if caller wants ->acl */
#define YFS_ACL_WANT_VOL_ACL	0x02	/* Set if caller wants ->vol_acl */
};

extern void yfs_free_opaque_acl(struct yfs_acl *);
extern struct yfs_acl *yfs_fs_fetch_opaque_acl(struct afs_fs_cursor *, struct yfs_acl *,
					       struct afs_status_cb *);
extern int yfs_fs_store_opaque_acl2(struct afs_fs_cursor *, const struct afs_acl *,
				    struct afs_status_cb *);

/*
 * Miscellaneous inline functions.
 */
static inline struct afs_vnode *AFS_FS_I(struct inode *inode)
{
	return container_of(inode, struct afs_vnode, vfs_inode);
}

static inline struct inode *AFS_VNODE_TO_I(struct afs_vnode *vnode)
{
	return &vnode->vfs_inode;
}

static inline void afs_check_for_remote_deletion(struct afs_fs_cursor *fc,
						 struct afs_vnode *vnode)
{
	if (fc->ac.error == -ENOENT) {
		set_bit(AFS_VNODE_DELETED, &vnode->flags);
		afs_break_callback(vnode);
	}
}

static inline int afs_io_error(struct afs_call *call, enum afs_io_error where)
{
	trace_afs_io_error(call->debug_id, -EIO, where);
	return -EIO;
}

static inline int afs_bad(struct afs_vnode *vnode, enum afs_file_error where)
{
	trace_afs_file_error(vnode, -EIO, where);
	return -EIO;
}

/*****************************************************************************/
/*
 * debug tracing
 */
extern unsigned afs_debug;

#define dbgprintk(FMT,...) \
	printk("[%-6.6s] "FMT"\n", current->comm ,##__VA_ARGS__)

#define kenter(FMT,...)	dbgprintk("==> %s("FMT")",__func__ ,##__VA_ARGS__)
#define kleave(FMT,...)	dbgprintk("<== %s()"FMT"",__func__ ,##__VA_ARGS__)
#define kdebug(FMT,...)	dbgprintk("    "FMT ,##__VA_ARGS__)


#if defined(__KDEBUG)
#define _enter(FMT,...)	kenter(FMT,##__VA_ARGS__)
#define _leave(FMT,...)	kleave(FMT,##__VA_ARGS__)
#define _debug(FMT,...)	kdebug(FMT,##__VA_ARGS__)

#elif defined(CONFIG_AFS_DEBUG)
#define AFS_DEBUG_KENTER	0x01
#define AFS_DEBUG_KLEAVE	0x02
#define AFS_DEBUG_KDEBUG	0x04

#define _enter(FMT,...)					\
do {							\
	if (unlikely(afs_debug & AFS_DEBUG_KENTER))	\
		kenter(FMT,##__VA_ARGS__);		\
} while (0)

#define _leave(FMT,...)					\
do {							\
	if (unlikely(afs_debug & AFS_DEBUG_KLEAVE))	\
		kleave(FMT,##__VA_ARGS__);		\
} while (0)

#define _debug(FMT,...)					\
do {							\
	if (unlikely(afs_debug & AFS_DEBUG_KDEBUG))	\
		kdebug(FMT,##__VA_ARGS__);		\
} while (0)

#else
#define _enter(FMT,...)	no_printk("==> %s("FMT")",__func__ ,##__VA_ARGS__)
#define _leave(FMT,...)	no_printk("<== %s()"FMT"",__func__ ,##__VA_ARGS__)
#define _debug(FMT,...)	no_printk("    "FMT ,##__VA_ARGS__)
#endif

/*
 * debug assertion checking
 */
#if 1 // defined(__KDEBUGALL)

#define ASSERT(X)						\
do {								\
	if (unlikely(!(X))) {					\
		printk(KERN_ERR "\n");				\
		printk(KERN_ERR "AFS: Assertion failed\n");	\
		BUG();						\
	}							\
} while(0)

#define ASSERTCMP(X, OP, Y)						\
do {									\
	if (unlikely(!((X) OP (Y)))) {					\
		printk(KERN_ERR "\n");					\
		printk(KERN_ERR "AFS: Assertion failed\n");		\
		printk(KERN_ERR "%lu " #OP " %lu is false\n",		\
		       (unsigned long)(X), (unsigned long)(Y));		\
		printk(KERN_ERR "0x%lx " #OP " 0x%lx is false\n",	\
		       (unsigned long)(X), (unsigned long)(Y));		\
		BUG();							\
	}								\
} while(0)

#define ASSERTRANGE(L, OP1, N, OP2, H)					\
do {									\
	if (unlikely(!((L) OP1 (N)) || !((N) OP2 (H)))) {		\
		printk(KERN_ERR "\n");					\
		printk(KERN_ERR "AFS: Assertion failed\n");		\
		printk(KERN_ERR "%lu "#OP1" %lu "#OP2" %lu is false\n",	\
		       (unsigned long)(L), (unsigned long)(N),		\
		       (unsigned long)(H));				\
		printk(KERN_ERR "0x%lx "#OP1" 0x%lx "#OP2" 0x%lx is false\n", \
		       (unsigned long)(L), (unsigned long)(N),		\
		       (unsigned long)(H));				\
		BUG();							\
	}								\
} while(0)

#define ASSERTIF(C, X)						\
do {								\
	if (unlikely((C) && !(X))) {				\
		printk(KERN_ERR "\n");				\
		printk(KERN_ERR "AFS: Assertion failed\n");	\
		BUG();						\
	}							\
} while(0)

#define ASSERTIFCMP(C, X, OP, Y)					\
do {									\
	if (unlikely((C) && !((X) OP (Y)))) {				\
		printk(KERN_ERR "\n");					\
		printk(KERN_ERR "AFS: Assertion failed\n");		\
		printk(KERN_ERR "%lu " #OP " %lu is false\n",		\
		       (unsigned long)(X), (unsigned long)(Y));		\
		printk(KERN_ERR "0x%lx " #OP " 0x%lx is false\n",	\
		       (unsigned long)(X), (unsigned long)(Y));		\
		BUG();							\
	}								\
} while(0)

#else

#define ASSERT(X)				\
do {						\
} while(0)

#define ASSERTCMP(X, OP, Y)			\
do {						\
} while(0)

#define ASSERTRANGE(L, OP1, N, OP2, H)		\
do {						\
} while(0)

#define ASSERTIF(C, X)				\
do {						\
} while(0)

#define ASSERTIFCMP(C, X, OP, Y)		\
do {						\
} while(0)

#endif /* __KDEBUGALL */<|MERGE_RESOLUTION|>--- conflicted
+++ resolved
@@ -32,8 +32,6 @@
 struct pagevec;
 struct afs_call;
 
-<<<<<<< HEAD
-=======
 /*
  * Partial file-locking emulation mode.  (The problem being that AFS3 only
  * allows whole-file locks and no upgrading/downgrading).
@@ -46,16 +44,12 @@
 	afs_flock_mode_write,	/* Get an exclusive server lock for a partial lock */
 };
 
->>>>>>> 0ecfebd2
 struct afs_fs_context {
 	bool			force;		/* T to force cell type */
 	bool			autocell;	/* T if set auto mount operation */
 	bool			dyn_root;	/* T if dynamic root */
 	bool			no_cell;	/* T if the source is "none" (for dynroot) */
-<<<<<<< HEAD
-=======
 	enum afs_flock_mode	flock_mode;	/* Partial file-locking emulation mode */
->>>>>>> 0ecfebd2
 	afs_voltype_t		type;		/* type of volume requested */
 	unsigned int		volnamesz;	/* size of volume name */
 	const char		*volname;	/* name of volume to mount */
